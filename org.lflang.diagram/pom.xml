--- conflicted
+++ resolved
@@ -15,28 +15,6 @@
     <packaging>eclipse-plugin</packaging>
 
     <name>Lingua Franca Diagrams</name>
-
-<<<<<<< HEAD
-	<build>
-		<plugins>
-			<plugin>
-				<groupId>org.apache.maven.plugins</groupId>
-				<artifactId>maven-clean-plugin</artifactId>
-				<executions>
-					<execution>
-						<id>gen-clean</id>
-						<phase>clean</phase>
-					</execution>
-				</executions>
-			</plugin>
-			<plugin>
-				<groupId>org.jetbrains.kotlin</groupId>
-				<artifactId>kotlin-maven-plugin</artifactId>
-				<version>${kotlinVersion}</version>
-			</plugin>
-		</plugins>
-	</build>
-=======
     <build>
         <plugins>
             <plugin>
@@ -50,15 +28,10 @@
                 </executions>
             </plugin>
             <plugin>
-                <groupId>org.eclipse.xtend</groupId>
-                <artifactId>xtend-maven-plugin</artifactId>
-            </plugin>
-            <plugin>
                 <groupId>org.jetbrains.kotlin</groupId>
                 <artifactId>kotlin-maven-plugin</artifactId>
                 <version>${kotlinVersion}</version>
             </plugin>
         </plugins>
     </build>
->>>>>>> 9da3d0fc
 </project>