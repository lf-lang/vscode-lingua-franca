name: TypeScript tests

on:
  workflow_call:
    inputs:
      all-platforms:
        required: false
        default: true
        type: boolean

jobs:
  regular-tests:
    strategy:
      matrix:
        platform: ${{ (inputs.all-platforms && fromJSON('["ubuntu-latest", "macos-latest", "windows-latest"]')) || fromJSON('["ubuntu-latest"]') }}
    runs-on: ${{ matrix.platform }}
    steps:
      - name: Check out lingua-franca repository
        uses: actions/checkout@v3
        with:
          fetch-depth: 0
          submodules: true
      - name: Prepare build environment
        uses: ./.github/actions/prepare-build-env
      - name: Setup Node.js environment
        uses: actions/setup-node@v3
        with:
          node-version: 18
      - name: Install pnpm
        run: npm i -g pnpm
      - name: Install coreutils (macOS)
        run: |
          brew install coreutils
        if: ${{ runner.os == 'macOS' }}
      - name: Install RTI
        uses: ./.github/actions/install-rti
        if: ${{ runner.os == 'macOS' || runner.os == 'Linux' }}
      - name: Perform TypeScript tests
        run: |
<<<<<<< HEAD
          ./gradlew test --tests org.lflang.tests.runtime.TypeScriptTest.*
        #-Druntime="git://github.com/lf-lang/reactor-ts.git#master"
=======
          ./gradlew targetTest -Ptarget=TypeScript -Druntime="git://github.com/lf-lang/reactor-ts.git#master"
>>>>>>> 4a80abad
      - name: Report to CodeCov
        uses: ./.github/actions/report-code-coverage
        with:
          files: core/build/reports/jacoco/integrationTestCodeCoverageReport/integrationTestCodeCoverageReport.xml
        if: ${{ !inputs.compiler-ref }}  # i.e., if this is part of the main repo's CI<|MERGE_RESOLUTION|>--- conflicted
+++ resolved
@@ -37,14 +37,10 @@
         if: ${{ runner.os == 'macOS' || runner.os == 'Linux' }}
       - name: Perform TypeScript tests
         run: |
-<<<<<<< HEAD
-          ./gradlew test --tests org.lflang.tests.runtime.TypeScriptTest.*
-        #-Druntime="git://github.com/lf-lang/reactor-ts.git#master"
-=======
-          ./gradlew targetTest -Ptarget=TypeScript -Druntime="git://github.com/lf-lang/reactor-ts.git#master"
->>>>>>> 4a80abad
+          ./gradlew targetTest -Ptarget=TypeScript
+        # -Druntime="git://github.com/lf-lang/reactor-ts.git#master"
       - name: Report to CodeCov
         uses: ./.github/actions/report-code-coverage
         with:
           files: core/build/reports/jacoco/integrationTestCodeCoverageReport/integrationTestCodeCoverageReport.xml
-        if: ${{ !inputs.compiler-ref }}  # i.e., if this is part of the main repo's CI+        if: ${{ github.repository == 'lf-lang/lingua-franca' }}