--- conflicted
+++ resolved
@@ -37,13 +37,9 @@
         if: ${{ runner.os == 'macOS' || runner.os == 'Linux' }}
       - name: Perform TypeScript tests
         run: |
-<<<<<<< HEAD
-          ./gradlew test --tests org.lflang.tests.runtime.TypeScriptTest.* -Druntime="git://github.com/lf-lang/reactor-ts.git#master"
-=======
-          ./gradlew targetTest -Ptarget=TypeScript -Druntime="git://github.com/lf-lang/reactor-ts.git#minor-reorg"
+          ./gradlew targetTest -Ptarget=TypeScript -Druntime="git://github.com/lf-lang/reactor-ts.git#master"
       - name: Collect code coverage
         run: ./gradlew jacocoTestReport
->>>>>>> f8fcaf8b
       - name: Report to CodeCov
         uses: codecov/codecov-action@v3.1.1
         with:
