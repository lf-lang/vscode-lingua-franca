--- conflicted
+++ resolved
@@ -69,18 +69,7 @@
         with:
           python-version: '3.10'
       - name: Run language server Python tests without PyLint
-<<<<<<< HEAD
         run: ./gradlew integration --tests org.lflang.tests.lsp.LspTests.pythonValidationTestSyntaxOnly
-=======
-        run: ./gradlew test --tests org.lflang.tests.lsp.LspTests.pythonValidationTestSyntaxOnly
-      - name: Report to CodeCov
-        uses: codecov/codecov-action@v3.1.1
-        with:
-          file: org.lflang.tests/build/reports/xml/jacoco
-          fail_ci_if_error: false
-          verbose: true
-        if: ${{ runner.os == 'Linux' && inputs.all-platforms }}
->>>>>>> 09151c2b
       - name: Install pylint
         run: python3 -m pip install pylint
         if: ${{ runner.os != 'macOS' }}
