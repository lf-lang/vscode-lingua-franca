--- conflicted
+++ resolved
@@ -41,14 +41,10 @@
         if: ${{ inputs.runtime-ref }}
       - name: Perform Zephyr tests for C target with default scheduler
         run: |
-<<<<<<< HEAD
-          ./gradlew test --tests org.lflang.tests.runtime.CZephyrTest.run*
-=======
           ./gradlew targetTest -Ptarget=CZephyr
           util/RunZephyrTests.sh test/C/src-gen
       - name: Collect code coverage
         run: ./gradlew jacocoTestReport
->>>>>>> a06d23b5
       - name: Report to CodeCov
         uses: codecov/codecov-action@v3.1.1
         with:
