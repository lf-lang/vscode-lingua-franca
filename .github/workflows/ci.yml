# Main workflow for testing the Lingua Franca compiler.
name: CI

on:
  # Trigger this workflow on push events, but only on master.
  push:
    branches:
      - master
  # Trigger this workflow also on pull_request events, but ignore the 'nightly' branch.
  pull_request:
    branches-ignore:
      - 'nightly'

env:
  # 2020.11
  vcpkgGitRef: 0bf3923f9fab4001c00f0f429682a0853b5749e0

jobs:
  # Cancel previous workflow runs.
  cancel:
    uses: lf-lang/lingua-franca/.github/workflows/cancel.yml@master

  # Test the Gradle build.
  build:
    uses: lf-lang/lingua-franca/.github/workflows/build.yml@master
    needs: cancel

  # Build the tools used for processing execution traces
  build-tracing-tools:
    uses: lf-lang/lingua-franca/.github/workflows/build-trace-tools.yml@master
    needs: cancel

# Check that automatic code formatting works.
# TODO: Uncomment after fed-gen is merged.
# format:
#   uses: lf-lang/lingua-franca/.github/workflows/format.yml@master
#   needs: cancel

  # Run the unit tests.
  unit-tests:
    uses: lf-lang/lingua-franca/.github/workflows/unit-tests.yml@master
    needs: cancel

  # Run tests for the standalone compiler.
  cli-tests:
    uses: lf-lang/lingua-franca/.github/workflows/cli-tests.yml@master
    needs: cancel

  # Run the C benchmark tests.
  c-benchmark-tests:
    uses: lf-lang/benchmarks-lingua-franca/.github/workflows/benchmark-tests.yml@main
    with:
      target: 'C'
<<<<<<< HEAD
      benchmarks-ref: main
=======
>>>>>>> 61f6d678
    needs: cancel

  # Run language server tests.
  lsp-tests:
    uses: lf-lang/lingua-franca/.github/workflows/lsp-tests.yml@master
    needs: cancel

  # Run the C integration tests.
  c-tests:
    uses: lf-lang/lingua-franca/.github/workflows/c-tests.yml@master
    needs: cancel
  
  # Run the C Arduino integration tests.
  c-arduino-tests:
    uses: lf-lang/lingua-franca/.github/workflows/c-arduino-tests.yml@master
    needs: cancel
  
  # Run the C Zephyr integration tests.
  c-zephyr-tests:
    uses: lf-lang/lingua-franca/.github/workflows/c-zephyr-tests.yml@master
    needs: cancel

  # Run the CCpp integration tests.
  ccpp-tests:
    uses: lf-lang/lingua-franca/.github/workflows/c-tests.yml@master
    with:
      use-cpp: true
    needs: cancel

  # Run the C++ benchmark tests.
  cpp-benchmark-tests:
    uses: lf-lang/benchmarks-lingua-franca/.github/workflows/benchmark-tests.yml@main
    with:
      target: 'Cpp'
    needs: cancel

  # Run the C++ integration tests.
  cpp-tests:
    uses: lf-lang/lingua-franca/.github/workflows/cpp-tests.yml@master
    needs: cancel

  # Run the C++ integration tests on ROS2.
  cpp-ros2-tests:
    uses: lf-lang/lingua-franca/.github/workflows/cpp-ros2-tests.yml@master
    needs: cancel

  # Run the Python integration tests.
  py-tests:
    uses: lf-lang/lingua-franca/.github/workflows/py-tests.yml@master
    needs: cancel

  # Run the Rust integration tests.
  rs-tests:
    uses: lf-lang/lingua-franca/.github/workflows/rs-tests.yml@master
    needs: cancel

  # Run the Rust benchmark tests.
  rs-benchmark-tests:
    uses: lf-lang/benchmarks-lingua-franca/.github/workflows/benchmark-tests.yml@main
    with:
      target: 'Rust'
    needs: cancel

  # Run the TypeScript integration tests.
  ts-tests:
    uses: lf-lang/lingua-franca/.github/workflows/ts-tests.yml@master
    needs: cancel

  # Run the serialization tests
  serialization-tests:
    uses: lf-lang/lingua-franca/.github/workflows/serialization-tests.yml@master
    needs: cancel<|MERGE_RESOLUTION|>--- conflicted
+++ resolved
@@ -51,10 +51,6 @@
     uses: lf-lang/benchmarks-lingua-franca/.github/workflows/benchmark-tests.yml@main
     with:
       target: 'C'
-<<<<<<< HEAD
-      benchmarks-ref: main
-=======
->>>>>>> 61f6d678
     needs: cancel
 
   # Run language server tests.
