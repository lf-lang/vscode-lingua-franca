--- conflicted
+++ resolved
@@ -113,12 +113,10 @@
           # The Java version to make available on the path. Takes a whole or semver Java version, or 1.x syntax (e.g. 1.8 => Java 8.x). Early access versions can be specified in the form of e.g. 14-ea, 14.0.0-ea, or 14.0.0-ea.28
           java-version: 14
       - name: Setup Node.js environment
-<<<<<<< HEAD
         uses: actions/setup-node@v2.1.2
       - name: Install Protobufs Ubuntu
         run: sudo apt-get install libprotobuf-dev protobuf-compiler
         if: runner.os == 'Linux'
-=======
         uses: actions/setup-node@v2.1.2 
       - name: Install Protobufs Ubuntu
         run: sudo apt-get install libprotobuf-dev protobuf-compiler
@@ -133,7 +131,6 @@
           vcpkgArguments: 'protobuf'
           vcpkgDirectory: '${{ github.workspace }}/vcpkg'
         if: runner.os == 'Windows'
->>>>>>> 01fdb046
       # Checks-out your repository under $GITHUB_WORKSPACE, so your job can access it
       - uses: actions/checkout@v2
         with:
