--- conflicted
+++ resolved
@@ -56,14 +56,10 @@
     a.out -> t2.in;
     a.out -> t3.in;
     a.out -> t4.in;
-<<<<<<< HEAD
     t1.out || t2.out || t3.out || t4.out -> b.in;
-=======
-    // FIXME: Syntax should be:
-    //  t1.out || t2.out || t3.out || t4.out = b.in;
-    t1.out -> b.in[0];
-    t2.out -> b.in[1];
-    t3.out -> b.in[2];
-    t4.out -> b.in[3];
->>>>>>> f13525ca
+    // I.e.:
+    // t1.out -> b.in[0];
+    // t2.out -> b.in[1];
+    // t3.out -> b.in[2];
+    // dt4.out -> b.in[3];
 }