// Check multiport output to bank of recipients. Here, the bank is smaller than
// the width of the sending port.
target C {
    timeout: 2 sec,
    fast: true
}

<<<<<<< HEAD
preamble {=
    #include <stdio.h>
=}

reactor Source(width: int(2)) {
=======
reactor Source(width: int = 2) {
>>>>>>> 6547ceae
    output[width] out: int

    reaction(startup) -> out {=
        for(int i = 0; i < out_width; i++) {
            lf_set(out[i], i);
        }
    =}
}

reactor Destination(bank_index: int = 0) {
    input in: int
    state received: bool = false

    reaction(in) {=
        printf("Destination %d received %d.\n", self->bank_index, in->value);
        if (self->bank_index != in->value) {
            printf("ERROR: Expected %d.\n", self->bank_index);
            exit(1);
        }
        self->received = true;
    =}

    reaction(shutdown) {=
        if (!self->received) {
            fprintf(stderr, "ERROR: Destination %d received no input!\n", self->bank_index);
            exit(1);
        }
        printf("Success.\n");
    =}
}

reactor Container(width: int = 2) {
    input[width] in: int
    c = new[width] Destination()
    in -> c.in
}

main reactor MultiportToBankHierarchy(width: int = 3) {
    a = new Source(width = width)
    b = new Container(width = width)
    a.out -> b.in
}<|MERGE_RESOLUTION|>--- conflicted
+++ resolved
@@ -5,15 +5,11 @@
     fast: true
 }
 
-<<<<<<< HEAD
 preamble {=
     #include <stdio.h>
 =}
 
-reactor Source(width: int(2)) {
-=======
 reactor Source(width: int = 2) {
->>>>>>> 6547ceae
     output[width] out: int
 
     reaction(startup) -> out {=
