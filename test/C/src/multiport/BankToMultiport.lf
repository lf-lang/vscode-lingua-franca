// Test bank of reactors to multiport input with id parameter in the bank.
target C

<<<<<<< HEAD
preamble {=
    #include <stdio.h>
=}

reactor Source(bank_index: int(0)) {
=======
reactor Source(bank_index: int = 0) {
>>>>>>> 6547ceae
    output out: int

    reaction(startup) -> out {= lf_set(out, self->bank_index); =}
}

reactor Sink(width: int = 4) {
    input[width] in: int
    state received: bool = false

    reaction(in) {=
        for (int i = 0; i < in_width; i++) {
            if (in[i]->is_present) {
                printf("Received on channel %d: %d\n", i, in[i]->value);
                self->received = true;
                if (in[i]->value != i) {
                    fprintf(stderr, "ERROR: expected %d\n", i);
                    exit(1);
                }
            }
        }
    =}

    reaction(shutdown) {=
        if (!self->received) {
            fprintf(stderr, "ERROR: Sink received no data\n");
            exit(1);
        }
    =}
}

main reactor BankToMultiport(width: int = 5) {
    source = new[width] Source()
    sink = new Sink(width = width)
    source.out -> sink.in
}<|MERGE_RESOLUTION|>--- conflicted
+++ resolved
@@ -1,15 +1,11 @@
 // Test bank of reactors to multiport input with id parameter in the bank.
 target C
 
-<<<<<<< HEAD
 preamble {=
     #include <stdio.h>
 =}
 
-reactor Source(bank_index: int(0)) {
-=======
 reactor Source(bank_index: int = 0) {
->>>>>>> 6547ceae
     output out: int
 
     reaction(startup) -> out {= lf_set(out, self->bank_index); =}
