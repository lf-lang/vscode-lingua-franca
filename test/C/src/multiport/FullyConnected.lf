--- conflicted
+++ resolved
@@ -1,14 +1,10 @@
 target C
 
-<<<<<<< HEAD
 preamble {=
     #include <stdio.h>
 =}
 
-reactor Node(num_nodes: size_t(4), bank_index: int(0)) {
-=======
 reactor Node(num_nodes: size_t = 4, bank_index: int = 0) {
->>>>>>> 6547ceae
     input[num_nodes] in: int
     output out: int
 
