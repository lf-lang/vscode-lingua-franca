/**
 * Test _lf_schedule_at_tag which is an internal API function not meant to be used in user code.
 *
 * @author Soroush Bateni
 */
target C {
  timeout: 1 sec,
  keepalive: true
}

reactor Scheduler {
  preamble {=
    #ifdef __cplusplus
    extern "C" {
    #endif
    #include "include/core/reactor_common.h"
    #ifdef __cplusplus
    }
    #endif
  =}
  logical action act
  // List of microsteps. Size = 16
  state microstep_delay_list: uint32_t[] = {0, 1, 1, 2, 2, 0, 0, 1, 1, 0, 2, 3, 3, 4, 4, 5}

  state times: int[] = {
    0,
    0,
    0,
    0,
    0,
    400 msec,
    400 msec,
    400 msec,
    400 msec,  // List of the corresponding times. Size = 16
    800 msec,
    800 msec,
    800 msec,
    800 msec,
    900 msec,
    900 msec,
    900 msec
  }
  // Size = 9
  state action_hit_list_microstep: int[] = {1, 2, 0, 1, 0, 2, 3, 4, 5}
  state action_hit_list_times: int[] = {
    0,
    0,
    400 msec,
    400 msec,
    800 msec,
    800 msec,
    800 msec,
    900 msec,
    900 msec
  }
  // Size = 9
  state action_hit_list_index: int = 0

<<<<<<< HEAD
  reaction(startup) -> act {=
    for (int i=0; i < 16; i++) {
        _lf_schedule_at_tag(act->trigger,
            (tag_t) { .time = self->times[i] + lf_time_logical(), .microstep = self->microstep_delay_list[i]},
            NULL);
    }
  =}
=======
    reaction(startup) -> act {=
        for (int i=0; i < 16; i++) {
            _lf_schedule_at_tag(act->_base.trigger,
                (tag_t) { .time = self->times[i] + lf_time_logical(), .microstep = self->microstep_delay_list[i]},
                NULL);
        }
    =}
>>>>>>> 7a995d98

  reaction(act) {=
    microstep_t microstep = lf_tag().microstep;
    instant_t elapsed_time = lf_time_logical_elapsed();
    if (elapsed_time == self->action_hit_list_times[self->action_hit_list_index] &&
        microstep == self->action_hit_list_microstep[self->action_hit_list_index]) {
        self->action_hit_list_index++;
    }
    printf("Triggered at tag (%lld, %u).\n", elapsed_time, microstep);
  =}

  reaction(shutdown) {=
    if (self->action_hit_list_index != 9) {
        fprintf(stderr, "ERROR: incorrect number of actions were correctly scheduled: %d.", self->action_hit_list_index);
        exit(1);
    }
    printf("SUCCESS: successfully scheduled all the events.\n");
  =}
}

main reactor ScheduleAt {
  sender = new Scheduler()
}<|MERGE_RESOLUTION|>--- conflicted
+++ resolved
@@ -56,23 +56,13 @@
   // Size = 9
   state action_hit_list_index: int = 0
 
-<<<<<<< HEAD
   reaction(startup) -> act {=
     for (int i=0; i < 16; i++) {
-        _lf_schedule_at_tag(act->trigger,
+        _lf_schedule_at_tag(act->_base.trigger,
             (tag_t) { .time = self->times[i] + lf_time_logical(), .microstep = self->microstep_delay_list[i]},
             NULL);
     }
   =}
-=======
-    reaction(startup) -> act {=
-        for (int i=0; i < 16; i++) {
-            _lf_schedule_at_tag(act->_base.trigger,
-                (tag_t) { .time = self->times[i] + lf_time_logical(), .microstep = self->microstep_delay_list[i]},
-                NULL);
-        }
-    =}
->>>>>>> 7a995d98
 
   reaction(act) {=
     microstep_t microstep = lf_tag().microstep;
