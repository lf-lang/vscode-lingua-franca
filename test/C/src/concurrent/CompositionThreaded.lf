// This test connects a simple counting source to tester that checks against its
// own count.
target C {
    fast: true,
    timeout: 10 sec
}

<<<<<<< HEAD
preamble {=
    #include <stdio.h>
=}

reactor Source(period: time(2 sec)) {
=======
reactor Source(period: time = 2 sec) {
>>>>>>> 6547ceae
    output y: int
    timer t(1 sec, period)
    state count: int = 0

    reaction(t) -> y {=
        (self->count)++;
        lf_set(y, self->count);
    =}
}

reactor Test {
    input x: int
    state count: int = 0

    reaction(x) {=
        (self->count)++;
        printf("Received %d\n", x->value);
        if (x->value != self->count) {
            printf("FAILURE: Expected %d\n", self->count);
            exit(1);
        }
    =}
}

main reactor CompositionThreaded {
    s = new Source()
    d = new Test()
    s.y -> d.x
}<|MERGE_RESOLUTION|>--- conflicted
+++ resolved
@@ -5,15 +5,11 @@
     timeout: 10 sec
 }
 
-<<<<<<< HEAD
 preamble {=
     #include <stdio.h>
 =}
 
-reactor Source(period: time(2 sec)) {
-=======
 reactor Source(period: time = 2 sec) {
->>>>>>> 6547ceae
     output y: int
     timer t(1 sec, period)
     state count: int = 0
