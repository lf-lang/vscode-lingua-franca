--- conflicted
+++ resolved
@@ -5,7 +5,6 @@
     timeout: 6 sec
 }
 
-<<<<<<< HEAD
 preamble {=
     #ifdef __cplusplus
     extern "C" {
@@ -17,10 +16,7 @@
     #endif
 =}
 
-reactor Source(period: time(3000 msec)) {
-=======
 reactor Source(period: time = 3000 msec) {
->>>>>>> 6547ceae
     output y: int
     timer t(0, period)
     state count: int = 0
