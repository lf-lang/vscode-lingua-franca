// Check multiport capabilities on Outputs.
target C {
    timeout: 2 sec,
    // Disable compiler optimization so that TakeTime actually takes time.
    flags: ""
}

<<<<<<< HEAD
preamble {=
    #include <stdio.h>
=}

reactor Source(width: int(4)) {
=======
reactor Source(width: int = 4) {
>>>>>>> 6547ceae
    timer t(0, 200 msec)
    output[width] out: int
    state s: int = 0

    reaction(t) -> out {=
        for(int i = 0; i < out_width; i++) {
            lf_set(out[i], self->s);
        }
        self->s++;
    =}
}

reactor Computation(iterations: int = 100000000) {
    input in: int
    output out: int

    reaction(in) -> out {=
        // struct timespec sleep_time = {(time_t) 0, (long)200000000};
        // struct timespec remaining_time;
        // nanosleep(&sleep_time, &remaining_time);
        int offset = 0;
        for (int i = 0; i < self->iterations; i++) {
            offset++;
        }
        lf_set(out, in->value + offset);
    =}
}

reactor Destination(width: int = 4, iterations: int = 100000000) {
    state s: int = 0
    input[width] in: int

    reaction(in) {=
        int expected = self->iterations * self->width + self->s;
        int sum = 0;
        for (int i = 0; i < in_width; i++) {
            if (in[i]->is_present) sum += in[i]->value;
        }
        printf("Sum of received: %d.\n", sum);
        if (sum != expected) {
            printf("ERROR: Expected %d.\n", expected);
            exit(1);
        }
        self->s += self->width;
    =}

    reaction(shutdown) {=
        if (self->s == 0) {
            fprintf(stderr, "ERROR: Destination received no input!\n");
            exit(1);
        }
        printf("Success.\n");
    =}
}

main reactor ThreadedMultiport(width: int = 4, iterations: int = 100000000) {
    a = new Source(width = width)
    t = new[width] Computation(iterations = iterations)
    b = new Destination(width = width, iterations = iterations)
    a.out -> t.in
    t.out -> b.in
}<|MERGE_RESOLUTION|>--- conflicted
+++ resolved
@@ -5,15 +5,11 @@
     flags: ""
 }
 
-<<<<<<< HEAD
 preamble {=
     #include <stdio.h>
 =}
 
-reactor Source(width: int(4)) {
-=======
 reactor Source(width: int = 4) {
->>>>>>> 6547ceae
     timer t(0, 200 msec)
     output[width] out: int
     state s: int = 0
