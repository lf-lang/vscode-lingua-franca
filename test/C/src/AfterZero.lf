--- conflicted
+++ resolved
@@ -26,15 +26,9 @@
       printf("ERROR: Expected result to be 84.\n");
       exit(1);
     }
-<<<<<<< HEAD
-    printf("Current logical time is: %lld\n", elapsed_time);
-    printf("Current microstep is: %u\n", lf_tag().microstep);
-    printf("Current physical time is: %lld\n", lf_time_physical_elapsed());
-=======
     printf("Current logical time is: " PRINTF_TIME "\n", elapsed_time);
     printf("Current microstep is: " PRINTF_TIME "\n", lf_tag().microstep);
     printf("Current physical time is: " PRINTF_TIME "\n", lf_time_physical_elapsed());
->>>>>>> 1d0deeb2
     if (elapsed_time != self->expected_time) {
       printf("ERROR: Expected logical time to be " PRINTF_TIME ".\n", self->expected_time);
       exit(2);
