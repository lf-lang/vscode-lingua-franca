--- conflicted
+++ resolved
@@ -5,17 +5,12 @@
     fast: true
 }
 
-<<<<<<< HEAD
 preamble {=
     #include <stdio.h>
 =}
 
-reactor Count(stride: int(1)) {
-    state count: int(1)
-=======
 reactor Count(stride: int = 1) {
     state count: int = 1
->>>>>>> 6547ceae
     output y: int
     timer t(0, 100 msec)
 
