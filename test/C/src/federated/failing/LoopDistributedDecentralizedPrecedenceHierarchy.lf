/**
 * This tests that the precedence order of reaction invocation is kept in the
 * hierarchy of reactors when a feedback loop is present in decentralized
 * coordination.
 *
 * @author Edward A. Lee
 * @author Soroush Bateni
 */
target C {
    flags: "-Wall",
    coordination: decentralized,
    timeout: 4900 msec
}

import Contained from "../LoopDistributedCentralizedPrecedenceHierarchy.lf"

<<<<<<< HEAD
reactor Looper(incr: int(1), delay: time(0 msec), stp_offset: time(0)) {
    input in: int
    output out: int
    state count: int(0)
=======
reactor Looper(incr: int = 1, delay: time = 0 msec, stp_offset: time = 0) {
    input in: int
    output out: int
    state count: int = 0
>>>>>>> 6547ceae
    timer t(0, 1 sec)

    c = new Contained(incr = incr)
    in -> c.in

    reaction(t) -> out {=
        lf_set(out, self->count);
        self->count += self->incr;
    =}

    reaction(in) {=
        instant_t time_lag = lf_time_physical() - lf_time_logical();
        char time_buffer[28]; // 28 bytes is enough for the largest 64 bit number: 9,223,372,036,854,775,807
        lf_readable_time(time_buffer, time_lag);
        lf_print("Received %d. Logical time is behind physical time by %s nsec.", in->value, time_buffer);
    =} STP(stp_offset) {=
        instant_t time_lag = lf_time_physical() - lf_time_logical();
        char time_buffer[28]; // 28 bytes is enough for the largest 64 bit number: 9,223,372,036,854,775,807
        lf_readable_time(time_buffer, time_lag);
        lf_print("STP offset was violated. Received %d. Logical time is behind physical time by %s nsec.", in->value, time_buffer);
    =} deadline(10 msec) {=
        instant_t time_lag = lf_time_physical() - lf_time_logical();
        char time_buffer[28]; // 28 bytes is enough for the largest 64 bit number: 9,223,372,036,854,775,807
        lf_readable_time(time_buffer, time_lag);
        lf_print("Deadline miss. Received %d. Logical time is behind physical time by %s nsec.", in->value, time_buffer);
    =}

    reaction(shutdown) {=
        lf_print("******* Shutdown invoked.");
        if (self->count != 5 * self->incr) {
            lf_print_error_and_exit("Failed to receive all five expected inputs.");
        }
    =}
}

<<<<<<< HEAD
federated reactor(delay: time(0)) {
=======
federated reactor(delay: time = 0) {
>>>>>>> 6547ceae
    left = new Looper(stp_offset = 5 msec)
    right = new Looper(incr = -1, stp_offset = 5 msec)
    left.out -> right.in
    right.out -> left.in
}<|MERGE_RESOLUTION|>--- conflicted
+++ resolved
@@ -14,17 +14,10 @@
 
 import Contained from "../LoopDistributedCentralizedPrecedenceHierarchy.lf"
 
-<<<<<<< HEAD
-reactor Looper(incr: int(1), delay: time(0 msec), stp_offset: time(0)) {
-    input in: int
-    output out: int
-    state count: int(0)
-=======
 reactor Looper(incr: int = 1, delay: time = 0 msec, stp_offset: time = 0) {
     input in: int
     output out: int
     state count: int = 0
->>>>>>> 6547ceae
     timer t(0, 1 sec)
 
     c = new Contained(incr = incr)
@@ -60,11 +53,7 @@
     =}
 }
 
-<<<<<<< HEAD
-federated reactor(delay: time(0)) {
-=======
 federated reactor(delay: time = 0) {
->>>>>>> 6547ceae
     left = new Looper(stp_offset = 5 msec)
     right = new Looper(incr = -1, stp_offset = 5 msec)
     left.out -> right.in
