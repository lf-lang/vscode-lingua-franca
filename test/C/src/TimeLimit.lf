// Test that the stop function can be used to internally impose a a time limit.
// Correct output for this 1, 2, 3, 4. Failure for this test is failing to halt
// or getting the wrong data.
target C {
    fast: true
}

<<<<<<< HEAD
preamble {=
    #include <stdio.h>
=}

reactor Clock(offset: time(0), period: time(1 sec)) {
=======
reactor Clock(offset: time = 0, period: time = 1 sec) {
>>>>>>> 6547ceae
    output y: int
    timer t(offset, period)
    state count: int = 0

    reaction(t) -> y {=
        (self->count)++;
        //printf("Reacting at time %ld.\n", lf_time_logical_elapsed());
        lf_set(y, self->count);
    =}
}

reactor Destination {
    input x: int
    state s: int = 1

    reaction(x) {=
        // printf("%d\n", x->value);
        if (x->value != self->s) {
            printf("Error: Expected %d and got %d.\n", self->s, x->value);
            exit(1);
        }
        self->s++;
    =}

    reaction(shutdown) {=
        printf("**** shutdown reaction invoked.\n");
        if (self->s != 12) {
            fprintf(stderr, "ERROR: Expected 12 but got %d.\n", self->s);
            exit(1);
        }
    =}
}

main reactor TimeLimit(period: time = 1 sec) {
    timer stop(10 sec)
    c = new Clock(period = period)
    d = new Destination()
    c.y -> d.x

    reaction(stop) {= lf_request_stop(); =}
}<|MERGE_RESOLUTION|>--- conflicted
+++ resolved
@@ -5,15 +5,11 @@
     fast: true
 }
 
-<<<<<<< HEAD
 preamble {=
     #include <stdio.h>
 =}
 
-reactor Clock(offset: time(0), period: time(1 sec)) {
-=======
 reactor Clock(offset: time = 0, period: time = 1 sec) {
->>>>>>> 6547ceae
     output y: int
     timer t(offset, period)
     state count: int = 0
