--- conflicted
+++ resolved
@@ -1,10 +1,6 @@
 // In this pattern, each node can send direct messages to individual other nodes
 
 target Cpp {
-<<<<<<< HEAD
-    workers: 1
-=======
->>>>>>> 87f8baba
 }
 
 import Node from "FullyConnectedAddressable.lf"
