--- conflicted
+++ resolved
@@ -11,12 +11,8 @@
     coordination: decentralized
 }
 
-<<<<<<< HEAD
 // reason for failing: lf_tag() not supported by the python target
 
-=======
-# reason for failing: get_current_tag() not supported by the python target
->>>>>>> ba4ff649
 reactor Clock(offset(0), period(1 sec)) {
     output y
     timer t(offset, period)
