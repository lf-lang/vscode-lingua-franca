--- conflicted
+++ resolved
@@ -19,13 +19,8 @@
   input inp
   state success = 0     # Count messages that arrive without STP violation.
   state success_stp_violation = 0
-<<<<<<< HEAD
-  timer t(0, 10 msec)  # Force a timer to be invoked periodically
-  state c = 0          # to ensure logical time will advance in the absence of incoming messages.
-=======
   timer t(0, 100 msec)  # Force a timer to be invoked periodically
   state c = 0           # to ensure logical time will advance in the absence of incoming messages.
->>>>>>> 1a7c80be
 
   reaction(inp) {=
     current_tag = lf.tag()
