target Python {
  files: "../include/hello.py",
  docker: true
}

preamble {=
  try:
      import hello
  except:
      lf_request_stop()
=}

main reactor {
  preamble {=
    try:
        import hello
    except:
<<<<<<< HEAD
        lf_request_stop()
  =}
  state passed = False
  timer t(1 msec)
=======
        request_stop()
=}

main reactor {
    preamble {=
        try:
            import hello
        except:
            request_stop()
    =}
    state passed = False
    timer t(1 msec)
>>>>>>> 59f944dc

  reaction(t) {= self.passed = True =}

  reaction(shutdown) {=
    if not self.passed:
        print("Failed to import file listed in files target property")
        exit(1)
    else:
        print("PASSED")
  =}
}<|MERGE_RESOLUTION|>--- conflicted
+++ resolved
@@ -13,27 +13,12 @@
 main reactor {
   preamble {=
     try:
-        import hello
+      import hello
     except:
-<<<<<<< HEAD
-        lf_request_stop()
+      request_stop()
   =}
   state passed = False
   timer t(1 msec)
-=======
-        request_stop()
-=}
-
-main reactor {
-    preamble {=
-        try:
-            import hello
-        except:
-            request_stop()
-    =}
-    state passed = False
-    timer t(1 msec)
->>>>>>> 59f944dc
 
   reaction(t) {= self.passed = True =}
 
