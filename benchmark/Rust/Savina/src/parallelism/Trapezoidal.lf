/**
 * Copyright (C) 2020 TU Dresden
 *
 * @author Hannes Klein
 * @author Felix Wittwer
 * @author Clément Fournier
 */

target Rust {
    build-type: Release,
    cargo-features: ["cli"],
    cargo-dependencies: {
        reactor_rt: {
            features: ["parallel-runtime"]
        }
    }
};

import BenchmarkRunner from "../BenchmarkRunner2.lf";


reactor Manager(num_workers: usize(100), L: f64(1), R: f64(5), N: u32(10000000)) {
    // parameters
    state L(L);
    state R(R);
    state N(N);
    state num_workers(num_workers);

    preamble {=
<<<<<<< HEAD
        #[derive(Copy, Clone, Debug)]
        pub struct WorkMessage {
            pub l: f64,
            pub r: f64,
            pub h: f64,
        }
=======
        use super::trapezoidal::WorkMessage;
>>>>>>> 9bfc6b79
    =}

    state numTermsReceived: u32(0);
    state resultArea: f64(0.0);
    
    input inStart: unit;
    output outFinished: unit;

    output[num_workers] outWorkers: WorkMessage;
    input[num_workers] inWorkers: f64;
    
    logical action sendWorkMessages;
    
    reaction(inStart) -> sendWorkMessages {=
        // reset local state
        self.numTermsReceived = 0;
        self.resultArea = 0.0;
        
        // start execution
        ctx.schedule(sendWorkMessages, Asap);
    =}

    reaction(sendWorkMessages) -> outWorkers {=
        let worker_range = (self.R - self.L) / (self.num_workers as f64);
        let precision = (self.R - self.L) / (self.N as f64);

        for (i, worker) in outWorkers.into_iter().enumerate() {
            let wl = (worker_range * i as f64) + self.L;
            let wr = wl + worker_range;
            ctx.set(worker, WorkMessage { l: wl, r: wr, h: precision })
        }
    =}

    reaction(inWorkers) -> outFinished {=
        for inWorker in inWorkers {
            if let Some(v) = ctx.get(&inWorker) {
                self.numTermsReceived += 1;
                self.resultArea += v;
            }
        }

        if self.numTermsReceived as usize == self.num_workers {
            info!("Area: {}", self.resultArea);
            ctx.set(outFinished, ());
        }
    =}
}


reactor Worker {
    preamble {=
<<<<<<< HEAD
        use crate::reactors::manager::WorkMessage;
=======
        use super::trapezoidal::WorkMessage;
>>>>>>> 9bfc6b79
    =}

    input inManager: WorkMessage;
    output outManager: f64;

    reaction(inManager) -> outManager {=
        let WorkMessage { r, l, h } = ctx.get(inManager).unwrap();
        let n =  ((r - l) / h) as i32;
        let mut accum_area = 0.0;

        for i in 0..n {
            let lx: f64 = (i as f64 * h) + l;
            let rx: f64 = lx + h;

            let ly = fx(lx);
            let ry = fx(rx);

            accum_area += 0.5 * (ly + ry) * h;
        }

        ctx.set(outManager, accum_area);
    =}

    preamble {=
        // the function to integrate
        fn fx(x: f64) -> f64 {
            let a = f64::sin(f64::powf(x, 3.0) - 1.0);
            let b = x + 1.0;
            let c = a / b;
            let d = f64::sqrt(1.0 + f64::exp(f64::sqrt(2.0 * x)));
            c * d
        }
    =}
}


main reactor (numIterations:usize(12), numPieces:u32(10000000), leftEndPoint:f64(1.0), rightEndPoint:f64(5.0), numWorkers:usize(100)) {
    state num_iterations(numIterations);
    state num_pieces(numPieces);
    state left_end_point(leftEndPoint);
    state right_end_point(rightEndPoint);
    state num_workers(numWorkers);
    
    manager = new Manager(num_workers=numWorkers, L=leftEndPoint, R=rightEndPoint, N=numPieces);
    runner = new BenchmarkRunner(num_iterations=numIterations);
    
    runner.start -> manager.inStart;
    manager.outFinished -> runner.finished;
    
    reaction(startup) {=
        print_benchmark_info("TrapezoidalBenchmark");
        print_args!(
            "numIterations",
            self.num_iterations,
            "numPieces",
            self.num_pieces,
            "leftEndPoint",
            self.left_end_point,
            "rightEndPoint",
            self.right_end_point,
            "numWorkers",
            self.num_workers
        );
        print_system_info();
    =}
    
    workers = new[numWorkers] Worker();
    
    workers.outManager -> manager.inWorkers;
    manager.outWorkers -> workers.inManager;
<<<<<<< HEAD
    
    preamble {=
        use crate::{print_args,reactors::benchmark_runner::{print_system_info, print_benchmark_info}};
    =}
}
=======

    preamble {=
        #[derive(Copy, Clone, Debug)]
        pub struct WorkMessage {
            pub l: f64,
            pub r: f64,
            pub h: f64,
        }
    =}
}
>>>>>>> 9bfc6b79
<|MERGE_RESOLUTION|>--- conflicted
+++ resolved
@@ -27,34 +27,25 @@
     state num_workers(num_workers);
 
     preamble {=
-<<<<<<< HEAD
-        #[derive(Copy, Clone, Debug)]
-        pub struct WorkMessage {
-            pub l: f64,
-            pub r: f64,
-            pub h: f64,
-        }
-=======
         use super::trapezoidal::WorkMessage;
->>>>>>> 9bfc6b79
     =}
 
     state numTermsReceived: u32(0);
     state resultArea: f64(0.0);
-    
+
     input inStart: unit;
     output outFinished: unit;
 
     output[num_workers] outWorkers: WorkMessage;
     input[num_workers] inWorkers: f64;
-    
+
     logical action sendWorkMessages;
-    
+
     reaction(inStart) -> sendWorkMessages {=
         // reset local state
         self.numTermsReceived = 0;
         self.resultArea = 0.0;
-        
+
         // start execution
         ctx.schedule(sendWorkMessages, Asap);
     =}
@@ -88,11 +79,7 @@
 
 reactor Worker {
     preamble {=
-<<<<<<< HEAD
-        use crate::reactors::manager::WorkMessage;
-=======
         use super::trapezoidal::WorkMessage;
->>>>>>> 9bfc6b79
     =}
 
     input inManager: WorkMessage;
@@ -135,13 +122,13 @@
     state left_end_point(leftEndPoint);
     state right_end_point(rightEndPoint);
     state num_workers(numWorkers);
-    
+
     manager = new Manager(num_workers=numWorkers, L=leftEndPoint, R=rightEndPoint, N=numPieces);
     runner = new BenchmarkRunner(num_iterations=numIterations);
-    
+
     runner.start -> manager.inStart;
     manager.outFinished -> runner.finished;
-    
+
     reaction(startup) {=
         print_benchmark_info("TrapezoidalBenchmark");
         print_args!(
@@ -158,20 +145,14 @@
         );
         print_system_info();
     =}
-    
+
     workers = new[numWorkers] Worker();
-    
+
     workers.outManager -> manager.inWorkers;
     manager.outWorkers -> workers.inManager;
-<<<<<<< HEAD
-    
+
     preamble {=
         use crate::{print_args,reactors::benchmark_runner::{print_system_info, print_benchmark_info}};
-    =}
-}
-=======
-
-    preamble {=
         #[derive(Copy, Clone, Debug)]
         pub struct WorkMessage {
             pub l: f64,
@@ -180,4 +161,3 @@
         }
     =}
 }
->>>>>>> 9bfc6b79
