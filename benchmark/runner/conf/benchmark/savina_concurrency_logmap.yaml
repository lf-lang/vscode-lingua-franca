# @package benchmark
name: "Logistic Map Series"
params:
  terms: 25000
  series: 10
  start_rate: 3.46

# target specific configuration
targets:
  akka:
    jar: "${savina_path}/target/savina-0.0.1-SNAPSHOT-jar-with-dependencies.jar"
    class: "edu.rice.habanero.benchmarks.logmap.LogisticMapAkkaManualStashActorBenchmark"
    run_args:
      terms: ["-t", "<value>"]
      series: ["-s", "<value>"]
      start_rate: ["-r", "<value>"]
  caf:
    bin: "caf_14_logmap_request_await_infinite"
    run_args:
      terms: ["-t", "<value>"]
      series: ["-s", "<value>"]
      start_rate: ["-r", "<value>"]
  lf-cpp:
    copy_sources:
      - "${lf_path}/benchmark/Cpp/Savina/src/BenchmarkRunner.lf"
      - "${lf_path}/benchmark/Cpp/Savina/src/concurrency"
    lf_file: "concurrency/LogisticMap.lf"
    binary: "LogisticMap"
    gen_args: null
    run_args:
      terms: ["--numTerms", "<value>"]
      start_rate: ["--startRate", "<value>"]
      series: ["--numSeries", "<value>"]
  lf-c:
    copy_sources:
<<<<<<< HEAD
      - "${lf_path}/benchmark/C/Savina/src/concurrency"
    lf_file: "concurrency/LogisticMap.lf"
=======
      - "${lf_path}/benchmark/C/Savina/src/concurrency/LogisticMap.lf"
    lf_file: "LogisticMap.lf"
>>>>>>> 0591bf52
    binary: "LogisticMap"
    gen_args:
      terms: ["-D", "numTerms=<value>"]
      start_rate: ["-D", "startRate=<value>"]
      series: ["-D", "numSeries=<value>"]<|MERGE_RESOLUTION|>--- conflicted
+++ resolved
@@ -33,13 +33,8 @@
       series: ["--numSeries", "<value>"]
   lf-c:
     copy_sources:
-<<<<<<< HEAD
-      - "${lf_path}/benchmark/C/Savina/src/concurrency"
-    lf_file: "concurrency/LogisticMap.lf"
-=======
       - "${lf_path}/benchmark/C/Savina/src/concurrency/LogisticMap.lf"
     lf_file: "LogisticMap.lf"
->>>>>>> 0591bf52
     binary: "LogisticMap"
     gen_args:
       terms: ["-D", "numTerms=<value>"]
