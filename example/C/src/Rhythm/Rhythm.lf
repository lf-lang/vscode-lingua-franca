--- conflicted
+++ resolved
@@ -29,10 +29,6 @@
  * @see RhythmDistributedNoUI.lf
  */
 target C {
-<<<<<<< HEAD
-    workers: 2,
-=======
->>>>>>> 87f8baba
     tracing: true,
     files: [
         "/lib/c/reactor-c/util/sensor_simulator.c", "/lib/c/reactor-c/util/sensor_simulator.h",
