{
    "version": "0.2.0",
    "configurations": [
        {
            "args": [
                "--extensionDevelopmentPath=${workspaceFolder}"
            ],
            "name": "Launch LF Extension",
            "outFiles": [
                "${workspaceFolder}/out/**/*.js"
            ],
            "sourceMaps": true,
            "request": "launch",
            "type": "extensionHost",
            "preLaunchTask": "${defaultBuildTask}"
        },
        {
<<<<<<< HEAD
            "name": "Launch VS Code Extension (Socket) LF with Klighd",
=======
            "name": "Launch VS Code Extension (Socket) LF with Klighd Extension",
>>>>>>> 1856b808
            "type": "extensionHost",
            "request": "launch",
            "args": [
                "--disable-extensions",
                "--extensionDevelopmentPath=${workspaceFolder}/../klighd-vscode/applications/klighd-vscode",
                "--extensionDevelopmentPath=${workspaceFolder}/",
            ],
            "env": {
                "LF_LS_PORT": "7670"
            },
            "skipFiles": [
                "<node_internals>/**"
            ],
            "sourceMaps": true,
            "smartStep": true,
            "sourceMapPathOverrides": {
                "webpack:///./~/*": "${workspaceFolder}/../klighd-vscode/node_modules/*",
                "webpack://?:*/*": "${workspaceFolder}/../klighd-vscode/applications/klighd-vscode/*"
            },
            "outFiles": [
                "${workspaceFolder}/out/**/*.js",
                "${workspaceFolder}/../klighd-vscode/applications/klighd-vscode/dist/**/*.js"
            ],
        },
        {
            "name": "Launch VS Code Extension (Socket) LF",
            "type": "extensionHost",
            "request": "launch",
            "args": [
                "--extensionDevelopmentPath=${workspaceFolder}/",
            ],
            "env": {
                "LF_LS_PORT": "7670"
            },
            "skipFiles": [
                "<node_internals>/**"
            ],
            "sourceMaps": true,
            "smartStep": true,
            "outFiles": [
                "${workspaceFolder}/out/**/*.js"
            ],
        },
        {
            "name": "Launch VS Code Extension (Socket) LF",
            "type": "extensionHost",
            "request": "launch",
            "args": [
                "--extensionDevelopmentPath=${workspaceFolder}/",
            ],
            "env": {
                "LF_LS_PORT": "7670"
            },
            "skipFiles": [
              "<node_internals>/**"
            ],
            "sourceMaps": true,
            "smartStep": true,
            "outFiles": [
                "${workspaceFolder}/out/**/*.js",
            ],
        },
        {
            "args": [
                "--extensionDevelopmentPath=${workspaceFolder}",
                "--extensionTestsPath=${workspaceFolder}/out/test/test/index"
            ],
            "env": {
                "dependencies": "present"
            },
            "name": "Tests",
            "outFiles": [
                "${workspaceFolder}/out/test/**/*.js"
            ],
            "preLaunchTask": "npm: compile-tests",
            "request": "launch",
            "runtimeExecutable": "${execPath}",
            "type": "extensionHost"
        },
        {
            "args": [
                "--extensionDevelopmentPath=${workspaceFolder}",
                "--extensionTestsPath=${workspaceFolder}/out/test/test/index"
            ],
            "env": {
                "dependencies": "missing1"
            },
            "name": "Tests: Dependencies Missing1",
            "outFiles": [
                "${workspaceFolder}/out/test/**/*.js"
            ],
            "preLaunchTask": "npm: compile-tests",
            "request": "launch",
            "runtimeExecutable": "${execPath}",
            "type": "extensionHost"
        },
        {
            "args": [
                "--extensionDevelopmentPath=${workspaceFolder}",
                "--extensionTestsPath=${workspaceFolder}/out/test/test/index"
            ],
            "env": {
                "dependencies": "outdated"
            },
            "name": "Tests: Dependencies Outdated",
            "outFiles": [
                "${workspaceFolder}/out/test/**/*.js"
            ],
            "preLaunchTask": "npm: compile-tests",
            "request": "launch",
            "runtimeExecutable": "${execPath}",
            "type": "extensionHost"
        },
    ]
}<|MERGE_RESOLUTION|>--- conflicted
+++ resolved
@@ -15,11 +15,7 @@
             "preLaunchTask": "${defaultBuildTask}"
         },
         {
-<<<<<<< HEAD
-            "name": "Launch VS Code Extension (Socket) LF with Klighd",
-=======
             "name": "Launch VS Code Extension (Socket) LF with Klighd Extension",
->>>>>>> 1856b808
             "type": "extensionHost",
             "request": "launch",
             "args": [
