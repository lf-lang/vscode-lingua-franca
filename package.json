--- conflicted
+++ resolved
@@ -96,7 +96,6 @@
                 "shortTitle": "Lingua Franca File"
             },
             {
-<<<<<<< HEAD
                 "command": "linguafranca.refreshEntries",
                 "title": "Refresh Tree View",
                 "icon": "$(refresh)"
@@ -145,10 +144,10 @@
                 "command": "linguafranca.collapseAllLibrary",
                 "title": "Collapse All",
                 "icon": "$(collapse-all)"
-=======
+            },
+            {
                 "command": "linguafranca.getVersion",
                 "title": "Lingua Franca: Get Version"
->>>>>>> 1856b808
             }
 
         ],
@@ -199,7 +198,6 @@
                     "command": "linguafranca.createNewFile"
                 }
             ],
-<<<<<<< HEAD
             "view/title": [
                 {
                     "command": "linguafranca.refreshEntries",
@@ -282,12 +280,12 @@
                 {
                     "id": "lf-lang-library",
                     "name": "Lingo Libraries"
-=======
+                }
+              ],
             "commandPalette": [
                 {
                     "command": "linguafranca.getVersion",
                     "when": "false"
->>>>>>> 1856b808
                 }
             ]
         }
