{
    "name": "vscode-lingua-franca",
    "displayName": "Lingua Franca",
    "description": "Lingua Franca for Visual Studio Code. Provides lints, code completion and navigation, interactive diagrams, and more.",
    "version": "0.4.2",
    "publisher": "lf-lang",
    "icon": "images/icon.png",
    "license": "BSD-2-Clause",
    "repository": {
        "type": "git",
        "url": "https://github.com/lf-lang/vscode-lingua-franca.git"
    },
    "bugs": {
        "url": "https://github.com/lf-lang/vscode-lingua-franca/issues"
    },
    "engines": {
        "vscode": "^1.74.0"
    },
    "categories": [
        "Programming Languages"
    ],
    "keywords": [
        "reactors",
        "coordination",
        "polyglot",
        "concurrency",
        "diagrams"
    ],
    "extensionDependencies": [
        "kieler.klighd-vscode"
    ],
    "activationEvents": [
        "onLanguage:lflang"
    ],
    "main": "out/extension",
    "contributes": {
        "languages": [
            {
                "id": "lflang",
                "aliases": [
                    "Lingua Franca"
                ],
                "extensions": [
                    ".lf"
                ],
                "configuration": "./language-configuration.json"
            }
        ],
        "grammars": [
            {
                "language": "lflang",
                "scopeName": "source.lf",
                "path": "./syntaxes/lflang.tmLanguage.json",
                "embeddedLanguages": {
                    "meta.embedded.block.c": "c",
                    "meta.embedded.block.cpp": "cpp",
                    "meta.embedded.block.py": "python",
                    "meta.embedded.block.ts": "typescript"
                }
            }
        ],
        "semanticTokenScopes": [
            {
                "scopes": {
                    "type": [
                        "storage.type.lflang"
                    ]
                }
            }
        ],
        "commands": [
            {
                "command": "linguafranca.build",
                "title": "Lingua Franca: Build"
            },
            {
                "command": "linguafranca.buildAndRun",
                "title": "Lingua Franca: Build and Run"
            }
        ],
        "configuration": {
            "title": "LinguaFranca",
            "properties": {
                "linguafranca.generateCodeOnSave": {
                    "type": "boolean",
                    "default": true,
                    "description": "Generate code from the active Lingua Franca file when it is saved. This facilitates target language syntax checks."
                },
                "linguafranca.format.enable": {
                    "type": "boolean",
                    "default": true,
                    "description": "Enable formatting for Lingua Franca source files."
                }
            }
        },
        "menus": {
            "editor/title": [
                {
                    "when": "resourceLangId == lflang",
                    "command": "klighd-vscode.diagram.open",
                    "group": "navigation"
                }
            ],
            "editor/context": [
                {
                    "when": "resourceLangId == lflang",
                    "command": "klighd-vscode.diagram.open",
                    "group": "navigation"
                }
            ],
            "explorer/context": [
                {
                    "when": "resourceLangId == lflang",
                    "command": "klighd-vscode.diagram.open",
                    "group": "navigation"
                }
            ]
        }
    },
    "devDependencies": {
        "@types/chai": "^4.3.4",
        "@types/chai-spies": "^1.0.3",
        "@types/mocha": "^10.0.1",
        "@types/node": "^18.11.18",
        "@types/rimraf": "^3.0.2",
        "@types/vscode": "^1.74.0",
        "@types/which": "^2.0.1",
        "@vscode/test-electron": "^2.2.3",
        "chai": "^4.3.7",
        "chai-spies": "^1.0.0",
        "colorette": "^2.0.19",
        "commander": "^10.0.0",
        "esbuild": "^0.17.5",
        "glob": "^8.1.0",
        "maven": "^5.0.0",
<<<<<<< HEAD
        "mocha": "^10.2.0",
        "node": "^18.13.0",
        "rimraf": "^4.1.2",
        "simple-git": "^3.16.0",
        "ts-node": "^10.9.1",
        "typescript": "^4.9.5",
        "url-exist": "^3.0.1",
        "vsce": "^2.15.0",
        "which": "^3.0.0"
=======
        "mocha": "^10.0.0",
        "node": "^17.3.0",
        "node-fetch": "^3.3.1",
        "path": "^0.12.7",
        "rimraf": "^3.0.2",
        "simple-git": "^3.7.1",
        "ts-node": "^10.9.1",
        "typescript": "^4.6.4",
        "url-exist": "^3.0.0",
        "vsce": "^2.7.0",
        "vscode-oniguruma": "^1.7.0",
        "vscode-textmate": "^9.0.0",
        "which": "^2.0.2"
>>>>>>> 6427c6c5
    },
    "dependencies": {
        "vscode-languageclient": "^8.0.2"
    },
    "scripts": {
        "clean": "rm -rf out && rm -rf lib && rm -f vscode-lingua-franca-*.vsix",
        "esbuild-base": "esbuild ./src/extension.ts --bundle --outfile=out/extension.js --external:vscode --format=cjs --platform=node",
        "vscode:prepublish": "npm run esbuild-base -- --minify",
        "compile": "npm run esbuild-base -- --sourcemap",
        "watch": "npm run esbuild-base -- --sourcemap --watch",
        "build": "npx ts-node src/build_lds.ts",
        "compile-tests": "npx tsc --lib \"dom\" --outDir out/test --inlineSourceMap",
        "deploy": "vsce package && echo \"Y\r\n\" | code --install-extension vscode-lingua-franca-*.vsix --force",
        "install": "npm run clean && npm run build && npm run deploy",
        "test": "npm run compile-tests && node ./out/test/test/test_runner.js --dependencies=present",
        "test-dependencies-outdated": "npm run compile-tests && node ./out/test/test/test_runner.js --dependencies=outdated",
        "test-dependencies-missing-basic": "npm run compile-tests && node ./out/test/test/test_runner.js --dependencies=missing0",
        "test-dependencies-missing-extended": "npm run compile-tests && node ./out/test/test/test_runner.js --dependencies=missing1",
        "test-syntax": "npm run compile-tests && npx mocha out/test/test/check_highlighting.test.js --ui tdd --reporter-option maxDiffSize=0",
        "update-known-good": "rm -rf test/known-good && npm run compile-tests && npx mocha out/test/test/check_highlighting.test.js --ui tdd",
        "amend-jar": "./uf.py"
    }
}<|MERGE_RESOLUTION|>--- conflicted
+++ resolved
@@ -133,31 +133,19 @@
         "esbuild": "^0.17.5",
         "glob": "^8.1.0",
         "maven": "^5.0.0",
-<<<<<<< HEAD
         "mocha": "^10.2.0",
         "node": "^18.13.0",
+        "node-fetch": "^3.3.1",
+        "path": "^0.12.7",
         "rimraf": "^4.1.2",
-        "simple-git": "^3.16.0",
+        "simple-git": "^3.16.1",
         "ts-node": "^10.9.1",
-        "typescript": "^4.9.5",
+        "typescript": "^4.6.5",
         "url-exist": "^3.0.1",
         "vsce": "^2.15.0",
-        "which": "^3.0.0"
-=======
-        "mocha": "^10.0.0",
-        "node": "^17.3.0",
-        "node-fetch": "^3.3.1",
-        "path": "^0.12.7",
-        "rimraf": "^3.0.2",
-        "simple-git": "^3.7.1",
-        "ts-node": "^10.9.1",
-        "typescript": "^4.6.4",
-        "url-exist": "^3.0.0",
-        "vsce": "^2.7.0",
         "vscode-oniguruma": "^1.7.0",
         "vscode-textmate": "^9.0.0",
-        "which": "^2.0.2"
->>>>>>> 6427c6c5
+        "which": "^3.0.0"
     },
     "dependencies": {
         "vscode-languageclient": "^8.0.2"
