--- conflicted
+++ resolved
@@ -147,20 +147,13 @@
         "compile": "npm run esbuild-base -- --sourcemap",
         "watch": "npm run esbuild-base -- --sourcemap --watch",
         "build": "npx ts-node src/build_lds.ts",
-<<<<<<< HEAD
-        "deploy": "vsce package && echo \"Y\r\n\" | code --install-extension vscode-lingua-franca-*.vsix",
-        "install": "npm run build && npm run deploy",
         "compile-tests": "npx tsc --outDir out/test --inlineSourceMap",
+        "deploy": "vsce package && echo \"Y\r\n\" | code --install-extension vscode-lingua-franca-*.vsix --force",
+        "install": "npm run clean && npm run build && npm run deploy",
         "test": "npm run compile-tests && node ./out/test/test/test_runner.js --dependencies=present",
         "test-dependencies-outdated": "npm run compile-tests && node ./out/test/test/test_runner.js --dependencies=outdated",
         "test-dependencies-missing0": "npm run compile-tests && node ./out/test/test/test_runner.js --dependencies=missing0",
-        "test-dependencies-missing1": "npm run compile-tests && node ./out/test/test/test_runner.js --dependencies=missing1"
-=======
-        "deploy": "vsce package && code --install-extension vscode-lingua-franca-*.vsix --force",
-        "install": "npm run clean && npm run build && npm run deploy",
-        "test": "jest --coverage",
-        "test:watch": "jest --watch",
+        "test-dependencies-missing1": "npm run compile-tests && node ./out/test/test/test_runner.js --dependencies=missing1",
         "amend-jar": "./uf.py"
->>>>>>> b027e8fb
     }
 }