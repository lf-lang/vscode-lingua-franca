{
    "name": "vscode-lingua-franca",
    "displayName": "Lingua Franca",
    "description": "Lingua Franca for Visual Studio Code. Provides lints, code completion and navigation, interactive diagrams, and more.",
    "version": "0.4.2",
    "publisher": "lf-lang",
    "icon": "images/icon.png",
    "license": "BSD-2-Clause",
    "repository": {
        "type": "git",
        "url": "https://github.com/lf-lang/vscode-lingua-franca.git"
    },
    "bugs": {
        "url": "https://github.com/lf-lang/vscode-lingua-franca/issues"
    },
    "engines": {
        "vscode": "^1.74.0"
    },
    "categories": [
        "Programming Languages"
    ],
    "keywords": [
        "reactors",
        "coordination",
        "polyglot",
        "concurrency",
        "diagrams"
    ],
    "extensionDependencies": [
        "kieler.klighd-vscode"
    ],
    "activationEvents": [
        "onLanguage:lflang"
    ],
    "main": "out/extension",
    "contributes": {
        "languages": [
            {
                "id": "lflang",
                "aliases": [
                    "Lingua Franca"
                ],
                "extensions": [
                    ".lf"
                ],
                "configuration": "./language-configuration.json"
            }
        ],
        "grammars": [
            {
                "language": "lflang",
                "scopeName": "source.lf",
                "path": "./syntaxes/lflang.tmLanguage.json",
                "embeddedLanguages": {
                    "meta.embedded.block.c": "c",
                    "meta.embedded.block.cpp": "cpp",
                    "meta.embedded.block.py": "python",
                    "meta.embedded.block.ts": "typescript"
                }
            }
        ],
        "semanticTokenScopes": [
            {
                "scopes": {
                    "type": [
                        "storage.type.lflang"
                    ]
                }
            }
        ],
        "commands": [
            {
                "command": "linguafranca.build",
                "title": "Lingua Franca: Build"
            },
            {
                "command": "linguafranca.buildAndRun",
                "title": "Lingua Franca: Build and Run"
            },
            {
                "command": "linguafranca.createNewFile",
                "title": "New Lingua Franca File",
                "shortTitle": "Lingua Franca File"
            }
        ],
        "configuration": {
            "title": "LinguaFranca",
            "properties": {
                "linguafranca.generateCodeOnSave": {
                    "type": "boolean",
                    "default": true,
                    "description": "Generate code from the active Lingua Franca file when it is saved. This facilitates target language syntax checks."
                },
                "linguafranca.format.enable": {
                    "type": "boolean",
                    "default": true,
                    "description": "Enable formatting for Lingua Franca source files."
                }
            }
        },
        "menus": {
            "editor/title": [
                {
                    "when": "resourceLangId == lflang",
                    "command": "klighd-vscode.diagram.open",
                    "group": "navigation"
                }
            ],
            "editor/context": [
                {
                    "when": "resourceLangId == lflang",
                    "command": "klighd-vscode.diagram.open",
                    "group": "navigation"
                }
            ],
            "explorer/context": [
                {
                    "when": "resourceLangId == lflang",
                    "command": "klighd-vscode.diagram.open",
                    "group": "navigation"
                }
            ],
            "file/newFile": [
                {
                    "command": "linguafranca.createNewFile"
                }
            ]
        }
    },
    "devDependencies": {
        "@types/chai": "^4.3.4",
        "@types/chai-spies": "^1.0.3",
        "@types/mocha": "^10.0.1",
        "@types/node": "^18.11.18",
        "@types/rimraf": "^3.0.2",
        "@types/vscode": "^1.74.0",
        "@types/which": "^2.0.1",
        "@vscode/test-electron": "^2.2.3",
<<<<<<< HEAD
=======
        "@vscode/vsce": "^2.19.0",
>>>>>>> 7b422a58
        "chai": "^4.3.7",
        "chai-spies": "^1.0.0",
        "colorette": "^2.0.19",
        "commander": "^10.0.0",
        "esbuild": "^0.17.5",
        "glob": "^8.1.0",
        "maven": "^5.0.0",
        "mocha": "^10.2.0",
        "node": "^18.13.0",
        "node-fetch": "^3.3.1",
        "path": "^0.12.7",
        "rimraf": "^4.1.2",
        "simple-git": "^3.16.1",
        "ts-node": "^10.9.1",
        "typescript": "^4.6.5",
        "url-exist": "^3.0.1",
<<<<<<< HEAD
        "vsce": "^2.15.0",
=======
>>>>>>> 7b422a58
        "vscode-oniguruma": "^1.7.0",
        "vscode-textmate": "^9.0.0",
        "which": "^3.0.0"
    },
    "dependencies": {
        "vscode-languageclient": "^8.0.2"
    },
    "scripts": {
        "clean": "rm -rf out && rm -rf lib && rm -f vscode-lingua-franca-*.vsix",
        "esbuild-base": "esbuild ./src/extension.ts --bundle --outfile=out/extension.js --external:vscode --format=cjs --platform=node",
        "vscode:prepublish": "npm run esbuild-base -- --minify",
        "compile": "npm run esbuild-base -- --sourcemap",
        "watch": "npm run esbuild-base -- --sourcemap --watch",
        "build": "npx ts-node src/build_lds.ts",
        "compile-tests": "npx tsc --lib \"dom\" --outDir out/test --inlineSourceMap",
        "deploy": "vsce package && echo \"Y\r\n\" | code --install-extension vscode-lingua-franca-*.vsix --force",
        "install": "npm run clean && npm run build && npm run deploy",
        "test": "npm run compile-tests && node ./out/test/test/test_runner.js --dependencies=present",
        "test-dependencies-outdated": "npm run compile-tests && node ./out/test/test/test_runner.js --dependencies=outdated",
        "test-dependencies-missing-basic": "npm run compile-tests && node ./out/test/test/test_runner.js --dependencies=missing0",
        "test-dependencies-missing-extended": "npm run compile-tests && node ./out/test/test/test_runner.js --dependencies=missing1",
        "test-syntax": "npm run compile-tests && npx mocha out/test/test/check_highlighting.test.js --ui tdd --reporter-option maxDiffSize=0",
        "update-known-good": "rm -rf test/known-good && npm run compile-tests && npx mocha out/test/test/check_highlighting.test.js --ui tdd",
        "amend-jar": "./uf.py"
    }
}<|MERGE_RESOLUTION|>--- conflicted
+++ resolved
@@ -136,10 +136,7 @@
         "@types/vscode": "^1.74.0",
         "@types/which": "^2.0.1",
         "@vscode/test-electron": "^2.2.3",
-<<<<<<< HEAD
-=======
         "@vscode/vsce": "^2.19.0",
->>>>>>> 7b422a58
         "chai": "^4.3.7",
         "chai-spies": "^1.0.0",
         "colorette": "^2.0.19",
@@ -154,12 +151,8 @@
         "rimraf": "^4.1.2",
         "simple-git": "^3.16.1",
         "ts-node": "^10.9.1",
-        "typescript": "^4.6.5",
+        "typescript": "^4.9.5",
         "url-exist": "^3.0.1",
-<<<<<<< HEAD
-        "vsce": "^2.15.0",
-=======
->>>>>>> 7b422a58
         "vscode-oniguruma": "^1.7.0",
         "vscode-textmate": "^9.0.0",
         "which": "^3.0.0"
