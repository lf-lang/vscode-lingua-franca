/**
 * Stand-alone version of the Lingua Franca compiler (lfc).
 */

package org.lflang.lfc;

import java.io.IOException;
import java.nio.file.Files;
import java.nio.file.Path;
import java.nio.file.Paths;
import java.util.Arrays;
import java.util.List;
import java.util.Properties;
import java.util.stream.Collectors;

import org.apache.commons.cli.CommandLine;
import org.apache.commons.cli.CommandLineParser;
import org.apache.commons.cli.DefaultParser;
import org.apache.commons.cli.HelpFormatter;
import org.apache.commons.cli.Option;
import org.apache.commons.cli.Options;
import org.apache.commons.cli.ParseException;
import org.eclipse.emf.common.util.URI;
import org.eclipse.emf.ecore.resource.Resource;
import org.eclipse.emf.ecore.resource.ResourceSet;
import org.eclipse.xtext.generator.GeneratorDelegate;
import org.eclipse.xtext.generator.JavaIoFileSystemAccess;
import org.eclipse.xtext.util.CancelIndicator;
import org.eclipse.xtext.validation.CheckMode;
import org.eclipse.xtext.validation.IResourceValidator;
import org.eclipse.xtext.validation.Issue;

import org.lflang.ASTUtils;
import org.lflang.ErrorReporter;
import org.lflang.FileConfig;
import org.lflang.LFRuntimeModule;
import org.lflang.LFStandaloneSetup;
import org.lflang.TargetConfig.Mode;
import org.lflang.generator.LFGeneratorContext;
import org.lflang.generator.MainContext;

import com.google.inject.Inject;
import com.google.inject.Injector;
import com.google.inject.Provider;

/**
 * Standalone version of the Lingua Franca compiler (lfc).
 *
 * @author {Marten Lohstroh <marten@berkeley.edu>}
 * @author {Christian Menard <christian.menard@tu-dresden.de>}
 */
public class Main {

    /// current lfc version as printed by --version
    private static final String VERSION = "0.1.0-beta";

    /**
     * Object for interpreting command line arguments.
     */
    protected CommandLine cmd;

    /**
     * Injected resource provider.
     */
    @Inject
    private Provider<ResourceSet> resourceSetProvider;

    /**
     * Injected resource validator.
     */
    @Inject
    private IResourceValidator validator;

    /**
     * Injected code generator.
     */
    @Inject
    private GeneratorDelegate generator;

    /**
     * Injected file access object.
     */
    @Inject
    private JavaIoFileSystemAccess fileAccess;

    /**
     * Used to collect all errors that happen during validation/generation.
     */
    @Inject
    private IssueCollector issueCollector;

    /**
     * Used to report error messages at the end.
     */
    @Inject
    private ReportingBackend reporter;


    /**
     * Supported CLI options.
     * <p>
     * Stores an Apache Commons CLI Option for each entry, sets it to be
     * if required if so specified, and stores whether or not to pass the
     * option to the code generator.
     *
     * @author Marten Lohstroh <marten@berkeley.edu>
     */
    enum CLIOption {
        COMPILER(null, "target-compiler", true, false, "Target compiler to invoke.", true),
        CLEAN("c", "clean", false, false, "Clean before building.", true),
        EXTERNAL_RUNTIME_PATH(null, "external-runtime-path", true, false, "Specify an external runtime library to be used by the compiled binary.", true),
        FEDERATED("f", "federated", false, false, "Treat main reactor as federated.", false),
        HELP("h", "help", false, false, "Display this information.", true),
        LINT("l", "lint", false, false, "Enable or disable linting of generated code.", true),
        NO_COMPILE("n", "no-compile", false, false, "Do not invoke target compiler.", true),
<<<<<<< HEAD
        FEDERATED("f", "federated", false, false, "Treat main reactor as federated.", false),
        THREADS("t", "threads", true, false, "Specify the default number of threads.", true),
        SCHEDULER("s", "scheduler", true, false, "Specify the runtime scheduler (if supported).", true),
=======
>>>>>>> 742d0c31
        OUTPUT_PATH("o", "output-path", true, false, "Specify the root output directory.", false),
        QUIET("q", "quiet", false, false, "Suppress output of the target compiler and other commands", true),
        RTI("r", "rti", true, false, "Specify the location of the RTI.", true),
        RUNTIME_VERSION(null, "runtime-version", true, false, "Specify the version of the runtime library used for compiling LF programs.", true),
        THREADS("t", "threads", true, false, "Specify the default number of threads.", true),
        VERSION(null, "version", false, false, "Print version inforomation.", false);

        /**
         * The corresponding Apache CLI Option object.
         */
        public final Option option;

        /**
         * Whether to pass this option to the code generator.
         */
        public final boolean passOn;

        /**
         * Construct a new CLIOption.
         *
         * @param opt         The short option name. E.g.: "f" denotes a flag
         *                    "-f".
         * @param longOpt     The long option name. E.g.: "foo" denotes a flag
         *                    "--foo".
         * @param hasArg      Whether or not this option has an argument. E.g.:
         *                    "--foo bar" where "bar" is the argument value.
         * @param isReq       Whether or not this option is required. If it is
         *                    required but not specified a menu is shown.
         * @param description The description used in the menu.
         * @param passOn      Whether or not to pass this option as a property
         *                    to the code generator.
         */
        CLIOption(String opt, String longOpt, boolean hasArg, boolean isReq, String description, boolean passOn) {
            this.option = new Option(opt, longOpt, hasArg, description);
            option.setRequired(isReq);
            this.passOn = passOn;
        }

        /**
         * Create an Apache Commons CLI Options object and add all the options.
         *
         * @return Options object that includes all the options in this enum.
         */
        public static Options getOptions() {
            Options opts = new Options();
            Arrays.asList(CLIOption.values()).forEach(o -> opts.addOption(o.option));
            return opts;
        }

        /**
         * Return a list of options that are to be passed on to the code
         * generator.
         *
         * @return List of options that must be passed on to the code gen stage.
         */
        public static List<Option> getPassedOptions() {
            return Arrays.stream(CLIOption.values())
                         .filter(opt -> opt.passOn).map(opt -> opt.option)
                         .collect(Collectors.toList());
        }
    }

    /**
     * Main function of the stand-alone compiler.
     *
     * @param args CLI arguments
     */
    public static void main(final String[] args) {
        final ReportingBackend reporter = new ReportingBackend(new Io());

        // Injector used to obtain Main instance.
        final Injector injector = new LFStandaloneSetup(new LFRuntimeModule(), new LFStandaloneModule(reporter))
            .createInjectorAndDoEMFRegistration();
        // Main instance.
        final Main main = injector.getInstance(Main.class);
        // Apache Commons Options object configured to according to available CLI arguments.
        Options options = CLIOption.getOptions();
        // CLI arguments parser.
        CommandLineParser parser = new DefaultParser();
        // Helper object for printing "help" menu.
        HelpFormatter formatter = new HelpFormatter();

        try {
            main.cmd = parser.parse(options, args, true);

            // If requested, print help and abort
            if (main.cmd.hasOption(CLIOption.HELP.option.getOpt())) {
                formatter.printHelp("lfc", options);
                System.exit(0);
            }

            // If requested, print version and abort
            if (main.cmd.hasOption(CLIOption.VERSION.option.getLongOpt())) {
                System.out.println("lfc " + VERSION);
                System.exit(0);
            }

            List<String> files = main.cmd.getArgList();

            if (files.size() < 1) {
                reporter.printFatalErrorAndExit("No input files.");
            }
            try {
                List<Path> paths = files.stream().map(Paths::get).collect(Collectors.toList());
                main.runGenerator(paths, injector);
            } catch (RuntimeException e) {
                reporter.printFatalErrorAndExit("An unexpected error occurred:", e);
            }
        } catch (ParseException e) {
            reporter.printFatalError("Unable to parse commandline arguments. Reason: " + e.getMessage());
            formatter.printHelp("lfc", options);
            System.exit(1);
        }
    }

    /**
     * Store arguments as properties, to be passed on to the generator.
     */
    protected Properties getProps(CommandLine cmd) {
        Properties props = new Properties();
        List<Option> passOn = CLIOption.getPassedOptions();
        for (Option o : cmd.getOptions()) {
            if (passOn.contains(o)) {
                String value = "";
                if (o.hasArg()) {
                    value = o.getValue();
                }
                props.setProperty(o.getLongOpt(), value);
            }
        }
        return props;
    }

    /**
     * Load the resource, validate it, and, invoke the code generator.
     */
    private void runGenerator(List<Path> files, Injector injector) {
        Properties properties = this.getProps(cmd);
        String pathOption = CLIOption.OUTPUT_PATH.option.getOpt();
        Path root = null;
        if (cmd.hasOption(pathOption)) {
            root = Paths.get(cmd.getOptionValue(pathOption)).normalize();
            if (!Files.exists(root)) { // FIXME: Create it instead?
                reporter.printFatalErrorAndExit("Output location '" + root + "' does not exist.");
            }
            if (!Files.isDirectory(root)) {
                reporter.printFatalErrorAndExit("Output location '" + root + "' is not a directory.");
            }
        }

        for (Path path : files) {
            if (!Files.exists(path)) {
                reporter.printFatalErrorAndExit(path + ": No such file or directory");
            }
        }
        for (Path path : files) {
            path = path.toAbsolutePath();
            Path pkgRoot = FileConfig.findPackageRoot(path, reporter::printWarning);
            String resolved;
            if (root != null) {
                resolved = root.resolve("src-gen").toString();
            } else {
                resolved = pkgRoot.resolve("src-gen").toString();
            }
            this.fileAccess.setOutputPath(resolved);

            final Resource resource = getValidatedResource(path);

            exitIfCollectedErrors();

            LFGeneratorContext context = new MainContext(
                Mode.STANDALONE,CancelIndicator.NullImpl, (m, p) -> {}, properties, false,
                fileConfig -> injector.getInstance(ErrorReporter.class)
            );

            this.generator.generate(resource, this.fileAccess, context);

            exitIfCollectedErrors();
            // print all other issues (not errors)
            issueCollector.getAllIssues().forEach(reporter::printIssue);

            System.out.println("Code generation finished.");
        }
    }


    /**
     * If some errors were collected, print them and abort execution. Otherwise return.
     */
    private void exitIfCollectedErrors() {
        if (issueCollector.getErrorsOccurred() ) {
            // if there are errors, don't print warnings.
            List<LfIssue> errors = printErrorsIfAny();
            String cause = errors.size() == 1 ? "previous error"
                                              : errors.size() + " previous errors";
            reporter.printFatalErrorAndExit("Aborting due to " + cause);
        }
    }

    // visible in tests
    public List<LfIssue> printErrorsIfAny() {
        List<LfIssue> errors = issueCollector.getErrors();
        errors.forEach(reporter::printIssue);
        return errors;
    }

    /**
     * Given a path, obtain a resource and validate it. If issues arise during validation,
     * these are recorded using the issue collector.
     *
     * @param path Path to the resource to validate.
     * @return A validated resource
     */
    // visible in tests
    public Resource getValidatedResource(Path path) {
        final Resource resource = getResource(path);
        assert resource != null;

        if (cmd != null && cmd.hasOption(CLIOption.FEDERATED.option.getOpt())) {
            if (!ASTUtils.makeFederated(resource)) {
                reporter.printError("Unable to change main reactor to federated reactor.");
            }
        }

        List<Issue> issues = this.validator.validate(resource, CheckMode.ALL, CancelIndicator.NullImpl);

        for (Issue issue : issues) {
            URI uri = issue.getUriToProblem(); // Issues may also relate to imported resources.
            try {
                issueCollector.accept(new LfIssue(issue.getMessage(), issue.getSeverity(),
                                                  issue.getLineNumber(), issue.getColumn(),
                                                  issue.getLineNumberEnd(), issue.getColumnEnd(),
                                                  issue.getLength(), FileConfig.toPath(uri)));
            } catch (IOException e) {
                reporter.printError("Unable to convert '" + uri + "' to path." + e);
            }
        }
        return resource;
    }

    private Resource getResource(Path path) {
        final ResourceSet set = this.resourceSetProvider.get();
        try {
            return set.getResource(URI.createFileURI(path.toString()), true);
        } catch (RuntimeException e) {
            reporter.printFatalErrorAndExit(path + " is not an LF file. Use the .lf file extension to denote LF files.");
            return null;
        }
    }
}<|MERGE_RESOLUTION|>--- conflicted
+++ resolved
@@ -106,23 +106,18 @@
      * @author Marten Lohstroh <marten@berkeley.edu>
      */
     enum CLIOption {
+        CLEAN("c", "clean", false, false, "Clean before building.", true),
         COMPILER(null, "target-compiler", true, false, "Target compiler to invoke.", true),
-        CLEAN("c", "clean", false, false, "Clean before building.", true),
         EXTERNAL_RUNTIME_PATH(null, "external-runtime-path", true, false, "Specify an external runtime library to be used by the compiled binary.", true),
         FEDERATED("f", "federated", false, false, "Treat main reactor as federated.", false),
         HELP("h", "help", false, false, "Display this information.", true),
         LINT("l", "lint", false, false, "Enable or disable linting of generated code.", true),
         NO_COMPILE("n", "no-compile", false, false, "Do not invoke target compiler.", true),
-<<<<<<< HEAD
-        FEDERATED("f", "federated", false, false, "Treat main reactor as federated.", false),
-        THREADS("t", "threads", true, false, "Specify the default number of threads.", true),
-        SCHEDULER("s", "scheduler", true, false, "Specify the runtime scheduler (if supported).", true),
-=======
->>>>>>> 742d0c31
         OUTPUT_PATH("o", "output-path", true, false, "Specify the root output directory.", false),
         QUIET("q", "quiet", false, false, "Suppress output of the target compiler and other commands", true),
         RTI("r", "rti", true, false, "Specify the location of the RTI.", true),
         RUNTIME_VERSION(null, "runtime-version", true, false, "Specify the version of the runtime library used for compiling LF programs.", true),
+        SCHEDULER("s", "scheduler", true, false, "Specify the runtime scheduler (if supported).", true),
         THREADS("t", "threads", true, false, "Specify the default number of threads.", true),
         VERSION(null, "version", false, false, "Print version inforomation.", false);
 
