package org.lflang.tests.compiler;/* Parsing unit tests. */

/*************
 Copyright (c) 2022, The University of California at Berkeley.

 Redistribution and use in source and binary forms, with or without modification,
 are permitted provided that the following conditions are met:

 1. Redistributions of source code must retain the above copyright notice,
 this list of conditions and the following disclaimer.

 2. Redistributions in binary form must reproduce the above copyright notice,
 this list of conditions and the following disclaimer in the documentation
 and/or other materials provided with the distribution.

 THIS SOFTWARE IS PROVIDED BY THE COPYRIGHT HOLDERS AND CONTRIBUTORS "AS IS" AND
 ANY EXPRESS OR IMPLIED WARRANTIES, INCLUDING, BUT NOT LIMITED TO, THE IMPLIED
 WARRANTIES OF MERCHANTABILITY AND FITNESS FOR A PARTICULAR PURPOSE ARE
 DISCLAIMED. IN NO EVENT SHALL THE COPYRIGHT HOLDER OR CONTRIBUTORS BE LIABLE FOR
 ANY DIRECT, INDIRECT, INCIDENTAL, SPECIAL, EXEMPLARY, OR CONSEQUENTIAL DAMAGES
 (INCLUDING, BUT NOT LIMITED TO, PROCUREMENT OF SUBSTITUTE GOODS OR SERVICES;
 LOSS OF USE, DATA, OR PROFITS; OR BUSINESS INTERRUPTION) HOWEVER CAUSED AND ON
 ANY THEORY OF LIABILITY, WHETHER IN CONTRACT, STRICT LIABILITY, OR TORT
 (INCLUDING NEGLIGENCE OR OTHERWISE) ARISING IN ANY WAY OUT OF THE USE OF THIS
 SOFTWARE, EVEN IF ADVISED OF THE POSSIBILITY OF SUCH DAMAGE.
 ***************/

import javax.inject.Inject;

import org.eclipse.xtext.testing.InjectWith;
import org.eclipse.xtext.testing.extensions.InjectionExtension;
import org.eclipse.xtext.testing.util.ParseHelper;
import org.junit.jupiter.api.extension.ExtendWith;

<<<<<<< HEAD
=======
import org.lflang.ASTUtils;
import org.lflang.DefaultErrorReporter;
import org.lflang.FileConfig;
import org.lflang.TimeUnit;
import org.lflang.TimeValue;
import org.lflang.ast.AfterDelayTransformation;
import org.lflang.generator.ReactionInstance;
import org.lflang.generator.ReactorInstance;
import org.lflang.generator.c.CDelayBodyGenerator;
import org.lflang.generator.c.CGenerator;
import org.lflang.generator.c.CTypes;
import org.lflang.lf.Instantiation;
import org.lflang.lf.LfFactory;
>>>>>>> ba0543f4
import org.lflang.lf.Model;
import org.lflang.tests.LFInjectorProvider;

@ExtendWith(InjectionExtension.class)
@InjectWith(LFInjectorProvider.class)

/**
 * Test for getting minimum delay in reactions.
 * Checking the actions and port's delay,then get the minimum reaction delay.
 * @author Wonseo Choi
 * @author Yunsang Cho
 * @author Marten Lohstroh
 * @author Hokeun Kim
 */
class LetInferenceTest  {

    @Inject
    ParseHelper<Model> parser;


<<<<<<< HEAD
//    @Test
//    public void testLet() throws Exception {
//        Model model = parser.parse(String.join(
//            System.getProperty("line.separator"),
//            "target C;",
//            "main reactor {",
//            "    ramp = new Ramp();",
//            "    print = new Print();",
//            "    print2 = new Print();",
//            "    ramp.y -> print.x after 20 msec;",
//            "    ramp.y -> print2.x after 30 msec;",
//            "}",
//            "reactor Ramp {",
//            "    logical action a(60 msec):int;",
//            "    logical action b(100 msec):int;",
//            "    input x:int;",
//            "    output y:int;",
//            "    output z:int;",
//            "    reaction(startup) -> y, z, a, b{=",
//            "    =}",
//            "}",
//            "reactor Print {",
//            "    input x:int;",
//            "    output z:int;",
//            "    reaction(x) -> z {=",
//            "    =}",
//            "}"
//        ));
//        ASTUtils.insertGeneratedDelays(model.eResource(), new CGenerator(new CFileConfig(model.eResource(), Path.of("./a/"), true), new DefaultErrorReporter()));
//        Assertions.assertTrue(model.eResource().getErrors().isEmpty(),
//                              "Encountered unexpected error while parsing: " +
//                                  model.eResource().getErrors());
//
//        Instantiation mainDef = null;
//
//        TreeIterator<EObject> it = model.eResource().getAllContents();
//        while (it.hasNext()) {
//            EObject obj = it.next();
//            if (!(obj instanceof Reactor)) {
//                continue;
//            }
//            Reactor reactor = (Reactor) obj;
//            if (reactor.isMain()) {
//                mainDef = LfFactory.eINSTANCE.createInstantiation();
//                mainDef.setName(reactor.getName());
//                mainDef.setReactorClass(reactor);
//            }
//        }
//
//        ReactorInstance mainInstance = new ReactorInstance(toDefinition(mainDef.getReactorClass()), new DefaultErrorReporter());
//
//        for (ReactorInstance reactorInstance : mainInstance.children) {
//            if (reactorInstance.isGeneratedDelay()) {
//                for (ReactionInstance reactionInstance : reactorInstance.reactions) {
//                    Assertions.assertEquals(reactionInstance.assignLogicalExecutionTime(), TimeValue.ZERO);
//                }
//            } else if (reactorInstance.getName().contains("ramp")) {
//                for (ReactionInstance reactionInstance : reactorInstance.reactions) {
//                    Assertions.assertEquals(new TimeValue(20L, TimeUnit.MILLI), reactionInstance.assignLogicalExecutionTime());
//                }
//            } else if (reactorInstance.getName().contains("print")) {
//                for (ReactionInstance reactionInstance : reactorInstance.reactions) {
//                    Assertions.assertEquals(TimeValue.ZERO, reactionInstance.assignLogicalExecutionTime());
//                }
//            }
//        }
//    }
=======
    @Test
    public void testLet() throws Exception {
        Model model = parser.parse(String.join(
            System.getProperty("line.separator"),
            "target C;",
            "main reactor {",
            "    ramp = new Ramp();",
            "    print = new Print();",
            "    print2 = new Print();",
            "    ramp.y -> print.x after 20 msec;",
            "    ramp.y -> print2.x after 30 msec;",
            "}",
            "reactor Ramp {",
            "    logical action a(60 msec):int;",
            "    logical action b(100 msec):int;",
            "    input x:int;",
            "    output y:int;",
            "    output z:int;",
            "    reaction(startup) -> y, z, a, b{=",
            "    =}",
            "}",
            "reactor Print {",
            "    input x:int;",
            "    output z:int;",
            "    reaction(x) -> z {=",
            "    =}",
            "}"
        ));

        Assertions.assertNotNull(model);
        final var ctypes = new CTypes(new DefaultErrorReporter());
        final var resource = model.eResource();
        final var transformation = new AfterDelayTransformation(new CDelayBodyGenerator(ctypes), ctypes, resource);
        transformation.applyTransformation(ASTUtils.getAllReactors(resource));

        Assertions.assertTrue(model.eResource().getErrors().isEmpty(),
                              "Encountered unexpected error while parsing: " +
                                  model.eResource().getErrors());

        Instantiation mainDef = null;

        TreeIterator<EObject> it = model.eResource().getAllContents();
        while (it.hasNext()) {
            EObject obj = it.next();
            if (!(obj instanceof Reactor)) {
                continue;
            }
            Reactor reactor = (Reactor) obj;
            if (reactor.isMain()) {
                mainDef = LfFactory.eINSTANCE.createInstantiation();
                mainDef.setName(reactor.getName());
                mainDef.setReactorClass(reactor);
            }
        }

        ReactorInstance mainInstance = new ReactorInstance(toDefinition(mainDef.getReactorClass()), new DefaultErrorReporter());

        for (ReactorInstance reactorInstance : mainInstance.children) {
            if (reactorInstance.isGeneratedDelay()) {
                for (ReactionInstance reactionInstance : reactorInstance.reactions) {
                    Assertions.assertEquals(reactionInstance.assignLogicalExecutionTime(), TimeValue.ZERO);
                }
            } else if (reactorInstance.getName().contains("ramp")) {
                for (ReactionInstance reactionInstance : reactorInstance.reactions) {
                    Assertions.assertEquals(new TimeValue(20L, TimeUnit.MILLI), reactionInstance.assignLogicalExecutionTime());
                }
            } else if (reactorInstance.getName().contains("print")) {
                for (ReactionInstance reactionInstance : reactorInstance.reactions) {
                    Assertions.assertEquals(TimeValue.ZERO, reactionInstance.assignLogicalExecutionTime());
                }
            }
        }
    }
>>>>>>> ba0543f4
}<|MERGE_RESOLUTION|>--- conflicted
+++ resolved
@@ -32,22 +32,20 @@
 import org.eclipse.xtext.testing.util.ParseHelper;
 import org.junit.jupiter.api.extension.ExtendWith;
 
-<<<<<<< HEAD
-=======
-import org.lflang.ASTUtils;
-import org.lflang.DefaultErrorReporter;
-import org.lflang.FileConfig;
-import org.lflang.TimeUnit;
-import org.lflang.TimeValue;
-import org.lflang.ast.AfterDelayTransformation;
-import org.lflang.generator.ReactionInstance;
-import org.lflang.generator.ReactorInstance;
-import org.lflang.generator.c.CDelayBodyGenerator;
-import org.lflang.generator.c.CGenerator;
-import org.lflang.generator.c.CTypes;
-import org.lflang.lf.Instantiation;
-import org.lflang.lf.LfFactory;
->>>>>>> ba0543f4
+//import org.lflang.ASTUtils;
+//import org.lflang.DefaultErrorReporter;
+//import org.lflang.FileConfig;
+//import org.lflang.TimeUnit;
+//import org.lflang.TimeValue;
+//import org.lflang.ast.AfterDelayTransformation;
+//import org.lflang.generator.ReactionInstance;
+//import org.lflang.generator.ReactorInstance;
+//import org.lflang.generator.c.CDelayBodyGenerator;
+//import org.lflang.generator.c.CGenerator;
+//import org.lflang.generator.c.CTypes;
+//import org.lflang.lf.Instantiation;
+//import org.lflang.lf.LfFactory;
+
 import org.lflang.lf.Model;
 import org.lflang.tests.LFInjectorProvider;
 
@@ -68,7 +66,6 @@
     ParseHelper<Model> parser;
 
 
-<<<<<<< HEAD
 //    @Test
 //    public void testLet() throws Exception {
 //        Model model = parser.parse(String.join(
@@ -97,7 +94,13 @@
 //            "    =}",
 //            "}"
 //        ));
-//        ASTUtils.insertGeneratedDelays(model.eResource(), new CGenerator(new CFileConfig(model.eResource(), Path.of("./a/"), true), new DefaultErrorReporter()));
+//
+//        Assertions.assertNotNull(model);
+//        final var ctypes = new CTypes(new DefaultErrorReporter());
+//        final var resource = model.eResource();
+//        final var transformation = new AfterDelayTransformation(new CDelayBodyGenerator(ctypes), ctypes, resource);
+//        transformation.applyTransformation(ASTUtils.getAllReactors(resource));
+//
 //        Assertions.assertTrue(model.eResource().getErrors().isEmpty(),
 //                              "Encountered unexpected error while parsing: " +
 //                                  model.eResource().getErrors());
@@ -136,79 +139,5 @@
 //            }
 //        }
 //    }
-=======
-    @Test
-    public void testLet() throws Exception {
-        Model model = parser.parse(String.join(
-            System.getProperty("line.separator"),
-            "target C;",
-            "main reactor {",
-            "    ramp = new Ramp();",
-            "    print = new Print();",
-            "    print2 = new Print();",
-            "    ramp.y -> print.x after 20 msec;",
-            "    ramp.y -> print2.x after 30 msec;",
-            "}",
-            "reactor Ramp {",
-            "    logical action a(60 msec):int;",
-            "    logical action b(100 msec):int;",
-            "    input x:int;",
-            "    output y:int;",
-            "    output z:int;",
-            "    reaction(startup) -> y, z, a, b{=",
-            "    =}",
-            "}",
-            "reactor Print {",
-            "    input x:int;",
-            "    output z:int;",
-            "    reaction(x) -> z {=",
-            "    =}",
-            "}"
-        ));
 
-        Assertions.assertNotNull(model);
-        final var ctypes = new CTypes(new DefaultErrorReporter());
-        final var resource = model.eResource();
-        final var transformation = new AfterDelayTransformation(new CDelayBodyGenerator(ctypes), ctypes, resource);
-        transformation.applyTransformation(ASTUtils.getAllReactors(resource));
-
-        Assertions.assertTrue(model.eResource().getErrors().isEmpty(),
-                              "Encountered unexpected error while parsing: " +
-                                  model.eResource().getErrors());
-
-        Instantiation mainDef = null;
-
-        TreeIterator<EObject> it = model.eResource().getAllContents();
-        while (it.hasNext()) {
-            EObject obj = it.next();
-            if (!(obj instanceof Reactor)) {
-                continue;
-            }
-            Reactor reactor = (Reactor) obj;
-            if (reactor.isMain()) {
-                mainDef = LfFactory.eINSTANCE.createInstantiation();
-                mainDef.setName(reactor.getName());
-                mainDef.setReactorClass(reactor);
-            }
-        }
-
-        ReactorInstance mainInstance = new ReactorInstance(toDefinition(mainDef.getReactorClass()), new DefaultErrorReporter());
-
-        for (ReactorInstance reactorInstance : mainInstance.children) {
-            if (reactorInstance.isGeneratedDelay()) {
-                for (ReactionInstance reactionInstance : reactorInstance.reactions) {
-                    Assertions.assertEquals(reactionInstance.assignLogicalExecutionTime(), TimeValue.ZERO);
-                }
-            } else if (reactorInstance.getName().contains("ramp")) {
-                for (ReactionInstance reactionInstance : reactorInstance.reactions) {
-                    Assertions.assertEquals(new TimeValue(20L, TimeUnit.MILLI), reactionInstance.assignLogicalExecutionTime());
-                }
-            } else if (reactorInstance.getName().contains("print")) {
-                for (ReactionInstance reactionInstance : reactorInstance.reactions) {
-                    Assertions.assertEquals(TimeValue.ZERO, reactionInstance.assignLogicalExecutionTime());
-                }
-            }
-        }
-    }
->>>>>>> ba0543f4
 }