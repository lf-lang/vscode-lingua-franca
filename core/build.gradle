plugins {
  id 'org.lflang.java-library-conventions'
  id 'org.lflang.kotlin-conventions'
  id 'org.lflang.antlr-conventions'
}

sourceSets {
    main {
        java {
            srcDirs += ['src-gen']
        }
        resources {
            srcDirs += ['src-gen']
        }
    }
    test {
        java {
<<<<<<< HEAD
            srcDirs += ['test-gen']
=======
            srcDirs = ['src/test/java']
        }
        resources {
            srcDirs = [ 'src/test/resources' ]
>>>>>>> 57e803ff
        }
    }
    testFixtures {
        java {
<<<<<<< HEAD
            srcDirs +=['test-gen']
=======
            srcDirs = ['src/testFixtures/java']
>>>>>>> 57e803ff
        }
    }
}

dependencies {
    api enforcedPlatform("org.eclipse.xtext:org.eclipse.xtext:$xtextVersion")
    api "org.eclipse.xtext:org.eclipse.xtext.xbase.lib:$xtextVersion"
    api "org.eclipse.xtext:org.eclipse.xtext.ide:$xtextVersion"

    implementation "com.fasterxml.jackson.core:jackson-core:$fasterxmlVersion"
    implementation "com.fasterxml.jackson.core:jackson-annotations:$fasterxmlVersion"
    implementation "com.fasterxml.jackson.core:jackson-databind:$fasterxmlVersion"

    implementation ("de.cau.cs.kieler.klighd:de.cau.cs.kieler.klighd.lsp:$klighdVersion") {
        exclude group: 'org.eclipse.platform', module: 'org.eclipse.swt.*'
        exclude group: 'org.eclipse.platform', module: 'org.eclipse.swt'
    }
    implementation ("de.cau.cs.kieler.klighd:de.cau.cs.kieler.klighd.standalone:$klighdVersion") {
        exclude group: 'org.eclipse.platform', module: 'org.eclipse.swt.*'
        exclude group: 'org.eclipse.platform', module: 'org.eclipse.swt'
    }

    implementation "org.json:json:$jsonVersion"

    testImplementation "org.junit.jupiter:junit-jupiter-api:$jupiterVersion"
    testImplementation "org.junit.jupiter:junit-jupiter-engine:$jupiterVersion"
    testImplementation "org.junit.platform:junit-platform-commons:$jUnitPlatformVersion"
    testImplementation "org.junit.platform:junit-platform-engine:$jUnitPlatformVersion"
    testImplementation "org.opentest4j:opentest4j:$openTest4jVersion"
    testImplementation "org.eclipse.xtext:org.eclipse.xtext.testing:$xtextVersion"
    testImplementation "org.eclipse.xtext:org.eclipse.xtext.xbase.testing:$xtextVersion"
}

configurations {
    mwe2
}

dependencies {
    mwe2 "org.eclipse.emf:org.eclipse.emf.mwe2.launch:$mwe2LaunchVersion"
    mwe2 "org.eclipse.xtext:org.eclipse.xtext.common.types:$xtextVersion"
    mwe2 "org.eclipse.xtext:org.eclipse.xtext.xtext.generator:$xtextVersion"
}

tasks.register('generateXtextLanguage', JavaExec) {
    mainClass = 'org.eclipse.emf.mwe2.launch.runtime.Mwe2Launcher'
    classpath = configurations.mwe2
    inputs.file "src/main/java/org/lflang/GenerateLinguaFranca.mwe2"
    inputs.file "src/main/java/org/lflang/LinguaFranca.xtext"
    outputs.dir "src-gen"
    outputs.dir "test-gen"
    outputs.dir "model"
    outputs.file ".antlr-generator-3.2.0-patch.jar"
    args += "src/main/java/org/lflang/GenerateLinguaFranca.mwe2"
    args += "-p"
    args += "rootPath=/${projectDir}/.."
}

compileJava.dependsOn(generateXtextLanguage)
compileKotlin.dependsOn(generateXtextLanguage)
processResources.dependsOn(generateXtextLanguage)
clean.dependsOn(cleanGenerateXtextLanguage)
spotlessJava.mustRunAfter(generateXtextLanguage)
rootProject.spotlessMisc.mustRunAfter(generateXtextLanguage)


// antlr4 configuration
generateGrammarSource {
    arguments += ['-visitor', '-package', 'org.lflang.dsl']
}
compileKotlin.dependsOn(generateGrammarSource)


tasks.register('getSubmoduleVersions', Exec) {
    description('Run a Git command to get the current status of submodules')
    workingDir project.rootDir
    // This will make gradle execute git submodule status every time updateRustRuntime is called
    outputs.upToDateWhen { false }

    def command = "git submodule status"
    if (System.getProperty('os.name').toLowerCase(Locale.ROOT).contains('windows')) {
        commandLine 'cmd', '/c', command
    } else {
        commandLine 'sh', '-c', command
    }
    standardOutput = new ByteArrayOutputStream()

    ext.outputFile = file("$project.buildDir/submodule-status.properties")
    outputs.file(outputFile)

    doLast {
        def matcher = standardOutput.toString() =~ ~"(?m)^[-+ ]?([0-9a-f]+) core/src/main/resources/lib/\\w+/reactor-([-a-zA-Z]+)"
        def properties = new StringBuilder()
        while (matcher.find()) {
            def rev = matcher.group(1)
            def language = matcher.group(2)
            properties << "$language = $rev\n"
        }
        outputFile.text = properties
    }
}

tasks.register('updateRustRuntime') {
    description('Record the VCS revisions of the language runtimes into a properties file available at runtime.')

    dependsOn getSubmoduleVersions
    // If the output of the git submodule status did not change (the getSubmoduleVersions task), then this task is considered up to date.
    inputs.files(getSubmoduleVersions.outputs)
    ext.outputFile = file("$project.projectDir/src/main/resources/lib/rs/runtime-version.properties")

    doLast {
        def upToDateProps = new Properties()
        getSubmoduleVersions.outputFile.withReader { r -> upToDateProps.load(r) }
        outputFile.text = "rs = " + upToDateProps.get("rs") + "\n"
    }
}

tasks.register('checkRuntimeVersionFileUpToDate') {
    description('Check that the runtime version recorded in the built Jar for LFC matches the version of the checked out submodule')
    dependsOn getSubmoduleVersions
    inputs.file "$project.projectDir/src/main/resources/lib/rs/runtime-version.properties"
    inputs.dir "$project.projectDir/src/main/resources/lib/rs/reactor-rs"

    doLast {
        def rtProps = new Properties()
        updateRustRuntime.outputFile.withReader { r -> rtProps.load(r) }
        def upToDateProps = new Properties()
        getSubmoduleVersions.outputFile.withReader { r -> upToDateProps.load(r) }

        upToDateProps.each { language, rev ->
            def actualLanguage = rtProps.get(language)
            if (actualLanguage == null)
                return
            if (actualLanguage != rev) {
                logger.error("Runtime for $language is not checked out at correct revision:\n" +
                        "expected: $rev\n" +
                        "actual:   $actualLanguage\n" +
                        "You may need to call `./gradlew updateRustRuntime`.")
                throw new GradleException("Rust runtime is not up to date")
            } else {
                logger.info("Success: Runtime for $language is checked out at expected revision $rev")
            }
        }
    }
}
test.dependsOn('checkRuntimeVersionFileUpToDate')<|MERGE_RESOLUTION|>--- conflicted
+++ resolved
@@ -15,23 +15,15 @@
     }
     test {
         java {
-<<<<<<< HEAD
-            srcDirs += ['test-gen']
-=======
             srcDirs = ['src/test/java']
         }
         resources {
             srcDirs = [ 'src/test/resources' ]
->>>>>>> 57e803ff
         }
     }
     testFixtures {
         java {
-<<<<<<< HEAD
-            srcDirs +=['test-gen']
-=======
             srcDirs = ['src/testFixtures/java']
->>>>>>> 57e803ff
         }
     }
 }
