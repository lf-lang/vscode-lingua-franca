/*************
 * Copyright (c) 2019-2022, The University of California at Berkeley.
 *
 * Redistribution and use in source and binary forms, with or without modification,
 * are permitted provided that the following conditions are met:
 *
 * 1. Redistributions of source code must retain the above copyright notice,
 * this list of conditions and the following disclaimer.
 *
 * 2. Redistributions in binary form must reproduce the above copyright notice,
 * this list of conditions and the following disclaimer in the documentation
 * and/or other materials provided with the distribution.
 *
 * THIS SOFTWARE IS PROVIDED BY THE COPYRIGHT HOLDERS AND CONTRIBUTORS "AS IS" AND ANY
 * EXPRESS OR IMPLIED WARRANTIES, INCLUDING, BUT NOT LIMITED TO, THE IMPLIED WARRANTIES OF
 * MERCHANTABILITY AND FITNESS FOR A PARTICULAR PURPOSE ARE DISCLAIMED. IN NO EVENT SHALL
 * THE COPYRIGHT HOLDER OR CONTRIBUTORS BE LIABLE FOR ANY DIRECT, INDIRECT, INCIDENTAL,
 * SPECIAL, EXEMPLARY, OR CONSEQUENTIAL DAMAGES (INCLUDING, BUT NOT LIMITED TO,
 * PROCUREMENT OF SUBSTITUTE GOODS OR SERVICES; LOSS OF USE, DATA, OR PROFITS; OR BUSINESS
 * INTERRUPTION) HOWEVER CAUSED AND ON ANY THEORY OF LIABILITY, WHETHER IN CONTRACT,
 * STRICT LIABILITY, OR TORT (INCLUDING NEGLIGENCE OR OTHERWISE) ARISING IN ANY WAY OUT OF
 * THE USE OF THIS SOFTWARE, EVEN IF ADVISED OF THE POSSIBILITY OF SUCH DAMAGE.
 ***************/

package org.lflang.generator;

import static org.lflang.AttributeUtils.isEnclave;
import static org.lflang.ast.ASTUtils.getLiteralTimeValue;

import java.util.ArrayList;
import java.util.HashMap;
import java.util.Iterator;
import java.util.LinkedHashSet;
import java.util.LinkedList;
import java.util.List;
import java.util.Map;
import java.util.Optional;
import java.util.Set;
import org.lflang.AttributeUtils;
import org.lflang.ErrorReporter;
import org.lflang.TimeValue;
import org.lflang.ast.ASTUtils;
import org.lflang.generator.TriggerInstance.BuiltinTriggerVariable;
import org.lflang.generator.c.TypeParameterizedReactor;
import org.lflang.lf.Action;
import org.lflang.lf.Assignment;
import org.lflang.lf.BuiltinTrigger;
import org.lflang.lf.BuiltinTriggerRef;
import org.lflang.lf.Connection;
import org.lflang.lf.Expression;
import org.lflang.lf.Initializer;
import org.lflang.lf.Input;
import org.lflang.lf.Instantiation;
import org.lflang.lf.Mode;
import org.lflang.lf.Output;
import org.lflang.lf.Parameter;
import org.lflang.lf.ParameterReference;
import org.lflang.lf.Port;
import org.lflang.lf.Reaction;
import org.lflang.lf.Reactor;
import org.lflang.lf.ReactorDecl;
import org.lflang.lf.Timer;
import org.lflang.lf.VarRef;
import org.lflang.lf.Variable;
import org.lflang.lf.Watchdog;
import org.lflang.lf.WidthSpec;

/**
 * Representation of a compile-time instance of a reactor. If the reactor is instantiated as a bank
 * of reactors, or if any of its parents is instantiated as a bank of reactors, then one instance of
 * this ReactorInstance class represents all the runtime instances within these banks. The {@link
 * #getTotalWidth()} method returns the number of such runtime instances, which is the product of
 * the bank width of this reactor instance and the bank widths of all of its parents. There is
 * exactly one instance of this ReactorInstance class for each graphical rendition of a reactor in
 * the diagram view.
 *
 * <p>For the main reactor, which has no parent, once constructed, this object represents the entire
 * Lingua Franca program. If the program has causality loops (a programming error), then {@link
 * #hasCycles()} will return true and {@link #getCycles()} will return the ports and reaction
 * instances involved in the cycles.
 *
 * @author Marten Lohstroh
 * @author Edward A. Lee
 */
public class ReactorInstance extends NamedInstance<Instantiation> {

  /**
   * Create a new instantiation hierarchy that starts with the given top-level reactor.
   *
   * @param reactor The top-level reactor.
   * @param reporter The error reporter.
   */
  public ReactorInstance(Reactor reactor, ErrorReporter reporter, List<Reactor> reactors) {
    this(ASTUtils.createInstantiation(reactor), null, reporter, -1, reactors);
    assert !reactors.isEmpty();
  }

  /**
   * Create a new instantiation hierarchy that starts with the given top-level reactor.
   *
   * @param reactor The top-level reactor.
   * @param reporter The error reporter.
   */
  public ReactorInstance(Reactor reactor, ErrorReporter reporter) {
    this(ASTUtils.createInstantiation(reactor), null, reporter, -1, List.of());
  }

  /**
   * Create a new instantiation hierarchy that starts with the given top-level reactor but only
   * creates contained reactors up to the specified depth.
   *
   * @param reactor The top-level reactor.
   * @param reporter The error reporter.
   * @param desiredDepth The depth to which to go, or -1 to construct the full hierarchy.
   */
  public ReactorInstance(Reactor reactor, ErrorReporter reporter, int desiredDepth) {
    this(ASTUtils.createInstantiation(reactor), null, reporter, desiredDepth, List.of());
  }

  /**
   * Create a new instantiation with the specified parent. This constructor is here to allow for
   * unit tests. It should not be used for any other purpose.
   *
   * @param reactor The top-level reactor.
   * @param parent The parent reactor instance.
   * @param reporter The error reporter.
   */
  public ReactorInstance(Reactor reactor, ReactorInstance parent, ErrorReporter reporter) {
    this(ASTUtils.createInstantiation(reactor), parent, reporter, -1, List.of());
  }

  //////////////////////////////////////////////////////
  //// Public fields.

  /** The action instances belonging to this reactor instance. */
  public List<ActionInstance> actions = new ArrayList<>();

  /**
   * The contained reactor instances, in order of declaration. For banks of reactors, this includes
   * both the bank definition Reactor (which has bankIndex == -2) followed by each of the bank
   * members (which have bankIndex >= 0).
   */
  public final List<ReactorInstance> children = new ArrayList<>();

  /** The input port instances belonging to this reactor instance. */
  public final List<PortInstance> inputs = new ArrayList<>();

  /** The output port instances belonging to this reactor instance. */
  public final List<PortInstance> outputs = new ArrayList<>();

  /** The parameters of this instance. */
  public final List<ParameterInstance> parameters = new ArrayList<>();

  /** List of reaction instances for this reactor instance. */
  public final List<ReactionInstance> reactions = new ArrayList<>();

  /** List of watchdog instances for this reactor instance. */
  public final List<WatchdogInstance> watchdogs = new ArrayList<>();

  /** The timer instances belonging to this reactor instance. */
  public final List<TimerInstance> timers = new ArrayList<>();

  /** The mode instances belonging to this reactor instance. */
  public final List<ModeInstance> modes = new ArrayList<>();

  /** The reactor declaration in the AST. This is either an import or Reactor declaration. */
  public final ReactorDecl reactorDeclaration;

  /** The reactor after imports are resolve. */
  public final Reactor reactorDefinition;

  /** Indicator that this reactor has itself as a parent, an error condition. */
  public final boolean recursive;

  // An enclave object if this ReactorInstance is an enclave. null if not
  public EnclaveInfo enclaveInfo = null;
  public TypeParameterizedReactor tpr;

  //////////////////////////////////////////////////////
  //// Public methods.

  /**
   * Assign levels to all reactions within the same root as this reactor. The level of a reaction r
   * is equal to the length of the longest chain of reactions that must have the opportunity to
   * execute before r at each logical tag. This fails and returns false if a causality cycle exists.
   *
   * <p>This method uses a variant of Kahn's algorithm, which is linear in V + E, where V is the
   * number of vertices (reactions) and E is the number of edges (dependencies between reactions).
   *
   * @return An empty graph if successful and otherwise a graph with runtime reaction instances that
   *     form cycles.
   */
  public ReactionInstanceGraph assignLevels() {
    if (depth != 0) return root().assignLevels();
    if (cachedReactionLoopGraph == null) {
      cachedReactionLoopGraph = new ReactionInstanceGraph(this);
    }
    return cachedReactionLoopGraph;
  }

  /**
   * This function assigns/propagates deadlines through the Reaction Instance Graph. It performs
   * Kahn's algorithm in reverse, starting from the leaf nodes and propagates deadlines upstream. To
   * reduce cost, it should only be invoked when there are user-specified deadlines in the program.
   *
   * @return
   */
  public ReactionInstanceGraph assignDeadlines() {
    if (depth != 0) return root().assignDeadlines();
    if (cachedReactionLoopGraph == null) {
      cachedReactionLoopGraph = new ReactionInstanceGraph(this);
    }
    cachedReactionLoopGraph.rebuildAndAssignDeadlines();
    return cachedReactionLoopGraph;
  }

  /**
   * Return the instance of a child rector created by the specified definition or null if there is
   * none.
   *
   * @param definition The definition of the child reactor ("new" statement).
   */
  public ReactorInstance getChildReactorInstance(Instantiation definition) {
    for (ReactorInstance child : this.children) {
      if (child.definition == definition) {
        return child;
      }
    }
    return null;
  }

  /**
   * Clear any cached data in this reactor and its children. This is useful if a mutation has been
   * realized.
   */
  public void clearCaches() {
    clearCaches(true);
  }

  /**
   * Clear any cached data in this reactor and its children. This is useful if a mutation has been
   * realized.
   *
   * @param includingRuntimes If false, leave the runtime instances of reactions intact. This is
   *     useful for federated execution where levels are computed using the top-level connections,
   *     but then those connections are discarded.
   */
  public void clearCaches(boolean includingRuntimes) {
    if (includingRuntimes) cachedReactionLoopGraph = null;
    for (ReactorInstance child : children) {
      child.clearCaches(includingRuntimes);
    }
    for (PortInstance port : inputs) {
      port.clearCaches();
    }
    for (PortInstance port : outputs) {
      port.clearCaches();
    }
    for (ReactionInstance reaction : reactions) {
      reaction.clearCaches(includingRuntimes);
    }
    cachedCycles = null;
  }

  /**
   * Return the set of ReactionInstance and PortInstance that form causality loops in the topmost
   * parent reactor in the instantiation hierarchy. This will return an empty set if there are no
   * causality loops.
   */
  public Set<NamedInstance<?>> getCycles() {
    if (depth != 0) return root().getCycles();
    if (cachedCycles != null) return cachedCycles;
    cachedCycles = new LinkedHashSet<>();

    ReactionInstanceGraph reactionRuntimes = assignLevels();
    if (reactionRuntimes.nodes().size() > 0) {
      Set<ReactionInstance> reactions = new LinkedHashSet<>();
      Set<PortInstance> ports = new LinkedHashSet<>();
      // There are cycles. But the nodes set includes not
      // just the cycles, but also nodes that are downstream of the
      // cycles.  Use Tarjan's algorithm to get just the cycles.
      var cycleNodes = reactionRuntimes.getCycles();
      for (var cycle : cycleNodes) {
        for (ReactionInstance.Runtime runtime : cycle) {
          reactions.add(runtime.getReaction());
        }
      }
      // Need to figure out which ports are involved in the cycles.
      // It may not be all ports that depend on this reaction.
      for (ReactionInstance r : reactions) {
        for (TriggerInstance<? extends Variable> p : r.effects) {
          if (p instanceof PortInstance) {
            findPaths((PortInstance) p, reactions, ports);
          }
        }
      }
      cachedCycles.addAll(reactions);
      cachedCycles.addAll(ports);
    }

    return cachedCycles;
  }

  /**
   * Return the specified input by name or null if there is no such input.
   *
   * @param name The input name.
   */
  public PortInstance getInput(String name) {
    for (PortInstance port : inputs) {
      if (port.getName().equals(name)) {
        return port;
      }
    }
    return null;
  }

  /**
   * Override the base class to append [i_d], where d is the depth, if this reactor is in a bank of
   * reactors.
   *
   * @return The name of this instance.
   */
  @Override
  public String getName() {
    return this.definition.getName();
  }

  /**
   * @see NamedInstance#uniqueID()
   *     <p>Append {@code _main} to the name of the main reactor to allow instantiations within that
   *     reactor to have the same name.
   */
  @Override
  public String uniqueID() {
    if (this.isMainOrFederated()) {
      if (reactorDefinition.isFederated() && !super.uniqueID().startsWith("federate__"))
        return "federate__" + super.uniqueID() + "_main";
      return super.uniqueID() + "_main";
    }
    return super.uniqueID();
  }

  /**
   * Return the specified output by name or null if there is no such output.
   *
   * @param name The output name.
   */
  public PortInstance getOutput(String name) {
    for (PortInstance port : outputs) {
      if (port.getName().equals(name)) {
        return port;
      }
    }
    return null;
  }

  /**
   * Return a parameter matching the specified name if the reactor has one and otherwise return
   * null.
   *
   * @param name The parameter name.
   */
  public ParameterInstance getParameter(String name) {
    for (ParameterInstance parameter : parameters) {
      if (parameter.getName().equals(name)) {
        return parameter;
      }
    }
    return null;
  }

  /** Return the startup trigger or null if not used in any reaction. */
  public TriggerInstance<BuiltinTriggerVariable> getStartupTrigger() {
    return builtinTriggers.get(BuiltinTrigger.STARTUP);
  }

  /** Return the shutdown trigger or null if not used in any reaction. */
  public TriggerInstance<BuiltinTriggerVariable> getShutdownTrigger() {
    return builtinTriggers.get(BuiltinTrigger.SHUTDOWN);
  }

  /**
   * If this reactor is a bank or any of its parents is a bank, return the total number of runtime
   * instances, which is the product of the widths of all the parents. Return -1 if the width cannot
   * be determined.
   */
  public int getTotalWidth() {
    return getTotalWidth(0);
  }

  /**
   * If this reactor is a bank or any of its parents is a bank, return the total number of runtime
   * instances, which is the product of the widths of all the parents. Return -1 if the width cannot
   * be determined.
   *
   * @param atDepth The depth at which to determine the width. Use 0 to get the total number of
   *     instances. Use 1 to get the number of instances within a single top-level bank member (this
   *     is useful for federates).
   */
  public int getTotalWidth(int atDepth) {
    if (width <= 0) return -1;
    if (depth <= atDepth) return 1;
    int result = width;
    ReactorInstance p = parent;
    while (p != null && p.depth > atDepth) {
      if (p.width <= 0) return -1;
      result *= p.width;
      p = p.parent;
    }
    return result;
  }

  /**
   * Return the trigger instances (input ports, timers, and actions that trigger reactions)
   * belonging to this reactor instance.
   */
  public Set<TriggerInstance<? extends Variable>> getTriggers() {
    // FIXME: Cache this.
    var triggers = new LinkedHashSet<TriggerInstance<? extends Variable>>();
    for (ReactionInstance reaction : this.reactions) {
      triggers.addAll(reaction.triggers);
    }
    return triggers;
  }

  /**
   * Return the trigger instances (input ports, timers, and actions that trigger reactions) together
   * the ports that the reaction reads but that don't trigger it.
   *
   * @return The trigger instances belonging to this reactor instance.
   */
  public Set<TriggerInstance<? extends Variable>> getTriggersAndReads() {
    // FIXME: Cache this.
    var triggers = new LinkedHashSet<TriggerInstance<? extends Variable>>();
    for (ReactionInstance reaction : this.reactions) {
      triggers.addAll(reaction.triggers);
      triggers.addAll(reaction.reads);
    }
    return triggers;
  }

  /** Return true if the top-level parent of this reactor has causality cycles. */
  public boolean hasCycles() {
    return assignLevels().nodeCount() != 0;
  }

  /**
   * Given a parameter definition for this reactor, return the initial integer value of the
   * parameter. If the parameter is overridden when instantiating this reactor or any of its
   * containing reactors, use that value. Otherwise, use the default value in the reactor
   * definition. If the parameter cannot be found or its value is not an integer, return null.
   *
   * @param parameter The parameter definition (a syntactic object in the AST).
   * @return An integer value or null.
   */
  public Integer initialIntParameterValue(Parameter parameter) {
    return ASTUtils.initialValueInt(parameter, instantiations());
  }

  public Expression resolveParameters(Expression e) {
    return LfExpressionVisitor.dispatch(e, this, ParameterInliner.INSTANCE);
  }

  private static final class ParameterInliner
      extends LfExpressionVisitor.LfExpressionDeepCopyVisitor<ReactorInstance> {
    static final ParameterInliner INSTANCE = new ParameterInliner();

    @Override
    public Expression visitParameterRef(ParameterReference expr, ReactorInstance instance) {
      if (!ASTUtils.belongsTo(expr.getParameter(), instance.definition)) {
        throw new IllegalArgumentException(
            "Parameter "
                + expr.getParameter().getName()
                + " is not a parameter of reactor instance "
                + instance.getName()
                + ".");
      }

      Optional<Assignment> assignment =
          instance.definition.getParameters().stream()
              .filter(it -> it.getLhs().equals(expr.getParameter()))
              .findAny(); // There is at most one

      if (assignment.isPresent()) {
        // replace the parameter with its value.
        Expression value = ASTUtils.asSingleExpr(assignment.get().getRhs());
        // recursively resolve parameters
        return instance.getParent().resolveParameters(value);
      } else {
        // In that case use the default value. Default values
        // cannot use parameter values, so they don't need to
        // be recursively resolved.
        Initializer init = expr.getParameter().getInit();
        Expression defaultValue = ASTUtils.asSingleExpr(init);
        if (defaultValue == null) {
          // this is a problem
          return super.visitParameterRef(expr, instance);
        }
        return defaultValue;
      }
    }
  }

  /**
   * Return a list of Instantiation objects for evaluating parameter values. The first object in the
   * list is the AST Instantiation that created this reactor instance, the second is the AST
   * instantiation that created the containing reactor instance, and so on until there are no more
   * containing reactor instances. This will return an empty list if this reactor instance is at the
   * top level (is main).
   */
  public List<Instantiation> instantiations() {
    if (_instantiations == null) {
      _instantiations = new ArrayList<>();
      if (definition != null) {
        _instantiations.add(definition);
        if (parent != null) {
          _instantiations.addAll(parent.instantiations());
        }
      }
    }
    return _instantiations;
  }

  /**
   * Returns true if this is a bank of reactors.
   *
   * @return true if a reactor is a bank, false otherwise
   */
  public boolean isBank() {
    return definition.getWidthSpec() != null;
  }

  /**
   * Returns whether this is a main or federated reactor.
   *
   * @return true if reactor definition is marked as main or federated, false otherwise.
   */
  public boolean isMainOrFederated() {
    return reactorDefinition != null
        && (reactorDefinition.isMain() || reactorDefinition.isFederated());
  }

  /**
   * Return true if the specified reactor instance is either equal to this reactor instance or a
   * parent of it.
   *
   * @param r The reactor instance.
   */
  public boolean isParent(ReactorInstance r) {
    ReactorInstance p = this;
    while (p != null) {
      if (p == r) return true;
      p = p.getParent();
    }
    return false;
  }

  ///////////////////////////////////////////////////
  //// Methods for finding instances in this reactor given an AST node.

  /**
   * Return the action instance within this reactor instance corresponding to the specified action
   * reference.
   *
   * @param action The action as an AST node.
   * @return The corresponding action instance or null if the action does not belong to this
   *     reactor.
   */
  public ActionInstance lookupActionInstance(Action action) {
    for (ActionInstance actionInstance : actions) {
      if (actionInstance.definition == action) {
        return actionInstance;
      }
    }
    return null;
  }

  /**
   * Given a parameter definition, return the parameter instance corresponding to that definition,
   * or null if there is no such instance.
   *
   * @param parameter The parameter definition (a syntactic object in the AST).
   * @return A parameter instance, or null if there is none.
   */
  public ParameterInstance lookupParameterInstance(Parameter parameter) {
    for (ParameterInstance param : parameters) {
      if (param.definition == parameter) {
        return param;
      }
    }
    return null;
  }

  /**
   * Given a port definition, return the port instance corresponding to that definition, or null if
   * there is no such instance.
   *
   * @param port The port definition (a syntactic object in the AST).
   * @return A port instance, or null if there is none.
   */
  public PortInstance lookupPortInstance(Port port) {
    // Search one of the inputs and outputs sets.
    List<PortInstance> ports = null;
    if (port instanceof Input) {
      ports = this.inputs;
    } else if (port instanceof Output) {
      ports = this.outputs;
    }
    for (PortInstance portInstance : ports) {
      if (portInstance.definition == port) {
        return portInstance;
      }
    }
    return null;
  }

  /**
   * Given a reference to a port belonging to this reactor instance, return the port instance.
   * Return null if there is no such instance.
   *
   * @param reference The port reference.
   * @return A port instance, or null if there is none.
   */
  public PortInstance lookupPortInstance(VarRef reference) {
    if (!(reference.getVariable() instanceof Port)) {
      // Trying to resolve something that is not a port
      return null;
    }
    if (reference.getContainer() == null) {
      // Handle local reference
      return lookupPortInstance((Port) reference.getVariable());
    } else {
      // Handle hierarchical reference
      var containerInstance = getChildReactorInstance(reference.getContainer());
      if (containerInstance == null) return null;
      return containerInstance.lookupPortInstance((Port) reference.getVariable());
    }
  }

  /**
   * Return the reaction instance within this reactor instance corresponding to the specified
   * reaction.
   *
   * @param reaction The reaction as an AST node.
   * @return The corresponding reaction instance or null if the reaction does not belong to this
   *     reactor.
   */
  public ReactionInstance lookupReactionInstance(Reaction reaction) {
    for (ReactionInstance reactionInstance : reactions) {
      if (reactionInstance.definition == reaction) {
        return reactionInstance;
      }
    }
    return null;
  }

  /**
   * Return the reactor instance within this reactor that has the specified instantiation. Note that
   * this may be a bank of reactors. Return null if there is no such reactor instance.
   */
  public ReactorInstance lookupReactorInstance(Instantiation instantiation) {
    for (ReactorInstance reactorInstance : children) {
      if (reactorInstance.definition == instantiation) {
        return reactorInstance;
      }
    }
    return null;
  }

  /**
   * Return the timer instance within this reactor instance corresponding to the specified timer
   * reference.
   *
   * @param timer The timer as an AST node.
   * @return The corresponding timer instance or null if the timer does not belong to this reactor.
   */
  public TimerInstance lookupTimerInstance(Timer timer) {
    for (TimerInstance timerInstance : timers) {
      if (timerInstance.definition == timer) {
        return timerInstance;
      }
    }
    return null;
  }

  /**
   * Returns the mode instance within this reactor instance corresponding to the specified mode
   * reference.
   *
   * @param mode The mode as an AST node.
   * @return The corresponding mode instance or null if the mode does not belong to this reactor.
   */
  public ModeInstance lookupModeInstance(Mode mode) {
    for (ModeInstance modeInstance : modes) {
      if (modeInstance.definition == mode) {
        return modeInstance;
      }
    }
    return null;
  }

  /** Return a descriptive string. */
  @Override
  public String toString() {
    return "ReactorInstance " + getFullName();
  }

  /**
   * Assuming that the given expression denotes a valid time, return a time value.
   *
   * <p>If the value is given as a parameter reference, this will look up the precise time value
   * assigned to this reactor instance.
   */
  public TimeValue getTimeValue(Expression expr) {
    Expression resolved = resolveParameters(expr);
    return getLiteralTimeValue(resolved);
  }

  //////////////////////////////////////////////////////
  //// Protected fields.

  /** The generator that created this reactor instance. */
  protected ErrorReporter reporter; // FIXME: This accumulates a lot of redundant references

  /** The map of used built-in triggers. */
  protected Map<BuiltinTrigger, TriggerInstance<BuiltinTriggerVariable>> builtinTriggers =
      new HashMap<>();

  /**
   * The LF syntax does not currently support declaring reactions unordered, but unordered reactions
   * are created in the AST transformations handling federated communication and after delays.
   * Unordered reactions can execute in any order and concurrently even though they are in the same
   * reactor. FIXME: Remove this when the language provides syntax.
   */
  protected Set<Reaction> unorderedReactions = new LinkedHashSet<>();

  /** The nested list of instantiations that created this reactor instance. */
  protected List<Instantiation> _instantiations;

  //////////////////////////////////////////////////////
  //// Protected methods.

  /**
   * Create all the reaction instances of this reactor instance and record the dependencies and
   * antidependencies between ports, actions, and timers and reactions. This also records the
   * dependencies between reactions that follows from the order in which they are defined.
   */
  protected void createReactionInstances() {
    List<Reaction> reactions = ASTUtils.allReactions(reactorDefinition);
    if (reactions != null) {
      int count = 0;

      // Check for startup and shutdown triggers.
      for (Reaction reaction : reactions) {
        if (AttributeUtils.isUnordered(reaction)) {
          unorderedReactions.add(reaction);
        }
        // Create the reaction instance.
        var reactionInstance =
            new ReactionInstance(reaction, this, unorderedReactions.contains(reaction), count++);

        // Add the reaction instance to the map of reactions for this
        // reactor.
        this.reactions.add(reactionInstance);
      }
    }
  }

  /** Returns the built-in trigger or create a new one if none exists. */
  protected TriggerInstance<BuiltinTriggerVariable> getOrCreateBuiltinTrigger(
      BuiltinTriggerRef trigger) {
    return builtinTriggers.computeIfAbsent(
        trigger.getType(), ref -> TriggerInstance.builtinTrigger(trigger, this));
  }

  /** Create all the watchdog instances of this reactor instance. */
  protected void createWatchdogInstances() {
    List<Watchdog> watchdogs = ASTUtils.allWatchdogs(reactorDefinition);
    if (watchdogs != null) {
      for (Watchdog watchdog : watchdogs) {
        // Create the watchdog instance.
        var watchdogInstance = new WatchdogInstance(watchdog, this);

        // Add the watchdog instance to the list of watchdogs for this
        // reactor.
        this.watchdogs.add(watchdogInstance);
      }
    }
  }

  ////////////////////////////////////////
  //// Private constructors

  /**
   * Create a runtime instance from the specified definition and with the specified parent that
   * instantiated it.
   *
   * @param definition The instantiation statement in the AST.
   * @param parent The parent, or null for the main rector.
   * @param reporter An error reporter.
   * @param desiredDepth The depth to which to expand the hierarchy.
   */
  public ReactorInstance(
      Instantiation definition,
      ReactorInstance parent,
      ErrorReporter reporter,
      int desiredDepth,
      List<Reactor> reactors) {
    super(definition, parent);
    this.reporter = reporter;
    this.reactorDeclaration = definition.getReactorClass();
    this.reactorDefinition = ASTUtils.toDefinition(reactorDeclaration);
<<<<<<< HEAD
    this.tpr = new TypeParameterizedReactor(definition, parent == null ? null : parent.tpr);
    if (isEnclave(definition) || this.isMainOrFederated()) {
      enclaveInfo = new EnclaveInfo(this);
    }
=======
    this.tpr =
        parent == null
            ? new TypeParameterizedReactor(definition, reactors)
            : new TypeParameterizedReactor(definition, parent.tpr);
>>>>>>> 6e1e6b89

    // check for recursive instantiation
    var currentParent = parent;
    var foundSelfAsParent = false;
    do {
      if (currentParent != null) {
        if (currentParent.reactorDefinition == this.reactorDefinition) {
          foundSelfAsParent = true;
          currentParent = null; // break
        } else {
          currentParent = currentParent.parent;
        }
      }
    } while (currentParent != null);

    this.recursive = foundSelfAsParent;
    if (recursive) {
      reporter.reportError(definition, "Recursive reactor instantiation.");
    }

    // If the reactor definition is null, give up here. Otherwise, diagram generation
    // will fail an NPE.
    if (reactorDefinition == null) {
      reporter.reportError(definition, "Reactor instantiation has no matching reactor definition.");
      return;
    }

    setInitialWidth();

    // Apply overrides and instantiate parameters for this reactor instance.
    for (Parameter parameter : ASTUtils.allParameters(reactorDefinition)) {
      this.parameters.add(new ParameterInstance(parameter, this));
    }

    // Instantiate inputs for this reactor instance
    for (Input inputDecl : ASTUtils.allInputs(reactorDefinition)) {
      this.inputs.add(new PortInstance(inputDecl, this, reporter));
    }

    // Instantiate outputs for this reactor instance
    for (Output outputDecl : ASTUtils.allOutputs(reactorDefinition)) {
      this.outputs.add(new PortInstance(outputDecl, this, reporter));
    }

    // Do not process content (except interface above) if recursive
    if (!recursive && (desiredDepth < 0 || this.depth < desiredDepth)) {
      // Instantiate children for this reactor instance.
      // While doing this, assign an index offset to each.
      for (Instantiation child : ASTUtils.allInstantiations(reactorDefinition)) {
        var childInstance = new ReactorInstance(child, this, reporter, desiredDepth, reactors);
        this.children.add(childInstance);
      }

      // Instantiate timers for this reactor instance
      for (Timer timerDecl : ASTUtils.allTimers(reactorDefinition)) {
        this.timers.add(new TimerInstance(timerDecl, this));
      }

      // Instantiate actions for this reactor instance
      for (Action actionDecl : ASTUtils.allActions(reactorDefinition)) {
        this.actions.add(new ActionInstance(actionDecl, this));
      }

      establishPortConnections();

      // Create the reaction instances in this reactor instance.
      // This also establishes all the implied dependencies.
      // Note that this can only happen _after_ the children,
      // port, action, and timer instances have been created.
      createReactionInstances();

      // Instantiate modes for this reactor instance
      // This must come after the child elements (reactions, etc) of this reactor
      // are created in order to allow their association with modes
      for (Mode modeDecl : ASTUtils.allModes(reactorDefinition)) {
        this.modes.add(new ModeInstance(modeDecl, this));
      }
      for (ModeInstance mode : this.modes) {
        mode.setupTranstions();
      }
    }
  }

  //////////////////////////////////////////////////////
  //// Private methods.

  /**
   * Connect the given left port range to the given right port range.
   *
   * <p>NOTE: This method is public to enable its use in unit tests. Otherwise, it should be
   * private. This is why it is defined here, in the section labeled "Private methods."
   *
   * @param src The source range.
   * @param dst The destination range.
   * @param connection The connection establishing this relationship.
   */
  public static void connectPortInstances(
      RuntimeRange<PortInstance> src, RuntimeRange<PortInstance> dst, Connection connection) {
    SendRange range = new SendRange(src, dst, src._interleaved, connection);
    src.instance.dependentPorts.add(range);
    dst.instance.dependsOnPorts.add(src);
  }

  /**
   * Populate connectivity information in the port instances. Note that this can only happen _after_
   * the children and port instances have been created. Unfortunately, we have to do some
   * complicated things here to support multiport-to-multiport, multiport-to-bank, and
   * bank-to-multiport communication. The principle being followed is: in each connection statement,
   * for each port instance on the left, connect to the next available port on the right.
   */
  private void establishPortConnections() {
    for (Connection connection : ASTUtils.allConnections(reactorDefinition)) {
      List<RuntimeRange<PortInstance>> leftPorts =
          listPortInstances(connection.getLeftPorts(), connection);
      Iterator<RuntimeRange<PortInstance>> srcRanges = leftPorts.iterator();
      List<RuntimeRange<PortInstance>> rightPorts =
          listPortInstances(connection.getRightPorts(), connection);
      Iterator<RuntimeRange<PortInstance>> dstRanges = rightPorts.iterator();

      // Check for empty lists.
      if (!srcRanges.hasNext()) {
        if (dstRanges.hasNext()) {
          reporter.reportWarning(connection, "No sources to provide inputs.");
        }
        return;
      } else if (!dstRanges.hasNext()) {
        reporter.reportWarning(connection, "No destination. Outputs will be lost.");
        return;
      }

      RuntimeRange<PortInstance> src = srcRanges.next();
      RuntimeRange<PortInstance> dst = dstRanges.next();

      while (true) {
        if (dst.width == src.width) {
          connectPortInstances(src, dst, connection);
          if (!dstRanges.hasNext()) {
            if (srcRanges.hasNext()) {
              // Should not happen (checked by the validator).
              reporter.reportWarning(
                  connection, "Source is wider than the destination. Outputs will be lost.");
            }
            break;
          }
          if (!srcRanges.hasNext()) {
            if (connection.isIterated()) {
              srcRanges = leftPorts.iterator();
            } else {
              if (dstRanges.hasNext()) {
                // Should not happen (checked by the validator).
                reporter.reportWarning(
                    connection, "Destination is wider than the source. Inputs will be missing.");
              }
              break;
            }
          }
          dst = dstRanges.next();
          src = srcRanges.next();
        } else if (dst.width < src.width) {
          // Split the left (src) range in two.
          connectPortInstances(src.head(dst.width), dst, connection);
          src = src.tail(dst.width);
          if (!dstRanges.hasNext()) {
            // Should not happen (checked by the validator).
            reporter.reportWarning(
                connection, "Source is wider than the destination. Outputs will be lost.");
            break;
          }
          dst = dstRanges.next();
        } else if (src.width < dst.width) {
          // Split the right (dst) range in two.
          connectPortInstances(src, dst.head(src.width), connection);
          dst = dst.tail(src.width);
          if (!srcRanges.hasNext()) {
            if (connection.isIterated()) {
              srcRanges = leftPorts.iterator();
            } else {
              reporter.reportWarning(
                  connection, "Destination is wider than the source. Inputs will be missing.");
              break;
            }
          }
          src = srcRanges.next();
        }
      }
    }
  }

  /**
   * If path exists from the specified port to any reaction in the specified set of reactions, then
   * add the specified port and all ports along the path to the specified set of ports.
   *
   * @return True if the specified port was added.
   */
  private boolean findPaths(
      PortInstance port, Set<ReactionInstance> reactions, Set<PortInstance> ports) {
    if (ports.contains(port)) return false;
    boolean result = false;
    for (ReactionInstance d : port.getDependentReactions()) {
      if (reactions.contains(d)) ports.add(port);
      result = true;
    }
    // Perform a depth-first search.
    for (SendRange r : port.dependentPorts) {
      for (RuntimeRange<PortInstance> p : r.destinations) {
        boolean added = findPaths(p.instance, reactions, ports);
        if (added) {
          result = true;
          ports.add(port);
        }
      }
    }
    return result;
  }

  /**
   * Given a list of port references, as found on either side of a connection, return a list of the
   * port instance ranges referenced. These may be multiports, and may be ports of a contained bank
   * (a port representing ports of the bank members) so the returned list includes ranges of banks
   * and channels.
   *
   * <p>If a given port reference has the form {@code interleaved(b.m)}, where {@code b} is a bank
   * and {@code m} is a multiport, then the corresponding range in the returned list is marked
   * interleaved.
   *
   * <p>For example, if {@code b} and {@code m} have width 2, without the interleaved keyword, the
   * returned range represents the sequence {@code [b0.m0, b0.m1, b1.m0, b1.m1]}. With the
   * interleaved marking, the returned range represents the sequence {@code [b0.m0, b1.m0, b0.m1,
   * b1.m1]}. Both ranges will have width 4.
   *
   * @param references The variable references on one side of the connection.
   * @param connection The connection.
   */
  private List<RuntimeRange<PortInstance>> listPortInstances(
      List<VarRef> references, Connection connection) {
    List<RuntimeRange<PortInstance>> result = new ArrayList<>();
    List<RuntimeRange<PortInstance>> tails = new LinkedList<>();
    int count = 0;
    for (VarRef portRef : references) {
      // Simple error checking first.
      if (!(portRef.getVariable() instanceof Port)) {
        reporter.reportError(portRef, "Not a port.");
        return result;
      }
      // First, figure out which reactor we are dealing with.
      // The reactor we want is the container of the port.
      // If the port reference has no container, then the reactor is this one.
      var reactor = this;
      if (portRef.getContainer() != null) {
        reactor = getChildReactorInstance(portRef.getContainer());
      }
      // The reactor can be null only if there is an error in the code.
      // Skip this portRef so that diagram synthesis can complete.
      if (reactor != null) {
        PortInstance portInstance = reactor.lookupPortInstance((Port) portRef.getVariable());

        Set<ReactorInstance> interleaved = new LinkedHashSet<>();
        if (portRef.isInterleaved()) {
          // NOTE: Here, we are assuming that the interleaved()
          // keyword is only allowed on the multiports contained by
          // contained reactors.
          interleaved.add(portInstance.parent);
        }
        RuntimeRange<PortInstance> range = new RuntimeRange.Port(portInstance, interleaved);
        // If this portRef is not the last one in the references list
        // then we have to check whether the range can be incremented at
        // the lowest two levels (port and container).  If not,
        // split the range and add the tail to list to iterate over again.
        // The reason for this is that the connection has only local visibility,
        // but the range width may be reflective of bank structure higher
        // in the hierarchy.
        if (count < references.size() - 1) {
          int portWidth = portInstance.width;
          int portParentWidth = portInstance.parent.width;
          // If the port is being connected on the inside and there is
          // more than one port in the list, then we can only connect one
          // bank member at a time.
          if (reactor == this && references.size() > 1) {
            portParentWidth = 1;
          }
          int widthBound = portWidth * portParentWidth;

          // If either of these widths cannot be determined, assume infinite.
          if (portWidth < 0) widthBound = Integer.MAX_VALUE;
          if (portParentWidth < 0) widthBound = Integer.MAX_VALUE;

          if (widthBound < range.width) {
            // Need to split the range.
            tails.add(range.tail(widthBound));
            range = range.head(widthBound);
          }
        }
        result.add(range);
      }
    }
    // Iterate over the tails.
    while (tails.size() > 0) {
      List<RuntimeRange<PortInstance>> moreTails = new LinkedList<>();
      count = 0;
      for (RuntimeRange<PortInstance> tail : tails) {
        if (count < tails.size() - 1) {
          int widthBound = tail.instance.width;
          if (tail._interleaved.contains(tail.instance.parent)) {
            widthBound = tail.instance.parent.width;
          }
          // If the width cannot be determined, assume infinite.
          if (widthBound < 0) widthBound = Integer.MAX_VALUE;

          if (widthBound < tail.width) {
            // Need to split the range again
            moreTails.add(tail.tail(widthBound));
            tail = tail.head(widthBound);
          }
        }
        result.add(tail);
      }
      tails = moreTails;
    }
    return result;
  }

  /**
   * If this is a bank of reactors, set the width. It will be set to -1 if it cannot be determined.
   */
  private void setInitialWidth() {
    WidthSpec widthSpec = definition.getWidthSpec();
    if (widthSpec != null) {
      // We need the instantiations list of the containing reactor,
      // not this one.
      width = ASTUtils.width(widthSpec, parent.instantiations());
    }
  }

  //////////////////////////////////////////////////////
  //// Private fields.

  /** Cached set of reactions and ports that form a causality loop. */
  private Set<NamedInstance<?>> cachedCycles;

  /** Cached reaction graph containing reactions that form a causality loop. */
  private ReactionInstanceGraph cachedReactionLoopGraph = null;

  /**
   * Return true if this is a generated delay reactor that originates from an "after" delay on a
   * connection.
   *
   * @return True if this is a generated delay, false otherwise.
   */
  public boolean isGeneratedDelay() {
    // FIXME: hacky string matching again...
    return this.definition
        .getReactorClass()
        .getName()
        .contains(DelayBodyGenerator.GEN_DELAY_CLASS_NAME);
  }
}<|MERGE_RESOLUTION|>--- conflicted
+++ resolved
@@ -811,17 +811,17 @@
     this.reporter = reporter;
     this.reactorDeclaration = definition.getReactorClass();
     this.reactorDefinition = ASTUtils.toDefinition(reactorDeclaration);
-<<<<<<< HEAD
-    this.tpr = new TypeParameterizedReactor(definition, parent == null ? null : parent.tpr);
-    if (isEnclave(definition) || this.isMainOrFederated()) {
-      enclaveInfo = new EnclaveInfo(this);
-    }
-=======
     this.tpr =
         parent == null
             ? new TypeParameterizedReactor(definition, reactors)
             : new TypeParameterizedReactor(definition, parent.tpr);
->>>>>>> 6e1e6b89
+    
+    // If this instance is an enclave (or the main reactor). Create an 
+    // enclaveInfo object to track information about the enclave needed for
+    // later code-generation
+    if (isEnclave(definition) || this.isMainOrFederated()) {
+      enclaveInfo = new EnclaveInfo(this);
+    }
 
     // check for recursive instantiation
     var currentParent = parent;
