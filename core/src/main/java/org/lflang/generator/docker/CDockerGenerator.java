package org.lflang.generator.docker;

import java.util.List;
import java.util.stream.Collectors;
import java.util.stream.Stream;
import org.lflang.generator.LFGeneratorContext;
import org.lflang.generator.c.CCompiler;
import org.lflang.target.Target;

/**
 * Generate the docker file related code for the C and CCpp target.
 *
 * @author Hou Seng Wong
 */
public class CDockerGenerator extends DockerGenerator {

  /**
   * The constructor for the base docker file generation class.
   *
   * @param context The context of the code generator.
   */
  public CDockerGenerator(LFGeneratorContext context) {
    super(context);
  }

  public static final String DEFAULT_BASE_IMAGE = "alpine:latest";

  @Override
  public String defaultImage() {
    return DEFAULT_BASE_IMAGE;
  }

  /** Generate the contents of the docker file. */
  @Override
  protected String generateDockerFileContent() {
    var lfModuleName = context.getFileConfig().name;
    var baseImage = baseImage();
    return String.join(
        "\n",
        "# For instructions, see: https://www.lf-lang.org/docs/handbook/containerized-execution",
        "FROM " + baseImage + " AS builder",
        "WORKDIR /lingua-franca/" + lfModuleName,
        generateRunForInstallingDeps(),
        "COPY . src-gen",
        generateRunForBuild(),
        "",
        "FROM " + baseImage,
        "WORKDIR /lingua-franca",
        "RUN mkdir bin",
        "COPY --from=builder /lingua-franca/"
            + lfModuleName
            + "/bin/"
            + lfModuleName
            + " ./bin/"
            + lfModuleName,
        "",
        "# Use ENTRYPOINT not CMD so that command-line arguments go through",
        "ENTRYPOINT [\"./bin/" + lfModuleName + "\"]",
        "");
  }

  @Override
  protected String generateRunForInstallingDeps() {
    var config = context.getTargetConfig();
    var compiler = config.target == Target.CCPP ? "g++" : "gcc";
    if (baseImage().equals(defaultImage())) {
      return """
             # Install build dependencies
             RUN set -ex && apk add --no-cache %s musl-dev cmake make
             # Optional user specified run command
             %s
             """
          .formatted(compiler, userRunCommand());
    } else {
      return """
             # Optional user specified run command
             %s
             # Check for build dependencies
             RUN which make && which cmake && which %s
             """
          .formatted(userRunCommand(), compiler);
    }
  }

<<<<<<< HEAD
  @Override
  protected List<String> defaultBuildCommands() {
    return Stream.of(
            List.of("set -ex"),
            getPreBuildCommand(),
            List.of(
                "mkdir -p bin",
                "cmake -DCMAKE_INSTALL_BINDIR=./bin -S src-gen -B bin",
                "cd bin",
                "make all"))
        .flatMap(java.util.Collection::stream)
        .collect(Collectors.toList());
=======
  /** Return the default compile command for the C docker container. */
  protected String generateCompileCommand() {
    var ccompile =
        new CCompiler(
            context.getTargetConfig(),
            context.getFileConfig(),
            context.getErrorReporter(),
            context.getTargetConfig().target == Target.C);
    return String.join(
        "\n",
        "RUN set -ex && \\",
        "mkdir bin && \\",
        String.format(
            "%s -DCMAKE_INSTALL_BINDIR=./bin -S src-gen -B bin && \\",
            ccompile.compileCmakeCommand()),
        "cd bin && \\",
        "make all");
>>>>>>> 345df42a
  }
}<|MERGE_RESOLUTION|>--- conflicted
+++ resolved
@@ -67,52 +67,34 @@
       return """
              # Install build dependencies
              RUN set -ex && apk add --no-cache %s musl-dev cmake make
-             # Optional user specified run command
-             %s
              """
-          .formatted(compiler, userRunCommand());
+          .formatted(compiler);
     } else {
       return """
-             # Optional user specified run command
-             %s
-             # Check for build dependencies
-             RUN which make && which cmake && which %s
-             """
-          .formatted(userRunCommand(), compiler);
+             # Skipping installation of build dependencies (custom base image)
+             """;
     }
   }
 
-<<<<<<< HEAD
   @Override
   protected List<String> defaultBuildCommands() {
-    return Stream.of(
-            List.of("set -ex"),
-            getPreBuildCommand(),
-            List.of(
-                "mkdir -p bin",
-                "cmake -DCMAKE_INSTALL_BINDIR=./bin -S src-gen -B bin",
-                "cd bin",
-                "make all"))
-        .flatMap(java.util.Collection::stream)
-        .collect(Collectors.toList());
-=======
-  /** Return the default compile command for the C docker container. */
-  protected String generateCompileCommand() {
     var ccompile =
         new CCompiler(
             context.getTargetConfig(),
             context.getFileConfig(),
             context.getErrorReporter(),
             context.getTargetConfig().target == Target.C);
-    return String.join(
-        "\n",
-        "RUN set -ex && \\",
-        "mkdir bin && \\",
-        String.format(
-            "%s -DCMAKE_INSTALL_BINDIR=./bin -S src-gen -B bin && \\",
-            ccompile.compileCmakeCommand()),
-        "cd bin && \\",
-        "make all");
->>>>>>> 345df42a
+
+    return Stream.of(
+            List.of("set -ex"),
+            getPreBuildCommand(),
+            List.of(
+                "mkdir -p bin",
+                String.format("%s -DCMAKE_INSTALL_BINDIR=./bin -S src-gen -B bin",
+                    ccompile.compileCmakeCommand()),
+                "cd bin",
+                "make all"))
+        .flatMap(java.util.Collection::stream)
+        .collect(Collectors.toList());
   }
 }