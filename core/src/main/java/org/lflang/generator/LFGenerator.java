package org.lflang.generator;

import com.google.inject.Inject;
import com.google.inject.Injector;
import java.io.IOException;
import java.nio.file.Path;
import java.util.Arrays;
import org.eclipse.emf.ecore.resource.Resource;
import org.eclipse.xtext.generator.AbstractGenerator;
import org.eclipse.xtext.generator.IFileSystemAccess2;
import org.eclipse.xtext.generator.IGeneratorContext;
import org.eclipse.xtext.util.RuntimeIOException;
import org.lflang.FileConfig;
import org.lflang.MessageReporter;
import org.lflang.Target;
import org.lflang.ast.ASTUtils;
import org.lflang.federated.generator.FedASTUtils;
import org.lflang.federated.generator.FedFileConfig;
import org.lflang.federated.generator.FedGenerator;
import org.lflang.generator.c.CFileConfig;
import org.lflang.generator.c.CGenerator;
import org.lflang.generator.cpp.CppFileConfig;
import org.lflang.generator.cpp.CppGenerator;
import org.lflang.generator.python.PyFileConfig;
import org.lflang.generator.python.PythonGenerator;
import org.lflang.generator.rust.RustFileConfig;
import org.lflang.generator.rust.RustGenerator;
import org.lflang.generator.ts.TSFileConfig;
import org.lflang.generator.ts.TSGenerator;
import org.lflang.scoping.LFGlobalScopeProvider;

/** Generates code from your model files on save. */
public class LFGenerator extends AbstractGenerator {

  @Inject private LFGlobalScopeProvider scopeProvider;
  @Inject private Injector injector;

  // Indicator of whether generator errors occurred.
  protected boolean generatorErrorsOccurred = false;

  /**
   * Create a target-specific FileConfig object
   *
   * @return A FileConfig object in Kotlin if the class can be found.
   * @throws RuntimeException If the file config could not be created properly
   */
  public static FileConfig createFileConfig(
      Resource resource, Path srcGenBasePath, boolean useHierarchicalBin) {

    final Target target = Target.fromDecl(ASTUtils.targetDecl(resource));
    assert target != null;

    try {
      if (FedASTUtils.findFederatedReactor(resource) != null) {
        return new FedFileConfig(resource, srcGenBasePath, useHierarchicalBin);
      }

      return switch (target) {
        case CCPP, C -> new CFileConfig(resource, srcGenBasePath, useHierarchicalBin);
        case Python -> new PyFileConfig(resource, srcGenBasePath, useHierarchicalBin);
        case CPP -> new CppFileConfig(resource, srcGenBasePath, useHierarchicalBin);
        case Rust -> new RustFileConfig(resource, srcGenBasePath, useHierarchicalBin);
        case TS -> new TSFileConfig(resource, srcGenBasePath, useHierarchicalBin);
      };
    } catch (IOException e) {
      throw new RuntimeException(
          "Unable to create FileConfig object for target "
              + target
              + ": "
              + Arrays.toString(e.getStackTrace()));
    }
  }

  /** Create a generator object for the given target. */
  private GeneratorBase createGenerator(LFGeneratorContext context) {
    final Target target = Target.fromDecl(ASTUtils.targetDecl(context.getFileConfig().resource));
    assert target != null;
    return switch (target) {
      case C -> new CGenerator(context, false);
      case CCPP -> new CGenerator(context, true);
      case Python -> new PythonGenerator(context);
      case CPP -> new CppGenerator(context, scopeProvider);
      case TS -> new TSGenerator(context, scopeProvider);
      case Rust -> new RustGenerator(context, scopeProvider);
    };
  }

  @Override
  public void doGenerate(Resource resource, IFileSystemAccess2 fsa, IGeneratorContext context) {
    assert injector != null;
    final LFGeneratorContext lfContext;
    if (context instanceof LFGeneratorContext) {
      lfContext = (LFGeneratorContext) context;
    } else {
      lfContext = LFGeneratorContext.lfGeneratorContextOf(resource, fsa, context);
    }

    // The fastest way to generate code is to not generate any code.
    if (lfContext.getMode() == LFGeneratorContext.Mode.LSP_FAST) return;

    if (FedASTUtils.findFederatedReactor(resource) != null) {
      try {
        FedGenerator fedGenerator = new FedGenerator(lfContext);
        injector.injectMembers(fedGenerator);
        generatorErrorsOccurred = fedGenerator.doGenerate(resource, lfContext);
      } catch (IOException e) {
        throw new RuntimeIOException("Error during federated code generation", e);
      }

    } else {
      final GeneratorBase generator = createGenerator(lfContext);

      if (generator != null) {
        generator.doGenerate(resource, lfContext);
        generatorErrorsOccurred = generator.errorsOccurred();
      }
    }
    final MessageReporter messageReporter = lfContext.getErrorReporter();
    if (messageReporter instanceof LanguageServerMessageReporter) {
      ((LanguageServerMessageReporter) messageReporter).publishDiagnostics();
    }
  }

  /** Return true if errors occurred in the last call to doGenerate(). */
  public boolean errorsOccurred() {
    return generatorErrorsOccurred;
  }
<<<<<<< HEAD

  /** Check if a clean was requested from the standalone compiler and perform the clean step. */
  protected void cleanIfNeeded(LFGeneratorContext context) {
    if (context.getArgs().containsKey("clean")) {
      try {
        context.getFileConfig().doClean();
      } catch (IOException e) {
        System.err.println("WARNING: IO Error during clean");
      }
    }
  }

  /**
   * Check if @property is used. If so, instantiate a UclidGenerator. The verification model needs
   * to be generated before the target code since code generation changes LF program (desugar
   * connections, etc.).
   */
  private void runVerifierIfPropertiesDetected(Resource resource, LFGeneratorContext lfContext) {
    Optional<Reactor> mainOpt = ASTUtils.getMainReactor(resource);
    if (mainOpt.isEmpty()) return;
    Reactor main = mainOpt.get();
    final MessageReporter messageReporter = lfContext.getErrorReporter();
    List<Attribute> properties =
        AttributeUtils.getAttributes(main).stream()
            .filter(attr -> attr.getAttrName().equals("property"))
            .collect(Collectors.toList());
    if (properties.size() > 0) {

      // Provide a warning.
      messageReporter
          .nowhere()
          .warning(
              "Verification using \"@property\" and \"--verify\" is an experimental feature. Use"
                  + " with caution.");

      // Generate uclid files.
      UclidGenerator uclidGenerator = new UclidGenerator(lfContext, properties);
      uclidGenerator.doGenerate(resource, lfContext);

      // Check the generated uclid files.
      if (uclidGenerator.targetConfig.verify.get()) {

        // Check if Uclid5 and Z3 are installed.
        if (!execInstalled("uclid", "--help", "uclid 0.9.5")
            || !execInstalled("z3", "--version", "Z3 version")) {
          messageReporter
              .nowhere()
              .error(
                  "Fail to check the generated verification models because Uclid5 or Z3 is not"
                      + " installed.");
        } else {
          // Run the Uclid tool.
          uclidGenerator.runner.run();
        }

      } else {
        messageReporter
            .nowhere()
            .warning(
                "The \"verify\" target property is set to false. Skip checking the verification"
                    + " model. To check the generated verification models, set the \"verify\""
                    + " target property to true or pass \"--verify\" to the lfc command");
      }
    }
  }

  /**
   * A helper function for checking if a dependency is installed on the command line.
   *
   * @param binaryName The name of the binary
   * @param arg An argument following the binary name
   * @param expectedSubstring An expected substring in the output
   * @return
   */
  public static boolean execInstalled(String binaryName, String arg, String expectedSubstring) {
    ProcessBuilder processBuilder = new ProcessBuilder(binaryName, arg);
    try {
      Process process = processBuilder.start();
      BufferedReader reader = new BufferedReader(new InputStreamReader(process.getInputStream()));
      String line;
      while ((line = reader.readLine()) != null) {
        if (line.contains(expectedSubstring)) {
          return true;
        }
      }
    } catch (IOException e) {
      return false; // binary not present
    }
    return false;
  }
=======
>>>>>>> bee1d9f1
}<|MERGE_RESOLUTION|>--- conflicted
+++ resolved
@@ -125,97 +125,4 @@
   public boolean errorsOccurred() {
     return generatorErrorsOccurred;
   }
-<<<<<<< HEAD
-
-  /** Check if a clean was requested from the standalone compiler and perform the clean step. */
-  protected void cleanIfNeeded(LFGeneratorContext context) {
-    if (context.getArgs().containsKey("clean")) {
-      try {
-        context.getFileConfig().doClean();
-      } catch (IOException e) {
-        System.err.println("WARNING: IO Error during clean");
-      }
-    }
-  }
-
-  /**
-   * Check if @property is used. If so, instantiate a UclidGenerator. The verification model needs
-   * to be generated before the target code since code generation changes LF program (desugar
-   * connections, etc.).
-   */
-  private void runVerifierIfPropertiesDetected(Resource resource, LFGeneratorContext lfContext) {
-    Optional<Reactor> mainOpt = ASTUtils.getMainReactor(resource);
-    if (mainOpt.isEmpty()) return;
-    Reactor main = mainOpt.get();
-    final MessageReporter messageReporter = lfContext.getErrorReporter();
-    List<Attribute> properties =
-        AttributeUtils.getAttributes(main).stream()
-            .filter(attr -> attr.getAttrName().equals("property"))
-            .collect(Collectors.toList());
-    if (properties.size() > 0) {
-
-      // Provide a warning.
-      messageReporter
-          .nowhere()
-          .warning(
-              "Verification using \"@property\" and \"--verify\" is an experimental feature. Use"
-                  + " with caution.");
-
-      // Generate uclid files.
-      UclidGenerator uclidGenerator = new UclidGenerator(lfContext, properties);
-      uclidGenerator.doGenerate(resource, lfContext);
-
-      // Check the generated uclid files.
-      if (uclidGenerator.targetConfig.verify.get()) {
-
-        // Check if Uclid5 and Z3 are installed.
-        if (!execInstalled("uclid", "--help", "uclid 0.9.5")
-            || !execInstalled("z3", "--version", "Z3 version")) {
-          messageReporter
-              .nowhere()
-              .error(
-                  "Fail to check the generated verification models because Uclid5 or Z3 is not"
-                      + " installed.");
-        } else {
-          // Run the Uclid tool.
-          uclidGenerator.runner.run();
-        }
-
-      } else {
-        messageReporter
-            .nowhere()
-            .warning(
-                "The \"verify\" target property is set to false. Skip checking the verification"
-                    + " model. To check the generated verification models, set the \"verify\""
-                    + " target property to true or pass \"--verify\" to the lfc command");
-      }
-    }
-  }
-
-  /**
-   * A helper function for checking if a dependency is installed on the command line.
-   *
-   * @param binaryName The name of the binary
-   * @param arg An argument following the binary name
-   * @param expectedSubstring An expected substring in the output
-   * @return
-   */
-  public static boolean execInstalled(String binaryName, String arg, String expectedSubstring) {
-    ProcessBuilder processBuilder = new ProcessBuilder(binaryName, arg);
-    try {
-      Process process = processBuilder.start();
-      BufferedReader reader = new BufferedReader(new InputStreamReader(process.getInputStream()));
-      String line;
-      while ((line = reader.readLine()) != null) {
-        if (line.contains(expectedSubstring)) {
-          return true;
-        }
-      }
-    } catch (IOException e) {
-      return false; // binary not present
-    }
-    return false;
-  }
-=======
->>>>>>> bee1d9f1
 }