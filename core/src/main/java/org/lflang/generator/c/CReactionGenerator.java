--- conflicted
+++ resolved
@@ -344,19 +344,13 @@
                 + ")self->_lf__"
                 + actionName
                 + ".tmplt.token->value;",
-            "lf_critical_section_enter(self->base.environment);",
             "_lf_replace_template_token((token_template_t*)&self->_lf_"
                 + outputName
                 + ", (lf_token_t*)self->_lf__"
                 + actionName
                 + ".tmplt.token);",
-<<<<<<< HEAD
-            "lf_critical_section_exit(self->base.environment);",
-            "self->_lf_" + outputName + ".is_present = true;")
-=======
             "self->_lf_" + outputName + ".is_present = true;",
             "lf_critical_section_exit(self->base.environment);")
->>>>>>> 6c3a1b83
         : "lf_set(" + outputName + ", " + actionName + "->value);";
   }
 
@@ -570,7 +564,6 @@
                 + " != NULL && "
                 + tokenPointer
                 + "->value != NULL);",
-            "lf_critical_section_enter(self->base.environment);",
             "_lf_replace_template_token((token_template_t*)"
                 + action.getName()
                 + ", "
