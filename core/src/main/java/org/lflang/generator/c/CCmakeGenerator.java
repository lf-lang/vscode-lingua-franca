/*************
 * Copyright (c) 2019-2021, The University of California at Berkeley.
 *
 * Redistribution and use in source and binary forms, with or without modification,
 * are permitted provided that the following conditions are met:
 *
 * 1. Redistributions of source code must retain the above copyright notice,
 *    this list of conditions and the following disclaimer.
 *
 * 2. Redistributions in binary form must reproduce the above copyright notice,
 *    this list of conditions and the following disclaimer in the documentation
 *    and/or other materials provided with the distribution.
 *
 * THIS SOFTWARE IS PROVIDED BY THE COPYRIGHT HOLDERS AND CONTRIBUTORS "AS IS" AND
 * ANY EXPRESS OR IMPLIED WARRANTIES, INCLUDING, BUT NOT LIMITED TO, THE IMPLIED
 * WARRANTIES OF MERCHANTABILITY AND FITNESS FOR A PARTICULAR PURPOSE ARE
 * DISCLAIMED. IN NO EVENT SHALL THE COPYRIGHT HOLDER OR CONTRIBUTORS BE LIABLE FOR
 * ANY DIRECT, INDIRECT, INCIDENTAL, SPECIAL, EXEMPLARY, OR CONSEQUENTIAL DAMAGES
 * (INCLUDING, BUT NOT LIMITED TO, PROCUREMENT OF SUBSTITUTE GOODS OR SERVICES;
 * LOSS OF USE, DATA, OR PROFITS; OR BUSINESS INTERRUPTION) HOWEVER CAUSED AND ON
 * ANY THEORY OF LIABILITY, WHETHER IN CONTRACT, STRICT LIABILITY, OR TORT
 * (INCLUDING NEGLIGENCE OR OTHERWISE) ARISING IN ANY WAY OUT OF THE USE OF THIS
 * SOFTWARE, EVEN IF ADVISED OF THE POSSIBILITY OF SUCH DAMAGE.
 ***************/

package org.lflang.generator.c;

import java.nio.file.Files;
import java.nio.file.Path;
import java.nio.file.Paths;
import java.util.ArrayList;
import java.util.List;
import java.util.stream.Stream;
import org.lflang.FileConfig;
import org.lflang.MessageReporter;
import org.lflang.TargetConfig;
import org.lflang.generator.CodeBuilder;
import org.lflang.target.property.PlatformProperty.Platform;
import org.lflang.util.FileUtil;

/**
 * A helper class that generates a CMakefile that can be used to compile the generated C code.
 *
 * <p>Adapted from @see org.lflang.generator.CppCmakeGenerator.kt
 *
 * @author Soroush Bateni
 * @author Peter Donovan
 */
public class CCmakeGenerator {
  private static final String DEFAULT_INSTALL_CODE =
      """
        install(
            TARGETS ${LF_MAIN_TARGET}
            RUNTIME DESTINATION ${CMAKE_INSTALL_BINDIR}
        )
    """;

  public static final String MIN_CMAKE_VERSION = "3.19";

  private final FileConfig fileConfig;
  private final List<String> additionalSources;
  private final SetUpMainTarget setUpMainTarget;
  private final String installCode;

  public CCmakeGenerator(FileConfig fileConfig, List<String> additionalSources) {
    this.fileConfig = fileConfig;
    this.additionalSources = additionalSources;
    this.setUpMainTarget = CCmakeGenerator::setUpMainTarget;
    this.installCode = DEFAULT_INSTALL_CODE;
  }

  public CCmakeGenerator(
      FileConfig fileConfig,
      List<String> additionalSources,
      SetUpMainTarget setUpMainTarget,
      String installCode) {
    this.fileConfig = fileConfig;
    this.additionalSources = additionalSources;
    this.setUpMainTarget = setUpMainTarget;
    this.installCode = installCode;
  }

  /**
   * Generate the contents of a CMakeLists.txt that builds the provided LF C 'sources'. Any error
   * will be reported in the 'errorReporter'.
   *
   * @param sources A list of .c files to build.
   * @param executableName The name of the output executable.
   * @param messageReporter Used to report errors.
   * @param CppMode Indicate if the compilation should happen in C++ mode
   * @param hasMain Indicate if the .lf file has a main reactor or not. If not, a library target
   *     will be created instead of an executable.
   * @param cMakeExtras CMake-specific code that should be appended to the CMakeLists.txt.
   * @param targetConfig The TargetConfig instance to use.
   * @return The content of the CMakeLists.txt.
   */
  CodeBuilder generateCMakeCode(
      List<String> sources,
      String executableName,
      MessageReporter messageReporter,
      boolean CppMode,
      boolean hasMain,
      String cMakeExtras,
      TargetConfig targetConfig) {
    CodeBuilder cMakeCode = new CodeBuilder();

    List<String> additionalSources = new ArrayList<>();
    for (String file : targetConfig.compileAdditionalSources) {
      var relativePath =
          fileConfig
              .getSrcGenPath()
              .relativize(fileConfig.getSrcGenPath().resolve(Paths.get(file)));
      additionalSources.add(FileUtil.toUnixString(relativePath));
    }
    // Parse board option of the platform target property
    // Specified as a series of colon spaced options
    // Board syntax
    //  rp2040 <board_name> : <stdio_opt>
    //  arduino
    String[] boardProperties = {};
    if (targetConfig.platformOptions.get().board != null) {
      boardProperties = targetConfig.platformOptions.get().board.trim().split(":");
      // Ignore whitespace
      for (int i = 0; i < boardProperties.length; i++) {
        boardProperties[i] = boardProperties[i].trim();
      }
    }

    additionalSources.addAll(this.additionalSources);
    cMakeCode.newLine();

    cMakeCode.pr("cmake_minimum_required(VERSION " + MIN_CMAKE_VERSION + ")");

    // Setup the project header for different platforms
    switch (targetConfig.platformOptions.get().platform) {
      case ZEPHYR:
        cMakeCode.pr("# Set default configuration file. To add custom configurations,");
        cMakeCode.pr("# pass -- -DOVERLAY_CONFIG=my_config.prj to either cmake or west");
        cMakeCode.pr("set(CONF_FILE prj_lf.conf)");
        if (targetConfig.platformOptions.get().board != null) {
          cMakeCode.pr("# Selecting board specified in target property");
          cMakeCode.pr("set(BOARD " + targetConfig.platformOptions.get().board + ")");
        } else {
          cMakeCode.pr("# Selecting default board");
          cMakeCode.pr("set(BOARD qemu_cortex_m3)");
        }
        cMakeCode.pr("# We recommend Zephyr v3.4.0 but we are compatible with older versions also");
        cMakeCode.pr("find_package(Zephyr REQUIRED HINTS $ENV{ZEPHYR_BASE} 3.4.0)");
        cMakeCode.newLine();
        cMakeCode.pr("project(" + executableName + " LANGUAGES C)");
        cMakeCode.newLine();
        break;
      case RP2040:
        // Attempt to set PICO_SDK_PATH if it is not already set.
        if (System.getenv("PICO_SDK_PATH") == null) {
          Path picoSDKPath = fileConfig.srcPkgPath.resolve("pico-sdk");
          if (Files.isDirectory(picoSDKPath)) {
            messageReporter
                .nowhere()
                .info(
                    "pico-sdk library found at "
                        + picoSDKPath.toString()
                        + ". You can override this by setting PICO_SDK_PATH.");
            cMakeCode.pr("# Define the root of the pico-sdk library.");
            cMakeCode.pr("set(PICO_SDK_PATH " + picoSDKPath + ")");
          } else {
            messageReporter
                .nowhere()
                .warning(
                    "No PICO_SDK_PATH environment variable and no pico-sdk directory "
                        + "at the package root directory. Pico SDK will not be found.");
          }
        }
        cMakeCode.pr("include(pico_sdk_import.cmake)");
        cMakeCode.pr("project(" + executableName + " LANGUAGES C CXX ASM)");
        cMakeCode.newLine();
        // board type for rp2040 based boards
        if (targetConfig.platformOptions.get().board != null) {
          if (boardProperties.length < 1 || boardProperties[0].equals("")) {
            cMakeCode.pr("set(PICO_BOARD pico)");
          } else {
            cMakeCode.pr("set(PICO_BOARD \"" + boardProperties[0] + "\")");
          }
        }
        // remove warnings for rp2040 only to make debug easier
        cMakeCode.pr("set(CMAKE_C_FLAGS \"${CMAKE_C_FLAGS} -w\")");
        break;
      default:
        cMakeCode.pr("project(" + executableName + " LANGUAGES C)");
        cMakeCode.newLine();
    }

    // The Test build type is the Debug type plus coverage generation
    cMakeCode.pr("if(CMAKE_BUILD_TYPE STREQUAL \"Test\")");
    cMakeCode.pr("  set(CMAKE_BUILD_TYPE \"Debug\")");
    cMakeCode.pr("  if(CMAKE_C_COMPILER_ID STREQUAL \"GNU\")");
    cMakeCode.pr("    find_program(LCOV_BIN lcov)");
    cMakeCode.pr("    if(LCOV_BIN MATCHES \"lcov$\")");
    cMakeCode.pr(
        "      set(CMAKE_C_FLAGS \"${CMAKE_C_FLAGS} --coverage -fprofile-arcs -ftest-coverage\")");
    cMakeCode.pr("    else()");
    cMakeCode.pr(
        "      message(\"Not producing code coverage information since lcov was not found\")");
    cMakeCode.pr("    endif()");
    cMakeCode.pr("  else()");
    cMakeCode.pr(
        "    message(\"Not producing code coverage information since the selected compiler is no"
            + " gcc\")");
    cMakeCode.pr("  endif()");
    cMakeCode.pr("endif()");

    cMakeCode.pr("# Require C11");
    cMakeCode.pr("set(CMAKE_C_STANDARD 11)");
    cMakeCode.pr("set(CMAKE_C_STANDARD_REQUIRED ON)");
    cMakeCode.newLine();

    cMakeCode.pr("# Require C++17");
    cMakeCode.pr("set(CMAKE_CXX_STANDARD 17)");
    cMakeCode.pr("set(CMAKE_CXX_STANDARD_REQUIRED ON)");
    cMakeCode.newLine();
    if (!targetConfig.cmakeIncludes.get().isEmpty()) {
      // The user might be using the non-keyword form of
      // target_link_libraries. Ideally we would detect whether they are
      // doing that, but it is easier to just always have a deprecation
      // warning.
      cMakeCode.pr(
          """
                cmake_policy(SET CMP0023 OLD)  # This causes deprecation warnings

                """);
    }

    // Set the build type
    cMakeCode.pr("set(DEFAULT_BUILD_TYPE " + targetConfig.buildType + ")\n");
    cMakeCode.pr("if(NOT CMAKE_BUILD_TYPE AND NOT CMAKE_CONFIGURATION_TYPES)\n");
    cMakeCode.pr(
        "    set(CMAKE_BUILD_TYPE ${DEFAULT_BUILD_TYPE} CACHE STRING \"Choose the type of build.\""
            + " FORCE)\n");
    cMakeCode.pr("endif()\n");
    cMakeCode.newLine();

    cMakeCode.pr("# do not print install messages\n");
    cMakeCode.pr("set(CMAKE_INSTALL_MESSAGE NEVER)\n");
    cMakeCode.newLine();

    if (CppMode) {
      // Suppress warnings about const char*.
      cMakeCode.pr("set(CMAKE_CXX_FLAGS \"${CMAKE_CXX_FLAGS} -Wno-write-strings\")");
      cMakeCode.newLine();
    }

    if (targetConfig.platformOptions.get().platform != Platform.AUTO) {
      cMakeCode.pr(
          "set(CMAKE_SYSTEM_NAME "
              + targetConfig.platformOptions.get().platform.getcMakeName()
              + ")");
    }
    cMakeCode.newLine();

    // Setup main target for different platforms
    switch (targetConfig.platformOptions.get().platform) {
      case ZEPHYR:
        cMakeCode.pr(
            setUpMainTargetZephyr(
                hasMain,
                executableName,
                Stream.concat(additionalSources.stream(), sources.stream())));
        break;
      case RP2040:
        cMakeCode.pr(
            setUpMainTargetRp2040(
                hasMain,
                executableName,
                Stream.concat(additionalSources.stream(), sources.stream())));
        break;
      default:
        cMakeCode.pr(
            setUpMainTarget.getCmakeCode(
                hasMain,
                executableName,
                Stream.concat(additionalSources.stream(), sources.stream())));
    }

    // Ensure that the math library is linked
    cMakeCode.pr("find_library(MATH_LIBRARY m)");
    cMakeCode.pr("if(MATH_LIBRARY)");
    cMakeCode.pr("  target_link_libraries(${LF_MAIN_TARGET} PUBLIC ${MATH_LIBRARY})");
    cMakeCode.pr("endif()");

    cMakeCode.pr("target_link_libraries(${LF_MAIN_TARGET} PRIVATE core)");

    cMakeCode.pr("target_include_directories(${LF_MAIN_TARGET} PUBLIC .)");
    cMakeCode.pr("target_include_directories(${LF_MAIN_TARGET} PUBLIC include/)");
    cMakeCode.pr("target_include_directories(${LF_MAIN_TARGET} PUBLIC include/api)");
    cMakeCode.pr("target_include_directories(${LF_MAIN_TARGET} PUBLIC include/core)");
    cMakeCode.pr("target_include_directories(${LF_MAIN_TARGET} PUBLIC include/core/platform)");
    cMakeCode.pr("target_include_directories(${LF_MAIN_TARGET} PUBLIC include/core/modal_models)");
    cMakeCode.pr("target_include_directories(${LF_MAIN_TARGET} PUBLIC include/core/utils)");

    // post target definition board configurations
    switch (targetConfig.platformOptions.get().platform) {
      case RP2040:
        // set stdio output
        boolean usb = true;
        boolean uart = true;
        if (targetConfig.platformOptions.get().board != null && boardProperties.length > 1) {
          uart = !boardProperties[1].equals("usb");
          usb = !boardProperties[1].equals("uart");
        }
        cMakeCode.pr("pico_enable_stdio_usb(${LF_MAIN_TARGET} " + (usb ? 1 : 0) + ")");
        cMakeCode.pr("pico_enable_stdio_uart(${LF_MAIN_TARGET} " + (uart ? 1 : 0) + ")");
        break;
    }

    if (targetConfig.auth.get()) {
      // If security is requested, add the auth option.
      var osName = System.getProperty("os.name").toLowerCase();
      // if platform target was set, use given platform instead
      if (targetConfig.platformOptions.get().platform != Platform.AUTO) {
        osName = targetConfig.platformOptions.get().platform.toString();
      }
      if (osName.contains("mac")) {
        cMakeCode.pr("set(OPENSSL_ROOT_DIR /usr/local/opt/openssl)");
      }
      cMakeCode.pr("# Find OpenSSL and link to it");
      cMakeCode.pr("find_package(OpenSSL REQUIRED)");
      cMakeCode.pr("target_link_libraries( ${LF_MAIN_TARGET} PRIVATE OpenSSL::SSL)");
      cMakeCode.newLine();
    }

<<<<<<< HEAD
    if (targetConfig.threading.get()) {
=======
    if (targetConfig.threading && targetConfig.platformOptions.platform != Platform.ZEPHYR) {
>>>>>>> 93aef017
      // If threaded computation is requested, add the threads option.
      cMakeCode.pr("# Find threads and link to it");
      cMakeCode.pr("find_package(Threads REQUIRED)");
      cMakeCode.pr("target_link_libraries(${LF_MAIN_TARGET} PRIVATE Threads::Threads)");
      cMakeCode.newLine();
    }

    // Add additional flags so runtime can distinguish between multi-threaded and single-threaded
    // mode
    if (targetConfig.threading) {
      cMakeCode.pr("# Set the number of workers to enable threading/tracing");
      cMakeCode.pr(
          "target_compile_definitions(${LF_MAIN_TARGET} PUBLIC NUMBER_OF_WORKERS="
              + targetConfig.workers
              + ")");
      cMakeCode.newLine();
<<<<<<< HEAD
    }

    // Add additional flags so runtime can distinguish between multi-threaded and single-threaded
    // mode
    if (targetConfig.threading.get()) {
=======
>>>>>>> 93aef017
      cMakeCode.pr("# Set flag to indicate a multi-threaded runtime");
      cMakeCode.pr("target_compile_definitions( ${LF_MAIN_TARGET} PUBLIC LF_THREADED=1)");
    } else {
      cMakeCode.pr("# Set flag to indicate a single-threaded runtime");
      cMakeCode.pr("target_compile_definitions( ${LF_MAIN_TARGET} PUBLIC LF_UNTHREADED=1)");
    }
    cMakeCode.newLine();

    if (CppMode) cMakeCode.pr("enable_language(CXX)");

    if (!targetConfig.compiler.isSet()) {
      if (CppMode) {
        // Set the CXX compiler to what the user has requested.
        cMakeCode.pr("set(CMAKE_CXX_COMPILER " + targetConfig.compiler + ")");
      } else {
        cMakeCode.pr("set(CMAKE_C_COMPILER " + targetConfig.compiler + ")");
      }
      cMakeCode.newLine();
    }

    // link protobuf
    if (!targetConfig.protoFiles.get().isEmpty()) {
      cMakeCode.pr("include(FindPackageHandleStandardArgs)");
      cMakeCode.pr("FIND_PATH( PROTOBUF_INCLUDE_DIR protobuf-c/protobuf-c.h)");
      cMakeCode.pr(
          """
                         find_library(PROTOBUF_LIBRARY\s
                         NAMES libprotobuf-c.a libprotobuf-c.so libprotobuf-c.dylib protobuf-c.lib protobuf-c.dll
                         )""");
      cMakeCode.pr(
          "find_package_handle_standard_args(libprotobuf-c DEFAULT_MSG PROTOBUF_INCLUDE_DIR"
              + " PROTOBUF_LIBRARY)");
      cMakeCode.pr(
          "target_include_directories( ${LF_MAIN_TARGET} PUBLIC ${PROTOBUF_INCLUDE_DIR} )");
      cMakeCode.pr("target_link_libraries(${LF_MAIN_TARGET} PRIVATE ${PROTOBUF_LIBRARY})");
      cMakeCode.newLine();
    }

    // Set the compiler flags
    // We can detect a few common libraries and use the proper target_link_libraries to find them
    for (String compilerFlag : targetConfig.compilerFlags.get()) {
      messageReporter
          .nowhere()
          .warning(
              "Using the flags target property with cmake is dangerous.\n"
                  + " Use cmake-include instead.");
      cMakeCode.pr("add_compile_options( " + compilerFlag + " )");
      cMakeCode.pr("add_link_options( " + compilerFlag + ")");
    }
    cMakeCode.newLine();

    // Add the install option
    cMakeCode.pr(installCode);
    cMakeCode.newLine();

    // Add the include file
    for (String includeFile : targetConfig.cmakeIncludes.get()) {
      cMakeCode.pr("include(\"" + Path.of(includeFile).getFileName() + "\")");
    }
    cMakeCode.newLine();

    cMakeCode.pr(cMakeExtras);
    cMakeCode.newLine();

    return cMakeCode;
  }

  /** Provide a strategy for configuring the main target of the CMake build. */
  public interface SetUpMainTarget {
    // Implementation note: This indirection is necessary because the Python
    // target produces a shared object file, not an executable.
    String getCmakeCode(boolean hasMain, String executableName, Stream<String> cSources);
  }

  /** Generate the C-target-specific code for configuring the executable produced by the build. */
  private static String setUpMainTarget(
      boolean hasMain, String executableName, Stream<String> cSources) {
    var code = new CodeBuilder();
    code.pr("add_subdirectory(core)");
    code.newLine();
    code.pr("set(LF_MAIN_TARGET " + executableName + ")");
    code.newLine();

    if (hasMain) {
      code.pr("# Declare a new executable target and list all its sources");
      code.pr("add_executable(");
    } else {
      code.pr("# Declare a new library target and list all its sources");
      code.pr("add_library(");
    }
    code.indent();
    code.pr("${LF_MAIN_TARGET}");
    cSources.forEach(code::pr);
    code.unindent();
    code.pr(")");
    code.newLine();
    return code.toString();
  }

  private static String setUpMainTargetZephyr(
      boolean hasMain, String executableName, Stream<String> cSources) {
    var code = new CodeBuilder();
    code.pr("add_subdirectory(core)");
    code.pr("target_link_libraries(core PUBLIC zephyr_interface)");
    // FIXME: Linking the reactor-c corelib with the zephyr kernel lib
    //  resolves linker issues but I am not yet sure if it is safe
    code.pr("target_link_libraries(core PRIVATE kernel)");
    code.newLine();

    if (hasMain) {
      code.pr("# Declare a new executable target and list all its sources");
      code.pr("set(LF_MAIN_TARGET app)");
      code.pr("target_sources(");
    } else {
      code.pr("# Declare a new library target and list all its sources");
      code.pr("set(LF_MAIN_TARGET" + executableName + ")");
      code.pr("add_library(");
    }
    code.indent();
    code.pr("${LF_MAIN_TARGET}");

    if (hasMain) {
      code.pr("PRIVATE");
    }

    cSources.forEach(code::pr);
    code.unindent();
    code.pr(")");
    code.newLine();
    return code.toString();
  }

  private static String setUpMainTargetRp2040(
      boolean hasMain, String executableName, Stream<String> cSources) {
    var code = new CodeBuilder();
    // initialize sdk
    code.pr("pico_sdk_init()");
    code.newLine();
    code.pr("add_subdirectory(core)");
    code.pr("target_link_libraries(core PUBLIC pico_stdlib)");
    code.pr("target_link_libraries(core PUBLIC pico_multicore)");
    code.pr("target_link_libraries(core PUBLIC pico_sync)");
    code.newLine();
    code.pr("set(LF_MAIN_TARGET " + executableName + ")");

    if (hasMain) {
      code.pr("# Declare a new executable target and list all its sources");
      code.pr("add_executable(");
    } else {
      code.pr("# Declare a new library target and list all its sources");
      code.pr("add_library(");
    }
    code.indent();
    code.pr("${LF_MAIN_TARGET}");
    cSources.forEach(code::pr);
    code.unindent();
    code.pr(")");
    code.newLine();
    code.pr("pico_add_extra_outputs(${LF_MAIN_TARGET})");
    code.newLine();
    return code.toString();
  }
}<|MERGE_RESOLUTION|>--- conflicted
+++ resolved
@@ -328,11 +328,7 @@
       cMakeCode.newLine();
     }
 
-<<<<<<< HEAD
-    if (targetConfig.threading.get()) {
-=======
-    if (targetConfig.threading && targetConfig.platformOptions.platform != Platform.ZEPHYR) {
->>>>>>> 93aef017
+    if (targetConfig.threading.get() && targetConfig.platformOptions.get().platform != Platform.ZEPHYR) {
       // If threaded computation is requested, add the threads option.
       cMakeCode.pr("# Find threads and link to it");
       cMakeCode.pr("find_package(Threads REQUIRED)");
@@ -342,21 +338,13 @@
 
     // Add additional flags so runtime can distinguish between multi-threaded and single-threaded
     // mode
-    if (targetConfig.threading) {
+    if (targetConfig.threading.get()) {
       cMakeCode.pr("# Set the number of workers to enable threading/tracing");
       cMakeCode.pr(
           "target_compile_definitions(${LF_MAIN_TARGET} PUBLIC NUMBER_OF_WORKERS="
               + targetConfig.workers
               + ")");
       cMakeCode.newLine();
-<<<<<<< HEAD
-    }
-
-    // Add additional flags so runtime can distinguish between multi-threaded and single-threaded
-    // mode
-    if (targetConfig.threading.get()) {
-=======
->>>>>>> 93aef017
       cMakeCode.pr("# Set flag to indicate a multi-threaded runtime");
       cMakeCode.pr("target_compile_definitions( ${LF_MAIN_TARGET} PUBLIC LF_THREADED=1)");
     } else {
