--- conflicted
+++ resolved
@@ -117,10 +117,6 @@
    * @param connection The federated connection being lowered.
    * @param type The type of the data conveyed by the port.
    * @param coordinationType The coordination type
-<<<<<<< HEAD
-=======
-   * @param messageReporter
->>>>>>> ca5b06da
    */
   public String generateNetworkReceiverBody(
       Action action,
@@ -230,16 +226,9 @@
    *
    * @param sendingPort The output port providing the data to send.
    * @param receivingPort The variable reference to the destination port.
-<<<<<<< HEAD
    * @param connection The federated connection being lowered.
    * @param type The type of the data conveyed by the connection.
    * @param coordinationType Centralized or decentralized.
-=======
-   * @param connection
-   * @param type
-   * @param coordinationType
-   * @param messageReporter FIXME
->>>>>>> ca5b06da
    */
   public String generateNetworkSenderBody(
       VarRef sendingPort,
@@ -332,7 +321,6 @@
   /**
    * Generate code for serializing data and sending it over the given connection.
    *
-<<<<<<< HEAD
    * @param connection A federated connection.
    * @param type The type of the data sent on the connection.
    * @param sendRef C code representing a reference to the data to be sent.
@@ -340,15 +328,6 @@
    * @param sendingFunction The name of the function that sends the serialized data.
    * @param commonArgs Arguments passed to {@code sendingFunction} regardless of serialization
    *     method.
-=======
-   * @param connection
-   * @param type
-   * @param sendRef
-   * @param result
-   * @param sendingFunction
-   * @param commonArgs
-   * @param messageReporter
->>>>>>> ca5b06da
    */
   protected void serializeAndSend(
       FedConnectionInstance connection,
@@ -420,39 +399,6 @@
   }
 
   /**
-<<<<<<< HEAD
-=======
-   * Generate code for the body of a reaction that decides whether the trigger for the given port is
-   * going to be present or absent for the current logical time. This reaction is put just before
-   * the first reaction that is triggered by the network input port "port" or has it in its sources.
-   * If there are only connections to contained reactors, in the top-level reactor.
-   *
-   * @param receivingPortID The port to generate the control reaction for
-   * @param maxSTP The maximum value of STP is assigned to reactions (if any) that have port as
-   *     their trigger or source
-   */
-  public String generateNetworkInputControlReactionBody(
-      int receivingPortID, TimeValue maxSTP, CoordinationType coordination) {
-    // Store the code
-    var result = new CodeBuilder();
-
-    // We currently have no way to mark a reaction "unordered"
-    // in the AST, so we use a magic string at the start of the body.
-    result.pr("// " + ReactionInstance.UNORDERED_REACTION_MARKER + "\n");
-    result.pr("interval_t max_STP = 0LL;");
-
-    // Find the maximum STP for decentralized coordination
-    if (coordination == CoordinationType.DECENTRALIZED) {
-      result.pr("max_STP = " + CTypes.getInstance().getTargetTimeExpr(maxSTP) + ";");
-    }
-    result.pr("// Wait until the port status is known");
-    result.pr(
-        "wait_until_port_status_known(self->base.environment, " + receivingPortID + ", max_STP);");
-    return result.toString();
-  }
-
-  /**
->>>>>>> ca5b06da
    * Generate code for the body of a reaction that sends a port status message for the given port if
    * it is absent.
    *
@@ -513,11 +459,7 @@
       MessageReporter messageReporter)
       throws IOException {
     // Put the C preamble in a {@code include/_federate.name + _preamble.h} file
-<<<<<<< HEAD
-    String cPreamble = makePreamble(federate, rtiConfig, errorReporter);
-=======
-    String cPreamble = makePreamble(federate, fileConfig, rtiConfig, messageReporter);
->>>>>>> ca5b06da
+    String cPreamble = makePreamble(federate, rtiConfig, messageReporter);
     String relPath = getPreamblePath(federate);
     Path fedPreamblePath = fileConfig.getSrcPath().resolve(relPath);
     Files.createDirectories(fedPreamblePath.getParent());
@@ -550,14 +492,7 @@
 
   /** Generate the preamble to setup federated execution in C. */
   protected String makePreamble(
-<<<<<<< HEAD
-      FederateInstance federate, RtiConfig rtiConfig, ErrorReporter errorReporter) {
-=======
-      FederateInstance federate,
-      FedFileConfig fileConfig,
-      RtiConfig rtiConfig,
-      MessageReporter messageReporter) {
->>>>>>> ca5b06da
+      FederateInstance federate, RtiConfig rtiConfig, MessageReporter messageReporter) {
 
     var code = new CodeBuilder();
 
@@ -608,13 +543,9 @@
 
     code.pr(generateExecutablePreamble(federate, rtiConfig, messageReporter));
 
-<<<<<<< HEAD
     code.pr(generateSTAAInitialization(federate));
 
-    code.pr(generateInitializeTriggers(federate, errorReporter));
-=======
     code.pr(generateInitializeTriggers(federate, messageReporter));
->>>>>>> ca5b06da
 
     code.pr(CExtensionUtils.generateFederateNeighborStructure(federate));
 
@@ -644,11 +575,7 @@
     var federatedReactor = FedASTUtils.findFederatedReactor(federate.instantiation.eResource());
     var oldFederatedReactorName = federatedReactor.getName();
     federatedReactor.setName(federate.name);
-<<<<<<< HEAD
-    var main = new ReactorInstance(federatedReactor, errorReporter, -1);
-=======
-    var main = new ReactorInstance(federatedReactor, messageReporter, 1);
->>>>>>> ca5b06da
+    var main = new ReactorInstance(federatedReactor, messageReporter, -1);
     code.pr(CExtensionUtils.initializeTriggersForNetworkActions(federate, main));
     code.pr("staa_initialization(); \\");
     federatedReactor.setName(oldFederatedReactorName);
@@ -712,13 +639,9 @@
             "\n",
             "// Initialize the socket mutex",
             "lf_mutex_init(&outbound_socket_mutex);",
-<<<<<<< HEAD
             "lf_cond_init(&port_status_changed, &mutex);",
             CExtensionUtils.surroundWithIfFederatedDecentralized(
-                "lf_cond_init(&logical_time_changed, &mutex);")));
-=======
-            "lf_cond_init(&port_status_changed, &env->mutex);"));
->>>>>>> ca5b06da
+                "lf_cond_init(&logical_time_changed, &env->mutex);")));
 
     // Find the STA (A.K.A. the global STP offset) for this federate.
     if (federate.targetConfig.coordination == CoordinationType.DECENTRALIZED) {
