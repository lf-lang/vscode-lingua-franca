<<<<<<< HEAD
VERSION = 0.5.0
=======
VERSION = 0.5.1-SNAPSHOT
>>>>>>> a07974db
<|MERGE_RESOLUTION|>--- conflicted
+++ resolved
@@ -1,5 +1 @@
-<<<<<<< HEAD
-VERSION = 0.5.0
-=======
-VERSION = 0.5.1-SNAPSHOT
->>>>>>> a07974db
+VERSION = 0.5.1-SNAPSHOT