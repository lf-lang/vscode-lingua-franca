package org.lflang.tests;

import java.io.*;
import java.nio.charset.StandardCharsets;
import java.nio.file.Path;
import java.nio.file.Paths;
import org.eclipse.xtext.util.RuntimeIOException;
import org.lflang.FileConfig;
import org.lflang.generator.LFGeneratorContext;

/**
 * Information about an indexed Lingua Franca test program.
 *
 * @author Marten Lohstroh
 */
public class LFTest implements Comparable<LFTest> {

  /** The path to the test. */
  private final Path srcPath;

  /** The name of the test. */
  private final String name;

  /** The result of the test. */
  private Result result = Result.UNKNOWN;

  /** Context provided to the code generators */
  private LFGeneratorContext context;

  /** Path of the test program relative to the package root. */
  private final Path relativePath;

  /** Records compilation stdout/stderr. */
  private final ByteArrayOutputStream compilationLog = new ByteArrayOutputStream();

  /** Specialized object for capturing output streams while executing the test. */
  private final ExecutionLogger execLog = new ExecutionLogger();

  /** String builder for collecting issues encountered during test execution. */
  private final StringBuilder issues = new StringBuilder();

  /** Reference to System.out for restoring the default output. */
  private static final PrintStream out = System.out;

  /** Reference to System.err for restoring the default output. */
  private static final PrintStream err = System.err;

  private long executionTimeNanoseconds;

  /**
   * Create a new test.
   *
   * @param srcFile The path to the file of the test program.
   */
  public LFTest(Path srcFile) {
    this.srcPath = srcFile;
    this.name = FileConfig.findPackageRoot(srcFile, s -> {}).relativize(srcFile).toString();
    this.relativePath = Paths.get(name);
  }

  public FileConfig getFileConfig() {
    return context.getFileConfig();
  }

  public LFGeneratorContext getContext() {
    return context;
  }

  public Path getSrcPath() {
    return srcPath;
  }

  /** Redirect outputs for recording. */
  public void redirectOutputs() {
    System.setOut(new PrintStream(compilationLog, false, StandardCharsets.UTF_8));
    System.setErr(new PrintStream(compilationLog, false, StandardCharsets.UTF_8));
  }

  /** End output redirection. */
  public static void restoreOutputs() {
    System.out.flush();
    System.err.flush();
    System.setOut(out);
    System.setErr(err);
  }

  /**
   * Comparison implementation to allow for tests to be sorted (e.g., when added to a tree set)
   * based on their path (relative to the root of the test directory).
   */
  public int compareTo(LFTest t) {
    return this.relativePath.compareTo(t.relativePath);
  }

  /**
   * Return true if the given object is an LFTest instance with a name identical to this test.
   *
   * @param o The object to test for equality with respect to this one.
   * @return True if the given object is equal to this one, false otherwise.
   */
  @Override
  public boolean equals(Object o) {
    return o instanceof LFTest && ((LFTest) o).name.equals(this.name);
  }

  /**
   * Return a string representing the name of this test.
   *
   * @return The name of this test.
   */
  @Override
  public String toString() {
    return this.name;
  }

  /**
   * Identify tests uniquely on the basis of their name.
   *
   * @return The hash code of the name of this test.
   */
  @Override
  public int hashCode() {
    return this.name.hashCode();
  }

  /**
   * Report whether this test has failed.
   *
   * @return True if the test has failed, false otherwise.
   */
  public boolean hasFailed() {
    return result != Result.TEST_PASS;
  }

  public boolean hasPassed() {
    return result == Result.TEST_PASS;
  }

  /** Print a report of all the collected errors. */
  public void reportErrors() {
    if (this.hasFailed()) {
      System.out.println(
          "+---------------------------------------------------------------------------+");
      System.out.println(
          "Failed: "
              + this
              + String.format(" in %.2f seconds%n", getExecutionTimeNanoseconds() / 1.0e9));
      System.out.println(
          "-----------------------------------------------------------------------------");
      System.out.println("Reason: " + this.result.message);
      printIfNotEmpty("Reported issues", this.issues.toString());
      printIfNotEmpty("Compilation output", this.compilationLog.toString(StandardCharsets.UTF_8));
      printIfNotEmpty("Execution output", this.execLog.toString());
      System.out.println(
          "+---------------------------------------------------------------------------+");
    }
  }

  public void handleTestError(TestError e) {
    result = e.getResult();
    if (e.getMessage() != null) {
      issues.append(e.getMessage());
    }
    if (e.causeIsException()) {
      issues.append(System.lineSeparator());
      issues.append(e.getOriginalStackTrace());
    }
  }

  public void markPassed() {
    result = Result.TEST_PASS;
    // clear the execution log to free memory
    execLog.clear();
  }

  void configure(LFGeneratorContext context) {
    this.context = context;
  }

  /**
   * Print the message to the system output, but only if the message is not empty.
   *
   * @param header Header for the message to be printed.
   * @param message The log message to print.
   */
  private static void printIfNotEmpty(String header, String message) {
    if (!message.isEmpty()) {
      System.out.println(header + ":");
      System.out.println(message);
    }
  }

  /** Enumeration of test outcomes. */
  public enum Result {
    UNKNOWN("No information available."),
    CONFIG_FAIL("Could not apply configuration."),
    PARSE_FAIL("Unable to parse test."),
    VALIDATE_FAIL("Unable to validate test."),
    CODE_GEN_FAIL("Error while generating code for test."),
    NO_EXEC_FAIL("Did not execute test."),
    TEST_FAIL("Test did not pass."),
    TEST_EXCEPTION("Test exited with an exception."),
    TEST_TIMEOUT("Test timed out."),
    TEST_PASS("Test passed.");

    /** Description of the outcome. */
    public final String message;

    /**
     * Private constructor.
     *
     * @param message Description of the test outcome.
     */
    Result(String message) {
      this.message = message;
    }
  }

  /**
   * Inner class for capturing streams during execution of a test, capable of recording output
   * streams up until the moment that a test is interrupted upon timing out.
   *
   * @author Marten Lohstroh
   */
  public static final class ExecutionLogger {

    /**
     * String buffer used to record the standard output and error streams from the input process.
     */
    StringBuffer buffer = new StringBuffer();

    /**
     * Return a thread responsible for recording the standard output stream of the given process. A
     * separate thread is used so that the activity can be preempted.
     */
    public Thread recordStdOut(Process process) {
      return recordStream(buffer, process.getInputStream());
    }

    /**
     * Return a thread responsible for recording the error stream of the given process. A separate
     * thread is used so that the activity can be preempted.
     */
    public Thread recordStdErr(Process process) {
      return recordStream(buffer, process.getErrorStream());
    }

    /**
     * Return a thread responsible for recording the given stream.
     *
     * @param builder The builder to append to.
     * @param inputStream The stream to read from.
     */
    private Thread recordStream(StringBuffer builder, InputStream inputStream) {
      return new Thread(
          () -> {
            try (Reader reader = new InputStreamReader(inputStream, StandardCharsets.UTF_8)) {
              int len;
              char[] buf = new char[1024];
              while ((len = reader.read(buf)) > 0) {
<<<<<<< HEAD
                if (builder.length() > Runtime.getRuntime().maxMemory() / 4) {
=======
                builder.append(buf, 0, len);
                // If the buffer gets too large, then we delete the first half of the buffer
                // and trim it down in size. It is important to decide what "too large" means.
                // Here we take 1/4 of the total memory available to the Java runtime as a rule of
                // thumb.
                if (builder.length() > Runtime.getRuntime().totalMemory() / 4) {
>>>>>>> 7af2e849
                  builder.delete(0, builder.length() / 2);
                  builder.insert(0, "[earlier messages were removed to free up memory]\n");
                  builder.trimToSize();
                }
              }
            } catch (IOException e) {
              throw new RuntimeIOException(e);
            }
          });
    }

    @Override
    public String toString() {
      return buffer.toString();
    }

    public void clear() {
      buffer = null;
    }
  }

  /**
   * Return a thread responsible for recording the standard output stream of the given process. A
   * separate thread is used so that the activity can be preempted.
   */
  public Thread recordStdOut(Process process) {
    return execLog.recordStdOut(process);
  }

  /**
   * Return a thread responsible for recording the error stream of the given process. A separate
   * thread is used so that the activity can be preempted.
   */
  public Thread recordStdErr(Process process) {
    return execLog.recordStdErr(process);
  }

  /** Record the execution time of this test in nanoseconds. */
  public void setExecutionTimeNanoseconds(long time) {
    assert executionTimeNanoseconds == 0; // it should only be set once
    executionTimeNanoseconds = time;
  }

  /** Return the execution time of this test in nanoseconds. */
  public long getExecutionTimeNanoseconds() {
    return executionTimeNanoseconds;
  }
}<|MERGE_RESOLUTION|>--- conflicted
+++ resolved
@@ -258,16 +258,12 @@
               int len;
               char[] buf = new char[1024];
               while ((len = reader.read(buf)) > 0) {
-<<<<<<< HEAD
-                if (builder.length() > Runtime.getRuntime().maxMemory() / 4) {
-=======
                 builder.append(buf, 0, len);
                 // If the buffer gets too large, then we delete the first half of the buffer
                 // and trim it down in size. It is important to decide what "too large" means.
                 // Here we take 1/4 of the total memory available to the Java runtime as a rule of
                 // thumb.
                 if (builder.length() > Runtime.getRuntime().totalMemory() / 4) {
->>>>>>> 7af2e849
                   builder.delete(0, builder.length() / 2);
                   builder.insert(0, "[earlier messages were removed to free up memory]\n");
                   builder.trimToSize();
