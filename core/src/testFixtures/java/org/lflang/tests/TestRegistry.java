package org.lflang.tests;

import static java.nio.file.FileVisitResult.CONTINUE;
import static java.nio.file.FileVisitResult.SKIP_SUBTREE;

import com.google.inject.Inject;
import com.google.inject.Singleton;
import java.io.File;
import java.io.IOException;
import java.nio.file.FileVisitResult;
import java.nio.file.Files;
import java.nio.file.Path;
import java.nio.file.Paths;
import java.nio.file.SimpleFileVisitor;
import java.nio.file.attribute.BasicFileAttributes;
import java.util.Arrays;
import java.util.EnumMap;
import java.util.HashMap;
import java.util.Iterator;
import java.util.Map;
import java.util.Set;
import java.util.Stack;
import java.util.TreeSet;
import org.eclipse.emf.common.util.URI;
import org.eclipse.emf.ecore.resource.Resource;
import org.eclipse.emf.ecore.resource.ResourceSet;
import org.eclipse.xtext.xbase.lib.IteratorExtensions;
import org.lflang.LFResourceProvider;
import org.lflang.Target;
import org.lflang.lf.Reactor;
import org.lflang.tests.TestBase.TestLevel;

/**
 * A registry to retrieve tests from, organized by target and category.
 *
 * @author Marten Lohstroh
 */
@Singleton
public class TestRegistry {

  /**
   * List of directories that should be skipped when indexing test files. Any test file that has a
   * directory in its path that matches an entry in this array will not be discovered.
   */
  public static final String[] IGNORED_DIRECTORIES = {
    "failing", "knownfailed", "failed", "fed-gen"
  };

  /** Path to the root of the repository. */
  public static final Path LF_REPO_PATH = Paths.get("").toAbsolutePath();

  /** Path to the test directory in the repository. */
  public static final Path LF_TEST_PATH = LF_REPO_PATH.resolve("test");

  /** Internal data structure that stores registered tests. */
  private final TestMap registered = new TestMap();

  /**
   * Internal data structure that stores ignored tests. For instance, source files with no main
   * reactor are indexed here.
   */
  private final TestMap ignored = new TestMap();

  /**
   * A map from each test category to a set of tests that is the union of all registered tests in
   * that category across all targets.
   */
  private final Map<TestCategory, Set<LFTest>> allTargets = new EnumMap<>(TestCategory.class);

<<<<<<< HEAD
  @Inject private LFResourceProvider resourceProvider;
=======
  /**
   * Enumeration of test categories, used to map tests to categories. The nearest containing
   * directory that matches any of the categories will determine the category that the test is
   * mapped to. Matching is case insensitive.
   *
   * <p>For example, the following files will all map to THREADED:
   *
   * <ul>
   *   <li>C/threaded/Foo.lf
   *   <li>C/THREADED/Foo.lf
   *   <li>C/Threaded/Foo.lf
   *   <li>C/foo/threaded/Bar.lf
   *   <li>C/foo/bar/threaded/Threaded.lf
   *   <li>C/federated/threaded/bar.lf but the following will not:
   *   <li>C/Foo.lf (maps to COMMON)
   *   <li>C/Threaded.lf (maps to COMMON)
   *   <li>C/threaded/federated/foo.lf (maps to FEDERATED)
   * </ul>
   *
   * @author Marten Lohstroh
   */
  public enum TestCategory {
    /** Tests about concurrent execution. */
    CONCURRENT(true, "", TestLevel.EXECUTION),
    /** Test about enclaves */
    ENCLAVE(false, "", TestLevel.EXECUTION),
    /** Basic tests, ie, tests that all targets are supposed to implement. */
    BASIC(true, "", TestLevel.EXECUTION),
    /** Tests about generics */
    GENERICS(true, "", TestLevel.EXECUTION),
    /** Tests about multiports and banks of reactors. */
    MULTIPORT(true, "", TestLevel.EXECUTION),
    /** Tests about federated execution. */
    FEDERATED(true, "", TestLevel.EXECUTION),
    /** Tests about specific target properties. */
    PROPERTIES(true, "", TestLevel.EXECUTION),
    /** Tests concerning modal reactors */
    MODAL_MODELS(true, "", TestLevel.EXECUTION),
    NO_INLINING(false, "", TestLevel.EXECUTION),
    // non-shared tests
    DOCKER(true, "", TestLevel.EXECUTION),
    DOCKER_FEDERATED(true, "docker" + File.separator + "federated", TestLevel.EXECUTION),
    SERIALIZATION(false, "", TestLevel.EXECUTION),
    ARDUINO(false, "", TestLevel.BUILD),
    ZEPHYR_THREADED(false, "zephyr" + File.separator + "threaded", TestLevel.BUILD),
    ZEPHYR_UNTHREADED(false, "zephyr" + File.separator + "unthreaded", TestLevel.BUILD),
    TARGET(false, "", TestLevel.EXECUTION);

    /** Whether we should compare coverage against other targets. */
    public final boolean isCommon;

    public final String path;
    public final TestLevel level;

    /** Create a new test category. */
    TestCategory(boolean isCommon, String path, TestLevel level) {
      this.isCommon = isCommon;
      if (!path.isEmpty()) {
        this.path = path;
      } else {
        this.path = this.name().toLowerCase();
      }
      this.level = level;
    }

    public String getPath() {
      return path;
    }

    /**
     * Return a header associated with the category.
     *
     * @return A header to print in the test report.
     */
    public String getHeader() {
      return TestBase.THICK_LINE + "Category: " + this.name();
    }
  }
>>>>>>> ea65c7af

  // Static code that performs the file system traversal and discovers
  // all .lf files to be included in the registry.
  @Inject
  public void initialize() {
    System.out.println("Indexing...");
    ResourceSet rs = resourceProvider.getResourceSet();

    // Prepare for the collection of tests per category.
    for (TestCategory t : TestCategory.values()) {
      allTargets.put(t, new TreeSet<>());
    }
    // Populate the registry.
    for (Target target : Target.values()) {

      // Walk the tree.
      try {
        Path dir = LF_TEST_PATH.resolve(target.getDirectoryName()).resolve("src");
        System.out.println(dir.toAbsolutePath());
        if (Files.exists(dir)) {
          new TestDirVisitor(rs, target, dir).walk();
        } else {
          System.out.println("WARNING: No test directory for target  " + target + "\n");
        }

      } catch (IOException e) {
        System.err.println("ERROR: Caught exception while indexing tests for target " + target);
        e.printStackTrace();
      }
      // Record the tests for later use when reporting coverage.
      Arrays.asList(TestCategory.values())
          .forEach(c -> allTargets.get(c).addAll(getRegisteredTests(target, c, false)));
    }
  }

  /**
   * Return the tests that were indexed for a given target and category.
   *
   * @param target The target to get indexed tests for.
   * @param category The category of tests to include in the returned tests.
   * @param copy Whether to return copies of the indexed tests instead of the indexed tests
   *     themselves.
   * @return A set of tests for the given target/category.
   */
  public Set<LFTest> getRegisteredTests(Target target, TestCategory category, boolean copy) {
    if (copy) {
      Set<LFTest> copies = new TreeSet<>();
      for (LFTest test : registered.getTests(target, category)) {
        copies.add(new LFTest(test));
      }
      return copies;
    } else {
      return registered.getTests(target, category);
    }
  }

  /** Return the test that were found but not indexed because they did not have a main reactor. */
  public Set<LFTest> getIgnoredTests(Target target, TestCategory category) {
    return ignored.getTests(target, category);
  }

  public String getCoverageReport(Target target, TestCategory category) {
    StringBuilder s = new StringBuilder();
    Set<LFTest> ignored = getIgnoredTests(target, category);
    s.append(TestBase.THIN_LINE);
    s.append("Ignored: ").append(ignored.size()).append("\n");
    s.append(TestBase.THIN_LINE);

    for (LFTest test : ignored) {
      s.append("No main reactor in: ").append(test).append("\n");
    }

    Set<LFTest> own = getRegisteredTests(target, category, false);
    if (category.isCommon) {
      Set<LFTest> all = allTargets.get(category);
      s.append("\n").append(TestBase.THIN_LINE);
      s.append("Covered: ").append(own.size()).append("/").append(all.size()).append("\n");
      s.append(TestBase.THIN_LINE);
      int missing = all.size() - own.size();
      if (missing > 0) {
        all.stream()
            .filter(test -> !own.contains(test))
            .forEach(test -> s.append("Missing: ").append(test).append("\n"));
      }
    } else {
      s.append("\n").append(TestBase.THIN_LINE);
      s.append("Covered: ").append(own.size()).append("/").append(own.size()).append("\n");
      s.append(TestBase.THIN_LINE);
    }
    return s.toString();
  }

  /**
   * FileVisitor implementation that maintains a stack to map found tests to the appropriate
   * category and excludes directories that are listed as "ignored" from walks.
   *
   * <p>Specifically, when a directory is encountered that matches a category, this category is
   * pushed onto the stack. Similarly, when the DFS leaves such a directory, its corresponding
   * category is popped from the stack. Any test (*.lf) file that is encountered will be mapped to
   * the category that is on top of the stack. Initially, the stack has one element that is
   * TestCategory.COMMON, meaning that test files in the top-level test directory for a given target
   * will be mapped to that category.
   *
   * @author Marten Lohstroh
   */
  private class TestDirVisitor extends SimpleFileVisitor<Path> {

    /** The stack of which the top element indicates the "current" category. */
    protected Stack<TestCategory> stack = new Stack<>();

    /** The target that all encountered tests belong to. */
    protected Target target;

    protected ResourceSet rs;

    protected Path srcBasePath;

    /**
     * Create a new file visitor based on a given target.
     *
     * @param target The target that all encountered tests belong to.
     * @param srcBasePath The test sources directory
     */
    public TestDirVisitor(ResourceSet rs, Target target, Path srcBasePath) {
      stack.push(TestCategory.BASIC);
      this.rs = rs;
      this.target = target;
      this.srcBasePath = srcBasePath;
    }

    /**
     * Push categories onto the stack as appropriate and skip directories that should be ignored.
     */
    @Override
    public FileVisitResult preVisitDirectory(Path dir, BasicFileAttributes attrs) {
      for (String ignored : IGNORED_DIRECTORIES) {
        if (dir.getFileName().toString().equalsIgnoreCase(ignored)) {
          return SKIP_SUBTREE;
        }
      }
      for (TestCategory category : TestCategory.values()) {
        var relativePathName = srcBasePath.relativize(dir).toString();
        if (relativePathName.equalsIgnoreCase(category.getPath())) {
          stack.push(category);
        }
      }
      return CONTINUE;
    }

    /** Pop categories from the stack as appropriate. */
    @Override
    public FileVisitResult postVisitDirectory(Path dir, IOException exc) {
      for (TestCategory category : TestCategory.values()) {
        var relativePathName = srcBasePath.relativize(dir).toString();
        if (relativePathName.equalsIgnoreCase(category.getPath())) {
          this.stack.pop();
        }
      }
      return CONTINUE;
    }

    /**
     * Add test files to the registry if they end with ".lf", but only if they have a main reactor.
     */
    @Override
    public FileVisitResult visitFile(Path path, BasicFileAttributes attr) {
      if (attr.isRegularFile() && path.toString().endsWith(".lf")) {
        // Try to parse the file.
        Resource r = rs.getResource(URI.createFileURI(path.toFile().getAbsolutePath()), true);
        // FIXME: issue warning if target doesn't match!
        LFTest test = new LFTest(target, path);

        Iterator<Reactor> reactors = IteratorExtensions.filter(r.getAllContents(), Reactor.class);

        if (r.getErrors().isEmpty()
            && !IteratorExtensions.exists(reactors, it -> it.isMain() || it.isFederated())) {
          // If the test compiles but doesn't have a main reactor,
          // _do not add the file_. We assume it is a library
          // file.
          ignored.getTests(this.target, this.stack.peek()).add(test);
          return CONTINUE;
        }

        registered.getTests(this.target, this.stack.peek()).add(test);
      }
      return CONTINUE;
    }

    public void walk() throws IOException {
      Files.walkFileTree(srcBasePath, this);
    }
  }

  static class TestMap {
    /** Registry that maps targets to maps from categories to sets of tests. */
    protected final Map<Target, Map<TestCategory, Set<LFTest>>> map = new HashMap<>();

    /** Create a new test map. */
    public TestMap() {
      // Populate the internal datastructures.
      for (Target target : Target.values()) {
        Map<TestCategory, Set<LFTest>> categories = new HashMap<>();
        for (TestCategory cat : TestCategory.values()) {
          categories.put(cat, new TreeSet<>());
        }
        map.put(target, categories);
      }
    }

    /**
     * Return a set of tests given a target and test category.
     *
     * @param t The target.
     * @param c The test category.
     * @return A set of tests for the given target and test category.
     */
    public Set<LFTest> getTests(Target t, TestCategory c) {
      return this.map.get(t).get(c);
    }
  }
  /**
   * Enumeration of test categories, used to map tests to categories. The nearest containing
   * directory that matches any of the categories will determine the category that the test is
   * mapped to. Matching is case insensitive.
   *
   * <p>For example, the following files will all map to THREADED:
   *
   * <ul>
   *   <li>C/threaded/Foo.lf
   *   <li>C/THREADED/Foo.lf
   *   <li>C/Threaded/Foo.lf
   *   <li>C/foo/threaded/Bar.lf
   *   <li>C/foo/bar/threaded/Threaded.lf
   *   <li>C/federated/threaded/bar.lf but the following will not:
   *   <li>C/Foo.lf (maps to COMMON)
   *   <li>C/Threaded.lf (maps to COMMON)
   *   <li>C/threaded/federated/foo.lf (maps to FEDERATED)
   * </ul>
   *
   * @author Marten Lohstroh
   */
  public enum TestCategory {
    /** Tests about concurrent execution. */
    CONCURRENT(true),
    /** Test about enclaves */
    ENCLAVE(false),
    /** Basic tests, i.e., tests that all targets are supposed to implement. */
    BASIC(true),
    /** Tests about generics. */
    GENERICS(true),
    /** Tests about multiports and banks of reactors. */
    MULTIPORT(true),
    /** Tests about federated execution. */
    FEDERATED(true),
    /** Tests about specific target properties. */
    PROPERTIES(true),
    /** Tests concerning modal reactors */
    MODAL_MODELS(true),
    NO_INLINING(false),
    // non-shared tests
    DOCKER(true),
    DOCKER_FEDERATED(true, "docker" + File.separator + "federated"),
    SERIALIZATION(false),
    ARDUINO(false, TestLevel.BUILD),
    ZEPHYR(false, TestLevel.BUILD),
    TARGET(false);

    /** Whether we should compare coverage against other targets. */
    public final boolean isCommon;

    public final String path;
    public final TestLevel level;

    /** Create a new test category. */
    TestCategory(boolean isCommon) {
      this.isCommon = isCommon;
      this.path = this.name().toLowerCase();
      this.level = TestLevel.EXECUTION;
    }

    /** Create a new test category. */
    TestCategory(boolean isCommon, TestLevel level) {
      this.isCommon = isCommon;
      this.path = this.name().toLowerCase();
      this.level = level;
    }

    /** Create a new test category. */
    TestCategory(boolean isCommon, String path) {
      this.isCommon = isCommon;
      this.path = path;
      this.level = TestLevel.EXECUTION;
    }

    public String getPath() {
      return path;
    }

    /**
     * Return a header associated with the category.
     *
     * @return A header to print in the test report.
     */
    public String getHeader() {
      return TestBase.THICK_LINE + "Category: " + this.name();
    }
  }
}<|MERGE_RESOLUTION|>--- conflicted
+++ resolved
@@ -67,9 +67,227 @@
    */
   private final Map<TestCategory, Set<LFTest>> allTargets = new EnumMap<>(TestCategory.class);
 
-<<<<<<< HEAD
   @Inject private LFResourceProvider resourceProvider;
-=======
+
+  // Static code that performs the file system traversal and discovers
+  // all .lf files to be included in the registry.
+  @Inject
+  public void initialize() {
+    System.out.println("Indexing...");
+    ResourceSet rs = resourceProvider.getResourceSet();
+
+    // Prepare for the collection of tests per category.
+    for (TestCategory t : TestCategory.values()) {
+      allTargets.put(t, new TreeSet<>());
+    }
+    // Populate the registry.
+    for (Target target : Target.values()) {
+
+      // Walk the tree.
+      try {
+        Path dir = LF_TEST_PATH.resolve(target.getDirectoryName()).resolve("src");
+        System.out.println(dir.toAbsolutePath());
+        if (Files.exists(dir)) {
+          new TestDirVisitor(rs, target, dir).walk();
+        } else {
+          System.out.println("WARNING: No test directory for target  " + target + "\n");
+        }
+
+      } catch (IOException e) {
+        System.err.println("ERROR: Caught exception while indexing tests for target " + target);
+        e.printStackTrace();
+      }
+      // Record the tests for later use when reporting coverage.
+      Arrays.asList(TestCategory.values())
+          .forEach(c -> allTargets.get(c).addAll(getRegisteredTests(target, c, false)));
+    }
+  }
+
+  /**
+   * Return the tests that were indexed for a given target and category.
+   *
+   * @param target The target to get indexed tests for.
+   * @param category The category of tests to include in the returned tests.
+   * @param copy Whether to return copies of the indexed tests instead of the indexed tests
+   *     themselves.
+   * @return A set of tests for the given target/category.
+   */
+  public Set<LFTest> getRegisteredTests(Target target, TestCategory category, boolean copy) {
+    if (copy) {
+      Set<LFTest> copies = new TreeSet<>();
+      for (LFTest test : registered.getTests(target, category)) {
+        copies.add(new LFTest(test));
+      }
+      return copies;
+    } else {
+      return registered.getTests(target, category);
+    }
+  }
+
+  /** Return the test that were found but not indexed because they did not have a main reactor. */
+  public Set<LFTest> getIgnoredTests(Target target, TestCategory category) {
+    return ignored.getTests(target, category);
+  }
+
+  public String getCoverageReport(Target target, TestCategory category) {
+    StringBuilder s = new StringBuilder();
+    Set<LFTest> ignored = getIgnoredTests(target, category);
+    s.append(TestBase.THIN_LINE);
+    s.append("Ignored: ").append(ignored.size()).append("\n");
+    s.append(TestBase.THIN_LINE);
+
+    for (LFTest test : ignored) {
+      s.append("No main reactor in: ").append(test).append("\n");
+    }
+
+    Set<LFTest> own = getRegisteredTests(target, category, false);
+    if (category.isCommon) {
+      Set<LFTest> all = allTargets.get(category);
+      s.append("\n").append(TestBase.THIN_LINE);
+      s.append("Covered: ").append(own.size()).append("/").append(all.size()).append("\n");
+      s.append(TestBase.THIN_LINE);
+      int missing = all.size() - own.size();
+      if (missing > 0) {
+        all.stream()
+            .filter(test -> !own.contains(test))
+            .forEach(test -> s.append("Missing: ").append(test).append("\n"));
+      }
+    } else {
+      s.append("\n").append(TestBase.THIN_LINE);
+      s.append("Covered: ").append(own.size()).append("/").append(own.size()).append("\n");
+      s.append(TestBase.THIN_LINE);
+    }
+    return s.toString();
+  }
+
+  /**
+   * FileVisitor implementation that maintains a stack to map found tests to the appropriate
+   * category and excludes directories that are listed as "ignored" from walks.
+   *
+   * <p>Specifically, when a directory is encountered that matches a category, this category is
+   * pushed onto the stack. Similarly, when the DFS leaves such a directory, its corresponding
+   * category is popped from the stack. Any test (*.lf) file that is encountered will be mapped to
+   * the category that is on top of the stack. Initially, the stack has one element that is
+   * TestCategory.COMMON, meaning that test files in the top-level test directory for a given target
+   * will be mapped to that category.
+   *
+   * @author Marten Lohstroh
+   */
+  private class TestDirVisitor extends SimpleFileVisitor<Path> {
+
+    /** The stack of which the top element indicates the "current" category. */
+    protected Stack<TestCategory> stack = new Stack<>();
+
+    /** The target that all encountered tests belong to. */
+    protected Target target;
+
+    protected ResourceSet rs;
+
+    protected Path srcBasePath;
+
+    /**
+     * Create a new file visitor based on a given target.
+     *
+     * @param target The target that all encountered tests belong to.
+     * @param srcBasePath The test sources directory
+     */
+    public TestDirVisitor(ResourceSet rs, Target target, Path srcBasePath) {
+      stack.push(TestCategory.BASIC);
+      this.rs = rs;
+      this.target = target;
+      this.srcBasePath = srcBasePath;
+    }
+
+    /**
+     * Push categories onto the stack as appropriate and skip directories that should be ignored.
+     */
+    @Override
+    public FileVisitResult preVisitDirectory(Path dir, BasicFileAttributes attrs) {
+      for (String ignored : IGNORED_DIRECTORIES) {
+        if (dir.getFileName().toString().equalsIgnoreCase(ignored)) {
+          return SKIP_SUBTREE;
+        }
+      }
+      for (TestCategory category : TestCategory.values()) {
+        var relativePathName = srcBasePath.relativize(dir).toString();
+        if (relativePathName.equalsIgnoreCase(category.getPath())) {
+          stack.push(category);
+        }
+      }
+      return CONTINUE;
+    }
+
+    /** Pop categories from the stack as appropriate. */
+    @Override
+    public FileVisitResult postVisitDirectory(Path dir, IOException exc) {
+      for (TestCategory category : TestCategory.values()) {
+        var relativePathName = srcBasePath.relativize(dir).toString();
+        if (relativePathName.equalsIgnoreCase(category.getPath())) {
+          this.stack.pop();
+        }
+      }
+      return CONTINUE;
+    }
+
+    /**
+     * Add test files to the registry if they end with ".lf", but only if they have a main reactor.
+     */
+    @Override
+    public FileVisitResult visitFile(Path path, BasicFileAttributes attr) {
+      if (attr.isRegularFile() && path.toString().endsWith(".lf")) {
+        // Try to parse the file.
+        Resource r = rs.getResource(URI.createFileURI(path.toFile().getAbsolutePath()), true);
+        // FIXME: issue warning if target doesn't match!
+        LFTest test = new LFTest(target, path);
+
+        Iterator<Reactor> reactors = IteratorExtensions.filter(r.getAllContents(), Reactor.class);
+
+        if (r.getErrors().isEmpty()
+            && !IteratorExtensions.exists(reactors, it -> it.isMain() || it.isFederated())) {
+          // If the test compiles but doesn't have a main reactor,
+          // _do not add the file_. We assume it is a library
+          // file.
+          ignored.getTests(this.target, this.stack.peek()).add(test);
+          return CONTINUE;
+        }
+
+        registered.getTests(this.target, this.stack.peek()).add(test);
+      }
+      return CONTINUE;
+    }
+
+    public void walk() throws IOException {
+      Files.walkFileTree(srcBasePath, this);
+    }
+  }
+
+  static class TestMap {
+    /** Registry that maps targets to maps from categories to sets of tests. */
+    protected final Map<Target, Map<TestCategory, Set<LFTest>>> map = new HashMap<>();
+
+    /** Create a new test map. */
+    public TestMap() {
+      // Populate the internal datastructures.
+      for (Target target : Target.values()) {
+        Map<TestCategory, Set<LFTest>> categories = new HashMap<>();
+        for (TestCategory cat : TestCategory.values()) {
+          categories.put(cat, new TreeSet<>());
+        }
+        map.put(target, categories);
+      }
+    }
+
+    /**
+     * Return a set of tests given a target and test category.
+     *
+     * @param t The target.
+     * @param c The test category.
+     * @return A set of tests for the given target and test category.
+     */
+    public Set<LFTest> getTests(Target t, TestCategory c) {
+      return this.map.get(t).get(c);
+    }
+  }
   /**
    * Enumeration of test categories, used to map tests to categories. The nearest containing
    * directory that matches any of the categories will determine the category that the test is
@@ -148,312 +366,4 @@
       return TestBase.THICK_LINE + "Category: " + this.name();
     }
   }
->>>>>>> ea65c7af
-
-  // Static code that performs the file system traversal and discovers
-  // all .lf files to be included in the registry.
-  @Inject
-  public void initialize() {
-    System.out.println("Indexing...");
-    ResourceSet rs = resourceProvider.getResourceSet();
-
-    // Prepare for the collection of tests per category.
-    for (TestCategory t : TestCategory.values()) {
-      allTargets.put(t, new TreeSet<>());
-    }
-    // Populate the registry.
-    for (Target target : Target.values()) {
-
-      // Walk the tree.
-      try {
-        Path dir = LF_TEST_PATH.resolve(target.getDirectoryName()).resolve("src");
-        System.out.println(dir.toAbsolutePath());
-        if (Files.exists(dir)) {
-          new TestDirVisitor(rs, target, dir).walk();
-        } else {
-          System.out.println("WARNING: No test directory for target  " + target + "\n");
-        }
-
-      } catch (IOException e) {
-        System.err.println("ERROR: Caught exception while indexing tests for target " + target);
-        e.printStackTrace();
-      }
-      // Record the tests for later use when reporting coverage.
-      Arrays.asList(TestCategory.values())
-          .forEach(c -> allTargets.get(c).addAll(getRegisteredTests(target, c, false)));
-    }
-  }
-
-  /**
-   * Return the tests that were indexed for a given target and category.
-   *
-   * @param target The target to get indexed tests for.
-   * @param category The category of tests to include in the returned tests.
-   * @param copy Whether to return copies of the indexed tests instead of the indexed tests
-   *     themselves.
-   * @return A set of tests for the given target/category.
-   */
-  public Set<LFTest> getRegisteredTests(Target target, TestCategory category, boolean copy) {
-    if (copy) {
-      Set<LFTest> copies = new TreeSet<>();
-      for (LFTest test : registered.getTests(target, category)) {
-        copies.add(new LFTest(test));
-      }
-      return copies;
-    } else {
-      return registered.getTests(target, category);
-    }
-  }
-
-  /** Return the test that were found but not indexed because they did not have a main reactor. */
-  public Set<LFTest> getIgnoredTests(Target target, TestCategory category) {
-    return ignored.getTests(target, category);
-  }
-
-  public String getCoverageReport(Target target, TestCategory category) {
-    StringBuilder s = new StringBuilder();
-    Set<LFTest> ignored = getIgnoredTests(target, category);
-    s.append(TestBase.THIN_LINE);
-    s.append("Ignored: ").append(ignored.size()).append("\n");
-    s.append(TestBase.THIN_LINE);
-
-    for (LFTest test : ignored) {
-      s.append("No main reactor in: ").append(test).append("\n");
-    }
-
-    Set<LFTest> own = getRegisteredTests(target, category, false);
-    if (category.isCommon) {
-      Set<LFTest> all = allTargets.get(category);
-      s.append("\n").append(TestBase.THIN_LINE);
-      s.append("Covered: ").append(own.size()).append("/").append(all.size()).append("\n");
-      s.append(TestBase.THIN_LINE);
-      int missing = all.size() - own.size();
-      if (missing > 0) {
-        all.stream()
-            .filter(test -> !own.contains(test))
-            .forEach(test -> s.append("Missing: ").append(test).append("\n"));
-      }
-    } else {
-      s.append("\n").append(TestBase.THIN_LINE);
-      s.append("Covered: ").append(own.size()).append("/").append(own.size()).append("\n");
-      s.append(TestBase.THIN_LINE);
-    }
-    return s.toString();
-  }
-
-  /**
-   * FileVisitor implementation that maintains a stack to map found tests to the appropriate
-   * category and excludes directories that are listed as "ignored" from walks.
-   *
-   * <p>Specifically, when a directory is encountered that matches a category, this category is
-   * pushed onto the stack. Similarly, when the DFS leaves such a directory, its corresponding
-   * category is popped from the stack. Any test (*.lf) file that is encountered will be mapped to
-   * the category that is on top of the stack. Initially, the stack has one element that is
-   * TestCategory.COMMON, meaning that test files in the top-level test directory for a given target
-   * will be mapped to that category.
-   *
-   * @author Marten Lohstroh
-   */
-  private class TestDirVisitor extends SimpleFileVisitor<Path> {
-
-    /** The stack of which the top element indicates the "current" category. */
-    protected Stack<TestCategory> stack = new Stack<>();
-
-    /** The target that all encountered tests belong to. */
-    protected Target target;
-
-    protected ResourceSet rs;
-
-    protected Path srcBasePath;
-
-    /**
-     * Create a new file visitor based on a given target.
-     *
-     * @param target The target that all encountered tests belong to.
-     * @param srcBasePath The test sources directory
-     */
-    public TestDirVisitor(ResourceSet rs, Target target, Path srcBasePath) {
-      stack.push(TestCategory.BASIC);
-      this.rs = rs;
-      this.target = target;
-      this.srcBasePath = srcBasePath;
-    }
-
-    /**
-     * Push categories onto the stack as appropriate and skip directories that should be ignored.
-     */
-    @Override
-    public FileVisitResult preVisitDirectory(Path dir, BasicFileAttributes attrs) {
-      for (String ignored : IGNORED_DIRECTORIES) {
-        if (dir.getFileName().toString().equalsIgnoreCase(ignored)) {
-          return SKIP_SUBTREE;
-        }
-      }
-      for (TestCategory category : TestCategory.values()) {
-        var relativePathName = srcBasePath.relativize(dir).toString();
-        if (relativePathName.equalsIgnoreCase(category.getPath())) {
-          stack.push(category);
-        }
-      }
-      return CONTINUE;
-    }
-
-    /** Pop categories from the stack as appropriate. */
-    @Override
-    public FileVisitResult postVisitDirectory(Path dir, IOException exc) {
-      for (TestCategory category : TestCategory.values()) {
-        var relativePathName = srcBasePath.relativize(dir).toString();
-        if (relativePathName.equalsIgnoreCase(category.getPath())) {
-          this.stack.pop();
-        }
-      }
-      return CONTINUE;
-    }
-
-    /**
-     * Add test files to the registry if they end with ".lf", but only if they have a main reactor.
-     */
-    @Override
-    public FileVisitResult visitFile(Path path, BasicFileAttributes attr) {
-      if (attr.isRegularFile() && path.toString().endsWith(".lf")) {
-        // Try to parse the file.
-        Resource r = rs.getResource(URI.createFileURI(path.toFile().getAbsolutePath()), true);
-        // FIXME: issue warning if target doesn't match!
-        LFTest test = new LFTest(target, path);
-
-        Iterator<Reactor> reactors = IteratorExtensions.filter(r.getAllContents(), Reactor.class);
-
-        if (r.getErrors().isEmpty()
-            && !IteratorExtensions.exists(reactors, it -> it.isMain() || it.isFederated())) {
-          // If the test compiles but doesn't have a main reactor,
-          // _do not add the file_. We assume it is a library
-          // file.
-          ignored.getTests(this.target, this.stack.peek()).add(test);
-          return CONTINUE;
-        }
-
-        registered.getTests(this.target, this.stack.peek()).add(test);
-      }
-      return CONTINUE;
-    }
-
-    public void walk() throws IOException {
-      Files.walkFileTree(srcBasePath, this);
-    }
-  }
-
-  static class TestMap {
-    /** Registry that maps targets to maps from categories to sets of tests. */
-    protected final Map<Target, Map<TestCategory, Set<LFTest>>> map = new HashMap<>();
-
-    /** Create a new test map. */
-    public TestMap() {
-      // Populate the internal datastructures.
-      for (Target target : Target.values()) {
-        Map<TestCategory, Set<LFTest>> categories = new HashMap<>();
-        for (TestCategory cat : TestCategory.values()) {
-          categories.put(cat, new TreeSet<>());
-        }
-        map.put(target, categories);
-      }
-    }
-
-    /**
-     * Return a set of tests given a target and test category.
-     *
-     * @param t The target.
-     * @param c The test category.
-     * @return A set of tests for the given target and test category.
-     */
-    public Set<LFTest> getTests(Target t, TestCategory c) {
-      return this.map.get(t).get(c);
-    }
-  }
-  /**
-   * Enumeration of test categories, used to map tests to categories. The nearest containing
-   * directory that matches any of the categories will determine the category that the test is
-   * mapped to. Matching is case insensitive.
-   *
-   * <p>For example, the following files will all map to THREADED:
-   *
-   * <ul>
-   *   <li>C/threaded/Foo.lf
-   *   <li>C/THREADED/Foo.lf
-   *   <li>C/Threaded/Foo.lf
-   *   <li>C/foo/threaded/Bar.lf
-   *   <li>C/foo/bar/threaded/Threaded.lf
-   *   <li>C/federated/threaded/bar.lf but the following will not:
-   *   <li>C/Foo.lf (maps to COMMON)
-   *   <li>C/Threaded.lf (maps to COMMON)
-   *   <li>C/threaded/federated/foo.lf (maps to FEDERATED)
-   * </ul>
-   *
-   * @author Marten Lohstroh
-   */
-  public enum TestCategory {
-    /** Tests about concurrent execution. */
-    CONCURRENT(true),
-    /** Test about enclaves */
-    ENCLAVE(false),
-    /** Basic tests, i.e., tests that all targets are supposed to implement. */
-    BASIC(true),
-    /** Tests about generics. */
-    GENERICS(true),
-    /** Tests about multiports and banks of reactors. */
-    MULTIPORT(true),
-    /** Tests about federated execution. */
-    FEDERATED(true),
-    /** Tests about specific target properties. */
-    PROPERTIES(true),
-    /** Tests concerning modal reactors */
-    MODAL_MODELS(true),
-    NO_INLINING(false),
-    // non-shared tests
-    DOCKER(true),
-    DOCKER_FEDERATED(true, "docker" + File.separator + "federated"),
-    SERIALIZATION(false),
-    ARDUINO(false, TestLevel.BUILD),
-    ZEPHYR(false, TestLevel.BUILD),
-    TARGET(false);
-
-    /** Whether we should compare coverage against other targets. */
-    public final boolean isCommon;
-
-    public final String path;
-    public final TestLevel level;
-
-    /** Create a new test category. */
-    TestCategory(boolean isCommon) {
-      this.isCommon = isCommon;
-      this.path = this.name().toLowerCase();
-      this.level = TestLevel.EXECUTION;
-    }
-
-    /** Create a new test category. */
-    TestCategory(boolean isCommon, TestLevel level) {
-      this.isCommon = isCommon;
-      this.path = this.name().toLowerCase();
-      this.level = level;
-    }
-
-    /** Create a new test category. */
-    TestCategory(boolean isCommon, String path) {
-      this.isCommon = isCommon;
-      this.path = path;
-      this.level = TestLevel.EXECUTION;
-    }
-
-    public String getPath() {
-      return path;
-    }
-
-    /**
-     * Return a header associated with the category.
-     *
-     * @return A header to print in the test report.
-     */
-    public String getHeader() {
-      return TestBase.THICK_LINE + "Category: " + this.name();
-    }
-  }
 }