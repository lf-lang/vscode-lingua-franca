--- conflicted
+++ resolved
@@ -225,7 +225,6 @@
     workingDir = '..'
 }
 
-<<<<<<< HEAD
 // Add Antlr4 for various DSLs, including MTL for verification.
 task runAntlr4(type:JavaExec) {
    //see incremental task api, prevents rerun if nothing has changed.
@@ -250,7 +249,7 @@
 clean {
     delete file("${projectDir}/src/org/lflang/dsl/generated")
 }
-=======
+
 task generateLanguageDiagramServer {
     description 'Creates a jar that implements a language server with diagram support for LF.'    
 
@@ -332,5 +331,4 @@
     }
 }
 
-generateLanguageDiagramServer.finalizedBy shadowJar
->>>>>>> fb25ab63
+generateLanguageDiagramServer.finalizedBy shadowJar