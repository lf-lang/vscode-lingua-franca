--- conflicted
+++ resolved
@@ -1,18 +1,17 @@
+
+ 
+
 /* Validation checks for Lingua Franca code. */
 
 /*************
  * Copyright (c) 2019-2020, The University of California at Berkeley.
- *
  * Redistribution and use in source and binary forms, with or without modification,
  * are permitted provided that the following conditions are met:
- *
  * 1. Redistributions of source code must retain the above copyright notice,
  *    this list of conditions and the following disclaimer.
- *
  * 2. Redistributions in binary form must reproduce the above copyright notice,
  *    this list of conditions and the following disclaimer in the documentation
  *    and/or other materials provided with the distribution.
- *
  * THIS SOFTWARE IS PROVIDED BY THE COPYRIGHT HOLDERS AND CONTRIBUTORS "AS IS" AND
  * ANY EXPRESS OR IMPLIED WARRANTIES, INCLUDING, BUT NOT LIMITED TO, THE IMPLIED
  * WARRANTIES OF MERCHANTABILITY AND FITNESS FOR A PARTICULAR PURPOSE ARE
@@ -28,10 +27,12 @@
 
 import static org.lflang.ASTUtils.inferPortWidth;
 import static org.lflang.ASTUtils.isGeneric;
+import static org.lflang.ASTUtils.isInteger;
+import static org.lflang.ASTUtils.isOfTimeType;
+import static org.lflang.ASTUtils.isZero;
 import static org.lflang.ASTUtils.toDefinition;
 import static org.lflang.ASTUtils.toOriginalText;
 
-import com.google.inject.Inject;
 import java.io.File;
 import java.io.IOException;
 import java.util.ArrayList;
@@ -43,6 +44,7 @@
 import java.util.Optional;
 import java.util.Set;
 import java.util.stream.Collectors;
+
 import org.eclipse.emf.common.util.EList;
 import org.eclipse.emf.common.util.TreeIterator;
 import org.eclipse.emf.ecore.EAttribute;
@@ -69,6 +71,7 @@
 import org.lflang.lf.BracedListExpression;
 import org.lflang.lf.BuiltinTrigger;
 import org.lflang.lf.BuiltinTriggerRef;
+import org.lflang.lf.CodeExpr;
 import org.lflang.lf.Connection;
 import org.lflang.lf.Deadline;
 import org.lflang.lf.Expression;
@@ -112,10 +115,12 @@
 import org.lflang.lf.WidthTerm;
 import org.lflang.util.FileUtil;
 
+import com.google.inject.Inject;
+
 /**
  * Custom validation checks for Lingua Franca programs.
  *
- * <p>Also see: https://www.eclipse.org/Xtext/documentation/303_runtime_concepts.html#validation
+ * Also see: https://www.eclipse.org/Xtext/documentation/303_runtime_concepts.html#validation
  *
  * @author Edward A. Lee
  * @author Marten Lohstroh
@@ -126,91 +131,93 @@
  */
 public class LFValidator extends BaseLFValidator {
 
-  //////////////////////////////////////////////////////////////
-  //// Public check methods.
-
-  // These methods are automatically invoked on AST nodes matching
-  // the types of their arguments.
-  // CheckType.FAST ensures that these checks run whenever a file is modified.
-  // Alternatives are CheckType.NORMAL (when saving) and
-  // CheckType.EXPENSIVE (only when right-click, validate).
-  // FIXME: What is the default when nothing is specified?
-
-  // These methods are listed in alphabetical order, and, although
-  // it is isn't strictly required, follow a naming convention
-  // checkClass, where Class is the AST class, where possible.
-
-  @Check(CheckType.FAST)
-  public void checkAction(Action action) {
-    checkName(action.getName(), Literals.VARIABLE__NAME);
-    if (action.getOrigin() == ActionOrigin.NONE) {
-      error("Action must have modifier `logical` or `physical`.", Literals.ACTION__ORIGIN);
-    }
-    if (action.getPolicy() != null && !SPACING_VIOLATION_POLICIES.contains(action.getPolicy())) {
-      error(
-          "Unrecognized spacing violation policy: "
-              + action.getPolicy()
-              + ". Available policies are: "
-              + String.join(", ", SPACING_VIOLATION_POLICIES)
-              + ".",
-          Literals.ACTION__POLICY);
-    }
-    checkExpressionIsTime(action.getMinDelay(), Literals.ACTION__MIN_DELAY);
-    checkExpressionIsTime(action.getMinSpacing(), Literals.ACTION__MIN_SPACING);
-  }
-
-  @Check(CheckType.FAST)
-  public void checkInitializer(Initializer init) {
-    if (init.isBraces() && target != Target.CPP) {
-      error(
-          "Brace initializers are only supported for the C++ target", Literals.INITIALIZER__BRACES);
-    } else if (init.isParens() && target.mandatesEqualsInitializers()) {
-      var message =
-          "This syntax is deprecated in the "
-              + target
-              + " target, use an equal sign instead of parentheses for assignment.";
-      if (init.getExprs().size() == 1) {
-        message += " (run the formatter to fix this automatically)";
-      }
-      warning(message, Literals.INITIALIZER__PARENS);
-    } else if (!init.isAssign() && init.eContainer() instanceof Assignment) {
-      var feature = init.isBraces() ? Literals.INITIALIZER__BRACES : Literals.INITIALIZER__PARENS;
-      var message =
-          "This syntax is deprecated, do not use parentheses or braces but an equal sign.";
-      if (init.getExprs().size() == 1) {
-        message += " (run the formatter to fix this automatically)";
-      }
-      warning(message, feature);
-    }
-  }
-
-  @Check(CheckType.FAST)
-  public void checkBracedExpression(BracedListExpression expr) {
-    if (!target.allowsBracedListExpressions()) {
-      var message =
-          "Braced expression lists are not a valid expression for the " + target + " target.";
-      error(message, Literals.BRACED_LIST_EXPRESSION.eContainmentFeature());
-    }
-  }
-
-  @Check(CheckType.FAST)
-  public void checkAssignment(Assignment assignment) {
-
-<<<<<<< HEAD
-    // If the left-hand side is a time parameter, make sure the assignment has units
-    typeCheck(
-        assignment.getRhs(),
-        ASTUtils.getInferredType(assignment.getLhs()),
-        Literals.ASSIGNMENT__RHS);
-    // If this assignment overrides a parameter that is used in a deadline,
-    // report possible overflow.
-    if (isCBasedTarget() && this.info.overflowingAssignments.contains(assignment)) {
-      error(
-          "Time value used to specify a deadline exceeds the maximum of "
-              + TimeValue.MAX_LONG_DEADLINE
-              + " nanoseconds.",
-          Literals.ASSIGNMENT__RHS);
-=======
+    //////////////////////////////////////////////////////////////
+    //// Public check methods.
+
+    // These methods are automatically invoked on AST nodes matching
+    // the types of their arguments.
+    // CheckType.FAST ensures that these checks run whenever a file is modified.
+    // Alternatives are CheckType.NORMAL (when saving) and
+    // CheckType.EXPENSIVE (only when right-click, validate).
+    // FIXME: What is the default when nothing is specified?
+
+    // These methods are listed in alphabetical order, and, although
+    // it is isn't strictly required, follow a naming convention
+    // checkClass, where Class is the AST class, where possible.
+
+    @Check(CheckType.FAST)
+    public void checkAction(Action action) {
+        checkName(action.getName(), Literals.VARIABLE__NAME);
+        if (action.getOrigin() == ActionOrigin.NONE) {
+            error(
+                "Action must have modifier `logical` or `physical`.",
+                Literals.ACTION__ORIGIN
+            );
+        }
+        if (action.getPolicy() != null &&
+            !SPACING_VIOLATION_POLICIES.contains(action.getPolicy())) {
+            error(
+                "Unrecognized spacing violation policy: " + action.getPolicy() +
+                    ". Available policies are: " +
+                    String.join(", ", SPACING_VIOLATION_POLICIES) + ".",
+                Literals.ACTION__POLICY);
+        }
+        checkExpressionIsTime(action.getMinDelay(), Literals.ACTION__MIN_DELAY);
+        checkExpressionIsTime(action.getMinSpacing(), Literals.ACTION__MIN_SPACING);
+    }
+
+
+    @Check(CheckType.FAST)
+    public void checkInitializer(Initializer init) {
+        if (init.isBraces() && target != Target.CPP) {
+            error("Brace initializers are only supported for the C++ target", Literals.INITIALIZER__BRACES);
+        } else if (init.isParens() && target.mandatesEqualsInitializers()) {
+            var message = "This syntax is deprecated in the " + target
+                + " target, use an equal sign instead of parentheses for assignment.";
+            if (init.getExprs().size() == 1) {
+                message += " (run the formatter to fix this automatically)";
+            }
+            warning(message, Literals.INITIALIZER__PARENS);
+        } else if (!init.isAssign() && init.eContainer() instanceof Assignment) {
+            var feature = init.isBraces() ? Literals.INITIALIZER__BRACES
+                : Literals.INITIALIZER__PARENS;
+            var message = "This syntax is deprecated, do not use parentheses or braces but an equal sign.";
+            if (init.getExprs().size() == 1) {
+                message += " (run the formatter to fix this automatically)";
+            }
+            warning(message, feature);
+        }
+    }
+
+    @Check(CheckType.FAST)
+    public void checkBracedExpression(BracedListExpression expr) {
+        if (!target.allowsBracedListExpressions()) {
+            var message = "Braced expression lists are not a valid expression for the " + target
+                + " target.";
+            error(message, Literals.BRACED_LIST_EXPRESSION.eContainmentFeature());
+        }
+    }
+
+    @Check(CheckType.FAST)
+    public void checkAssignment(Assignment assignment) {
+
+        // If the left-hand side is a time parameter, make sure the assignment has units
+        typeCheck(assignment.getRhs(), ASTUtils.getInferredType(assignment.getLhs()), Literals.ASSIGNMENT__RHS);
+        // If this assignment overrides a parameter that is used in a deadline,
+        // report possible overflow.
+        if (isCBasedTarget() &&
+            this.info.overflowingAssignments.contains(assignment)) {
+            error(
+                "Time value used to specify a deadline exceeds the maximum of " +
+                    TimeValue.MAX_LONG_DEADLINE + " nanoseconds.",
+                Literals.ASSIGNMENT__RHS);
+        }
+
+    }
+
+    @Check(CheckType.FAST)
+    public void checkConnection(Connection connection) {
+
         // Report if connection is part of a cycle.
         Set<NamedInstance<?>> cycles = this.info.topologyCycles();
         for (VarRef lp : connection.getLeftPorts()) {
@@ -374,21 +381,48 @@
                       Literals.CONNECTION__DELAY);
             }
         }
->>>>>>> origin
-    }
-  }
-
-  @Check(CheckType.FAST)
-  public void checkConnection(Connection connection) {
-
-    // Report if connection is part of a cycle.
-    Set<NamedInstance<?>> cycles = this.info.topologyCycles();
-    for (VarRef lp : connection.getLeftPorts()) {
-      for (VarRef rp : connection.getRightPorts()) {
-        boolean leftInCycle = false;
-
-<<<<<<< HEAD
-=======
+    }
+
+    @Check(CheckType.FAST)
+    public void checkDeadline(Deadline deadline) {
+        if (isCBasedTarget() &&
+            this.info.overflowingDeadlines.contains(deadline)) {
+            error(
+                "Deadline exceeds the maximum of " +
+                    TimeValue.MAX_LONG_DEADLINE + " nanoseconds.",
+                Literals.DEADLINE__DELAY);
+        }
+        checkExpressionIsTime(deadline.getDelay(), Literals.DEADLINE__DELAY);
+    }
+
+    @Check(CheckType.FAST)
+    public void checkHost(Host host) {
+        String addr = host.getAddr();
+        String user = host.getUser();
+        if (user != null && !user.matches(USERNAME_REGEX)) {
+            warning(
+                "Invalid user name.",
+                Literals.HOST__USER
+            );
+        }
+        if (host instanceof IPV4Host && !addr.matches(IPV4_REGEX)) {
+            warning(
+                "Invalid IP address.",
+                Literals.HOST__ADDR
+            );
+        } else if (host instanceof IPV6Host && !addr.matches(IPV6_REGEX)) {
+            warning(
+                "Invalid IP address.",
+                Literals.HOST__ADDR
+            );
+        } else if (host instanceof NamedHost && !addr.matches(HOST_OR_FQN_REGEX)) {
+            warning(
+                "Invalid host name or fully qualified domain name.",
+                Literals.HOST__ADDR
+            );
+        }
+    }
+
    @Check
     public void checkImport(Import imp) {
         if (toDefinition(imp.getReactorClasses().get(0)).eResource().getErrors().size() > 0) {
@@ -728,721 +762,216 @@
         Set<NamedInstance<?>> cycles = this.info.topologyCycles();
         Reactor reactor = ASTUtils.getEnclosingReactor(reaction);
         boolean reactionInCycle = false;
->>>>>>> origin
         for (NamedInstance<?> it : cycles) {
-          if ((lp.getContainer() == null && it.getDefinition().equals(lp.getVariable()))
-              || (it.getDefinition().equals(lp.getVariable())
-                  && it.getParent().equals(lp.getContainer()))) {
-            leftInCycle = true;
-            break;
-          }
-        }
-
-        for (NamedInstance<?> it : cycles) {
-          if ((rp.getContainer() == null && it.getDefinition().equals(rp.getVariable()))
-              || (it.getDefinition().equals(rp.getVariable())
-                  && it.getParent().equals(rp.getContainer()))) {
-            if (leftInCycle) {
-              Reactor reactor = ASTUtils.getEnclosingReactor(connection);
-              String reactorName = reactor.getName();
-              error(
-                  String.format("Connection in reactor %s creates", reactorName)
-                      + String.format(
-                          "a cyclic dependency between %s and %s.",
-                          toOriginalText(lp), toOriginalText(rp)),
-                  Literals.CONNECTION__DELAY);
-            }
-          }
-        }
-      }
-    }
-
-    // FIXME: look up all ReactorInstance objects that have a definition equal to the
-    // container of this connection. For each of those occurrences, the widths have to match.
-    // For the C target, since C has such a weak type system, check that
-    // the types on both sides of every connection match. For other languages,
-    // we leave type compatibility that language's compiler or interpreter.
-    if (isCBasedTarget()) {
-      Type type = (Type) null;
-      for (VarRef port : connection.getLeftPorts()) {
-        // If the variable is not a port, then there is some other
-        // error. Avoid a class cast exception.
-        if (port.getVariable() instanceof Port) {
-          if (type == null) {
-            type = ((Port) port.getVariable()).getType();
-          } else {
-            // Unfortunately, xtext does not generate a suitable equals()
-            // method for AST types, so we have to manually check the types.
-            if (!sameType(type, ((Port) port.getVariable()).getType())) {
-              error("Types do not match.", Literals.CONNECTION__LEFT_PORTS);
-            }
-          }
-        }
-      }
-      for (VarRef port : connection.getRightPorts()) {
-        // If the variable is not a port, then there is some other
-        // error. Avoid a class cast exception.
-        if (port.getVariable() instanceof Port) {
-          if (type == null) {
-            type = ((Port) port.getVariable()).getType();
-          } else {
-            if (!sameType(type, type = ((Port) port.getVariable()).getType())) {
-              error("Types do not match.", Literals.CONNECTION__RIGHT_PORTS);
-            }
-          }
-        }
-      }
-    }
-
-    // Check whether the total width of the left side of the connection
-    // matches the total width of the right side. This cannot be determined
-    // here if the width is not given as a constant. In that case, it is up
-    // to the code generator to check it.
-    int leftWidth = 0;
-    for (VarRef port : connection.getLeftPorts()) {
-      int width = inferPortWidth(port, null, null); // null args imply incomplete check.
-      if (width < 0 || leftWidth < 0) {
-        // Cannot determine the width of the left ports.
-        leftWidth = -1;
-      } else {
-        leftWidth += width;
-      }
-    }
-    int rightWidth = 0;
-    for (VarRef port : connection.getRightPorts()) {
-      int width = inferPortWidth(port, null, null); // null args imply incomplete check.
-      if (width < 0 || rightWidth < 0) {
-        // Cannot determine the width of the left ports.
-        rightWidth = -1;
-      } else {
-        rightWidth += width;
-      }
-    }
-
-    if (leftWidth != -1 && rightWidth != -1 && leftWidth != rightWidth) {
-      if (connection.isIterated()) {
-        if (leftWidth == 0 || rightWidth % leftWidth != 0) {
-          // FIXME: The second argument should be Literals.CONNECTION, but
-          // stupidly, xtext will not accept that. There seems to be no way to
-          // report an error for the whole connection statement.
-          warning(
-              String.format("Left width %s does not divide right width %s", leftWidth, rightWidth),
-              Literals.CONNECTION__LEFT_PORTS);
-        }
-      } else {
-        // FIXME: The second argument should be Literals.CONNECTION, but
-        // stupidly, xtext will not accept that. There seems to be no way to
-        // report an error for the whole connection statement.
-        warning(
-            String.format("Left width %s does not match right width %s", leftWidth, rightWidth),
-            Literals.CONNECTION__LEFT_PORTS);
-      }
-    }
-
-    Reactor reactor = ASTUtils.getEnclosingReactor(connection);
-
-    // Make sure the right port is not already an effect of a reaction.
-    for (Reaction reaction : ASTUtils.allReactions(reactor)) {
-      for (VarRef effect : reaction.getEffects()) {
-        for (VarRef rightPort : connection.getRightPorts()) {
-          if (rightPort.getVariable().equals(effect.getVariable())
-              && // Refers to the same variable
-              rightPort.getContainer() == effect.getContainer()
-              && // Refers to the same instance
-              (reaction.eContainer() instanceof Reactor
-                  || // Either is not part of a mode
-                  connection.eContainer() instanceof Reactor
-                  || connection.eContainer()
-                      == reaction.eContainer() // Or they are in the same mode
-              )) {
+            if (it.getDefinition().equals(reaction)) {
+                reactionInCycle = true;
+                break;
+            }
+        }
+        if (reactionInCycle) {
+            // Report involved triggers.
+            List<CharSequence> trigs = new ArrayList<>();
+            for (TriggerRef t : reaction.getTriggers()) {
+                if (!(t instanceof VarRef)) {
+                    continue;
+                }
+                VarRef tVarRef = (VarRef) t;
+                boolean triggerExistsInCycle = false;
+                for (NamedInstance<?> c : cycles) {
+                    if (c.getDefinition().equals(tVarRef.getVariable())) {
+                        triggerExistsInCycle = true;
+                        break;
+                    }
+                }
+                if (triggerExistsInCycle) {
+                    trigs.add(toOriginalText(tVarRef));
+                }
+            }
+            if (trigs.size() > 0) {
+                error(String.format("Reaction triggers involved in cyclic dependency in reactor %s: %s.", reactor.getName(), String.join(", ", trigs)),
+                    Literals.REACTION__TRIGGERS);
+            }
+
+            // Report involved sources.
+            List<CharSequence> sources = new ArrayList<>();
+            for (VarRef t : reaction.getSources()) {
+                boolean sourceExistInCycle = false;
+                for (NamedInstance<?> c : cycles) {
+                    if (c.getDefinition().equals(t.getVariable())) {
+                        sourceExistInCycle = true;
+                        break;
+                    }
+                }
+                if (sourceExistInCycle) {
+                    sources.add(toOriginalText(t));
+                }
+            }
+            if (sources.size() > 0) {
+                error(String.format("Reaction sources involved in cyclic dependency in reactor %s: %s.", reactor.getName(), String.join(", ", sources)),
+                    Literals.REACTION__SOURCES);
+            }
+
+            // Report involved effects.
+            List<CharSequence> effects = new ArrayList<>();
+            for (VarRef t : reaction.getEffects()) {
+                boolean effectExistInCycle = false;
+                for (NamedInstance<?> c : cycles) {
+                    if (c.getDefinition().equals(t.getVariable())) {
+                        effectExistInCycle = true;
+                        break;
+                    }
+                }
+                if (effectExistInCycle) {
+                    effects.add(toOriginalText(t));
+                }
+            }
+            if (effects.size() > 0) {
+                error(String.format("Reaction effects involved in cyclic dependency in reactor %s: %s.", reactor.getName(), String.join(", ", effects)),
+                    Literals.REACTION__EFFECTS);
+            }
+
+            if (trigs.size() + sources.size() == 0) {
+                error(
+                    String.format("Cyclic dependency due to preceding reaction. Consider reordering reactions within reactor %s to avoid causality loop.", reactor.getName()),
+                    reaction.eContainer(),
+                    Literals.REACTOR__REACTIONS,
+                    reactor.getReactions().indexOf(reaction)
+                );
+            } else if (effects.size() == 0) {
+                error(
+                    String.format("Cyclic dependency due to succeeding reaction. Consider reordering reactions within reactor %s to avoid causality loop.", reactor.getName()),
+                    reaction.eContainer(),
+                    Literals.REACTOR__REACTIONS,
+                    reactor.getReactions().indexOf(reaction)
+                );
+            }
+            // Not reporting reactions that are part of cycle _only_ due to reaction ordering.
+            // Moving them won't help solve the problem.
+        }
+    // FIXME: improve error message.
+    }
+
+    @Check(CheckType.FAST)
+    public void checkReactor(Reactor reactor) throws IOException {
+        Set<Reactor> superClasses = ASTUtils.superClasses(reactor);
+        if (superClasses == null) {
             error(
-                "Cannot connect: Port named '"
-                    + effect.getVariable().getName()
-                    + "' is already effect of a reaction.",
-                Literals.CONNECTION__RIGHT_PORTS);
-          }
-        }
-      }
-    }
-
-    // Check that the right port does not already have some other
-    // upstream connection.
-    for (Connection c : reactor.getConnections()) {
-      if (c != connection) {
-        for (VarRef thisRightPort : connection.getRightPorts()) {
-          for (VarRef thatRightPort : c.getRightPorts()) {
-            if (thisRightPort.getVariable().equals(thatRightPort.getVariable())
-                && // Refers to the same variable
-                thisRightPort.getContainer() == thatRightPort.getContainer()
-                && // Refers to the same instance
-                (connection.eContainer() instanceof Reactor
-                    || // Or either of the connections in not part of a mode
-                    c.eContainer() instanceof Reactor
-                    || connection.eContainer() == c.eContainer() // Or they are in the same mode
-                )) {
-              error(
-                  "Cannot connect: Port named '"
-                      + thisRightPort.getVariable().getName()
-                      + "' may only appear once on the right side of a connection.",
-                  Literals.CONNECTION__RIGHT_PORTS);
-            }
-          }
-        }
-      }
-    }
-
-    // Check the after delay
-    if (connection.getDelay() != null) {
-      final var delay = connection.getDelay();
-      if (delay instanceof ParameterReference
-          || delay instanceof Time
-          || delay instanceof Literal) {
-        checkExpressionIsTime(delay, Literals.CONNECTION__DELAY);
-      } else {
-        error(
-            "After delays can only be given by time literals or parameters.",
-            Literals.CONNECTION__DELAY);
-      }
-    }
-  }
-
-  @Check(CheckType.FAST)
-  public void checkDeadline(Deadline deadline) {
-    if (isCBasedTarget() && this.info.overflowingDeadlines.contains(deadline)) {
-      error(
-          "Deadline exceeds the maximum of " + TimeValue.MAX_LONG_DEADLINE + " nanoseconds.",
-          Literals.DEADLINE__DELAY);
-    }
-    checkExpressionIsTime(deadline.getDelay(), Literals.DEADLINE__DELAY);
-  }
-
-  @Check(CheckType.FAST)
-  public void checkHost(Host host) {
-    String addr = host.getAddr();
-    String user = host.getUser();
-    if (user != null && !user.matches(USERNAME_REGEX)) {
-      warning("Invalid user name.", Literals.HOST__USER);
-    }
-    if (host instanceof IPV4Host && !addr.matches(IPV4_REGEX)) {
-      warning("Invalid IP address.", Literals.HOST__ADDR);
-    } else if (host instanceof IPV6Host && !addr.matches(IPV6_REGEX)) {
-      warning("Invalid IP address.", Literals.HOST__ADDR);
-    } else if (host instanceof NamedHost && !addr.matches(HOST_OR_FQN_REGEX)) {
-      warning("Invalid host name or fully qualified domain name.", Literals.HOST__ADDR);
-    }
-  }
-
-  @Check
-  public void checkImport(Import imp) {
-    if (toDefinition(imp.getReactorClasses().get(0)).eResource().getErrors().size() > 0) {
-      error("Error loading resource.", Literals.IMPORT__IMPORT_URI); // FIXME: print specifics.
-      return;
-    }
-
-    // FIXME: report error if resource cannot be resolved.
-    for (ImportedReactor reactor : imp.getReactorClasses()) {
-      if (!isUnused(reactor)) {
-        return;
-      }
-    }
-    warning("Unused import.", Literals.IMPORT__IMPORT_URI);
-  }
-
-  @Check
-  public void checkImportedReactor(ImportedReactor reactor) {
-    if (isUnused(reactor)) {
-      warning("Unused reactor class.", Literals.IMPORTED_REACTOR__REACTOR_CLASS);
-    }
-
-    if (info.instantiationGraph.hasCycles()) {
-      Set<Reactor> cycleSet = new HashSet<>();
-      for (Set<Reactor> cycle : info.instantiationGraph.getCycles()) {
-        cycleSet.addAll(cycle);
-      }
-      if (dependsOnCycle(toDefinition(reactor), cycleSet, new HashSet<>())) {
-        error(
-            "Imported reactor '"
-                + toDefinition(reactor).getName()
-                + "' has cyclic instantiation in it.",
-            Literals.IMPORTED_REACTOR__REACTOR_CLASS);
-      }
-    }
-  }
-
-  @Check(CheckType.FAST)
-  public void checkInput(Input input) {
-    Reactor parent = (Reactor) input.eContainer();
-    if (parent.isMain() || parent.isFederated()) {
-      error("Main reactor cannot have inputs.", Literals.VARIABLE__NAME);
-    }
-    checkName(input.getName(), Literals.VARIABLE__NAME);
-    if (target.requiresTypes) {
-      if (input.getType() == null) {
-        error("Input must have a type.", Literals.TYPED_VARIABLE__TYPE);
-      }
-    }
-
-    // mutable has no meaning in C++
-    if (input.isMutable() && this.target == Target.CPP) {
-      warning(
-          "The mutable qualifier has no meaning for the C++ target and should be removed. "
-              + "In C++, any value can be made mutable by calling get_mutable_copy().",
-          Literals.INPUT__MUTABLE);
-    }
-
-    // Variable width multiports are not supported (yet?).
-    if (input.getWidthSpec() != null && input.getWidthSpec().isOfVariableLength()) {
-      error("Variable-width multiports are not supported.", Literals.PORT__WIDTH_SPEC);
-    }
-  }
-
-  @Check(CheckType.FAST)
-  public void checkInstantiation(Instantiation instantiation) {
-    checkName(instantiation.getName(), Literals.INSTANTIATION__NAME);
-    Reactor reactor = toDefinition(instantiation.getReactorClass());
-    if (reactor.isMain() || reactor.isFederated()) {
-      error(
-          "Cannot instantiate a main (or federated) reactor: "
-              + instantiation.getReactorClass().getName(),
-          Literals.INSTANTIATION__REACTOR_CLASS);
-    }
-
-    // Report error if this instantiation is part of a cycle.
-    // FIXME: improve error message.
-    // FIXME: Also report if there exists a cycle within.
-    if (this.info.instantiationGraph.getCycles().size() > 0) {
-      for (Set<Reactor> cycle : this.info.instantiationGraph.getCycles()) {
-        Reactor container = (Reactor) instantiation.eContainer();
-        if (cycle.contains(container) && cycle.contains(reactor)) {
-          List<String> names = new ArrayList<>();
-          for (Reactor r : cycle) {
-            names.add(r.getName());
-          }
-
-          error(
-              "Instantiation is part of a cycle: " + String.join(", ", names) + ".",
-              Literals.INSTANTIATION__REACTOR_CLASS);
-        }
-      }
-    }
-    // Variable width multiports are not supported (yet?).
-    if (instantiation.getWidthSpec() != null && instantiation.getWidthSpec().isOfVariableLength()) {
-      if (isCBasedTarget()) {
-        warning(
-            "Variable-width banks are for internal use only.", Literals.INSTANTIATION__WIDTH_SPEC);
-      } else {
-        error("Variable-width banks are not supported.", Literals.INSTANTIATION__WIDTH_SPEC);
-      }
-    }
-  }
-
-  /** Check target parameters, which are key-value pairs. */
-  @Check(CheckType.FAST)
-  public void checkKeyValuePair(KeyValuePair param) {
-    // Check only if the container's container is a Target.
-    if (param.eContainer().eContainer() instanceof TargetDecl) {
-      TargetProperty prop = TargetProperty.forName(param.getName());
-
-      // Make sure the key is valid.
-      if (prop == null) {
-        String options =
-            TargetProperty.getOptions().stream()
-                .map(p -> p.description)
-                .sorted()
-                .collect(Collectors.joining(", "));
-        warning(
-            "Unrecognized target parameter: "
-                + param.getName()
-                + ". Recognized parameters are: "
-                + options,
-            Literals.KEY_VALUE_PAIR__NAME);
-      } else {
-        // Check whether the property is supported by the target.
-        if (!prop.supportedBy.contains(this.target)) {
-          warning(
-              "The target parameter: "
-                  + param.getName()
-                  + " is not supported by the "
-                  + this.target
-                  + " target and will thus be ignored.",
-              Literals.KEY_VALUE_PAIR__NAME);
-        }
-
-        // Report problem with the assigned value.
-        prop.type.check(param.getValue(), param.getName(), this);
-      }
-
-      for (String it : targetPropertyErrors) {
-        error(it, Literals.KEY_VALUE_PAIR__VALUE);
-      }
-      targetPropertyErrors.clear();
-
-      for (String it : targetPropertyWarnings) {
-        error(it, Literals.KEY_VALUE_PAIR__VALUE);
-      }
-      targetPropertyWarnings.clear();
-    }
-  }
-
-  @Check(CheckType.FAST)
-  public void checkModel(Model model) {
-    // Since we're doing a fast check, we only want to update
-    // if the model info hasn't been initialized yet. If it has,
-    // we use the old information and update it during a normal
-    // check (see below).
-    if (!info.updated) {
-      info.update(model, errorReporter);
-    }
-  }
-
-  @Check(CheckType.NORMAL)
-  public void updateModelInfo(Model model) {
-    info.update(model, errorReporter);
-  }
-
-  @Check(CheckType.FAST)
-  public void checkOutput(Output output) {
-    Reactor parent = (Reactor) output.eContainer();
-    if (parent.isMain() || parent.isFederated()) {
-      error("Main reactor cannot have outputs.", Literals.VARIABLE__NAME);
-    }
-    checkName(output.getName(), Literals.VARIABLE__NAME);
-    if (this.target.requiresTypes) {
-      if (output.getType() == null) {
-        error("Output must have a type.", Literals.TYPED_VARIABLE__TYPE);
-      }
-    }
-
-    // Variable width multiports are not supported (yet?).
-    if (output.getWidthSpec() != null && output.getWidthSpec().isOfVariableLength()) {
-      error("Variable-width multiports are not supported.", Literals.PORT__WIDTH_SPEC);
-    }
-  }
-
-  @Check(CheckType.FAST)
-  public void checkParameter(Parameter param) {
-    checkName(param.getName(), Literals.PARAMETER__NAME);
-
-    if (param.getInit() == null) {
-      // todo make initialization non-mandatory
-      //  https://github.com/lf-lang/lingua-franca/issues/623
-      error("Parameter must have a default value.", Literals.PARAMETER__INIT);
-      return;
-    }
-
-    if (this.target.requiresTypes) {
-      // Report missing target type. param.inferredType.undefine
-      if (ASTUtils.getInferredType(param).isUndefined()) {
-        error("Type declaration missing.", Literals.PARAMETER__TYPE);
-      }
-    }
-
-    if (param.getType() != null) {
-      typeCheck(param.getInit(), ASTUtils.getInferredType(param), Literals.PARAMETER__INIT);
-    }
-
-    if (param.getInit() != null) {
-      for (Expression expr : param.getInit().getExprs()) {
-        if (expr instanceof ParameterReference) {
-          // Initialization using parameters is forbidden.
-          error("Parameter cannot be initialized using parameter.", Literals.PARAMETER__INIT);
-        }
-      }
-    }
-
-    if (this.target == Target.CPP) {
-      EObject container = param.eContainer();
-      Reactor reactor = (Reactor) container;
-      if (reactor.isMain()) {
-        // we need to check for the cli parameters that are always taken
-        List<String> cliParams = List.of("t", "threads", "o", "timeout", "f", "fast", "help");
-        if (cliParams.contains(param.getName())) {
-          error(
-              "Parameter '"
-                  + param.getName()
-                  + "' is already in use as command line argument by Lingua Franca,",
-              Literals.PARAMETER__NAME);
-        }
-      }
-    }
-
-    if (isCBasedTarget() && this.info.overflowingParameters.contains(param)) {
-      error(
-          "Time value used to specify a deadline exceeds the maximum of "
-              + TimeValue.MAX_LONG_DEADLINE
-              + " nanoseconds.",
-          Literals.PARAMETER__INIT);
-    }
-  }
-
-  @Check(CheckType.FAST)
-  public void checkPreamble(Preamble preamble) {
-    if (this.target == Target.CPP) {
-      if (preamble.getVisibility() == Visibility.NONE) {
-        error(
-            "Preambles for the C++ target need a visibility qualifier (private or public)!",
-            Literals.PREAMBLE__VISIBILITY);
-      } else if (preamble.getVisibility() == Visibility.PRIVATE) {
-        EObject container = preamble.eContainer();
-        if (container != null && container instanceof Reactor) {
-          Reactor reactor = (Reactor) container;
-          if (isGeneric(reactor)) {
-            warning(
-                "Private preambles in generic reactors are not truly private. "
-                    + "Since the generated code is placed in a *_impl.hh file, it will "
-                    + "be visible on the public interface. Consider using a public "
-                    + "preamble within the reactor or a private preamble on file scope.",
-                Literals.PREAMBLE__VISIBILITY);
-          }
-        }
-      }
-    } else if (preamble.getVisibility() != Visibility.NONE) {
-      warning(
-          String.format(
-              "The %s qualifier has no meaning for the %s target. It should be removed.",
-              preamble.getVisibility(), this.target.name()),
-          Literals.PREAMBLE__VISIBILITY);
-    }
-  }
-
-  @Check(CheckType.FAST)
-  public void checkReaction(Reaction reaction) {
-
-    if (reaction.getTriggers() == null || reaction.getTriggers().size() == 0) {
-      warning("Reaction has no trigger.", Literals.REACTION__TRIGGERS);
-    }
-    HashSet<Variable> triggers = new HashSet<>();
-    // Make sure input triggers have no container and output sources do.
-    for (TriggerRef trigger : reaction.getTriggers()) {
-      if (trigger instanceof VarRef) {
-        VarRef triggerVarRef = (VarRef) trigger;
-        triggers.add(triggerVarRef.getVariable());
-        if (triggerVarRef instanceof Input) {
-          if (triggerVarRef.getContainer() != null) {
+                    "Problem with superclasses: Either they form a cycle or are not defined",
+                    Literals.REACTOR_DECL__NAME
+            );
+            // Continue checks, but without any superclasses.
+            superClasses = new LinkedHashSet<>();
+        }
+        String name = FileUtil.nameWithoutExtension(reactor.eResource());
+        if (reactor.getName() == null) {
+            if (!reactor.isFederated() && !reactor.isMain()) {
+                error(
+                    "Reactor must be named.",
+                    Literals.REACTOR_DECL__NAME
+                );
+                // Prevent NPE in tests below.
+                return;
+            }
+        }
+        TreeIterator<EObject> iter = reactor.eResource().getAllContents();
+        if (reactor.isFederated() || reactor.isMain()) {
+            if(reactor.getName() != null && !reactor.getName().equals(name)) {
+                // Make sure that if the name is given, it matches the expected name.
+                error(
+                    "Name of main reactor must match the file name (or be omitted).",
+                    Literals.REACTOR_DECL__NAME
+                );
+            }
+            // Do not allow multiple main/federated reactors.
+            int nMain = countMainOrFederated(iter);
+            if (nMain > 1) {
+                EAttribute attribute = Literals.REACTOR__MAIN;
+                if (reactor.isFederated()) {
+                   attribute = Literals.REACTOR__FEDERATED;
+                }
+                error(
+                    "Multiple definitions of main or federated reactor.",
+                    attribute
+                );
+            }
+        } else {
+            // Not federated or main.
+            int nMain = countMainOrFederated(iter);
+            if (nMain > 0 && reactor.getName().equals(name)) {
+                error(
+                    "Name conflict with main reactor.",
+                    Literals.REACTOR_DECL__NAME
+                );
+            }
+        }
+
+        // Check for illegal names.
+        checkName(reactor.getName(), Literals.REACTOR_DECL__NAME);
+
+        // C++ reactors may not be called 'preamble'
+        if (this.target == Target.CPP && reactor.getName().equalsIgnoreCase("preamble")) {
             error(
-                String.format(
-                    "Cannot have an input of a contained reactor as a trigger: %s.%s",
-                    triggerVarRef.getContainer().getName(), triggerVarRef.getVariable().getName()),
-                Literals.REACTION__TRIGGERS);
-          }
-        } else if (triggerVarRef.getVariable() instanceof Output) {
-          if (triggerVarRef.getContainer() == null) {
-            error(
-                String.format(
-                    "Cannot have an output of this reactor as a trigger: %s",
-                    triggerVarRef.getVariable().getName()),
-                Literals.REACTION__TRIGGERS);
-          }
-        }
-      }
-    }
-
-    // Make sure input sources have no container and output sources do.
-    // Also check that a source is not already listed as a trigger.
-    for (VarRef source : reaction.getSources()) {
-      if (triggers.contains(source.getVariable())) {
-        error(
-            String.format(
-                "Source is already listed as a trigger: %s", source.getVariable().getName()),
-            Literals.REACTION__SOURCES);
-      }
-      if (source.getVariable() instanceof Input) {
-        if (source.getContainer() != null) {
-          error(
-              String.format(
-                  "Cannot have an input of a contained reactor as a source: %s.%s",
-                  source.getContainer().getName(), source.getVariable().getName()),
-              Literals.REACTION__SOURCES);
-        }
-      } else if (source.getVariable() instanceof Output) {
-        if (source.getContainer() == null) {
-          error(
-              String.format(
-                  "Cannot have an output of this reactor as a source: %s",
-                  source.getVariable().getName()),
-              Literals.REACTION__SOURCES);
-        }
-      }
-    }
-
-    // Make sure output effects have no container and input effects do.
-    for (VarRef effect : reaction.getEffects()) {
-      if (effect.getVariable() instanceof Input) {
-        if (effect.getContainer() == null) {
-          error(
-              String.format(
-                  "Cannot have an input of this reactor as an effect: %s",
-                  effect.getVariable().getName()),
-              Literals.REACTION__EFFECTS);
-        }
-      } else if (effect.getVariable() instanceof Output) {
-        if (effect.getContainer() != null) {
-          error(
-              String.format(
-                  "Cannot have an output of a contained reactor as an effect: %s.%s",
-                  effect.getContainer().getName(), effect.getVariable().getName()),
-              Literals.REACTION__EFFECTS);
-        }
-      }
-    }
-
-    // // Report error if this reaction is part of a cycle.
-    Set<NamedInstance<?>> cycles = this.info.topologyCycles();
-    Reactor reactor = ASTUtils.getEnclosingReactor(reaction);
-    boolean reactionInCycle = false;
-    for (NamedInstance<?> it : cycles) {
-      if (it.getDefinition().equals(reaction)) {
-        reactionInCycle = true;
-        break;
-      }
-    }
-    if (reactionInCycle) {
-      // Report involved triggers.
-      List<CharSequence> trigs = new ArrayList<>();
-      for (TriggerRef t : reaction.getTriggers()) {
-        if (!(t instanceof VarRef)) {
-          continue;
-        }
-        VarRef tVarRef = (VarRef) t;
-        boolean triggerExistsInCycle = false;
-        for (NamedInstance<?> c : cycles) {
-          if (c.getDefinition().equals(tVarRef.getVariable())) {
-            triggerExistsInCycle = true;
-            break;
-          }
-        }
-        if (triggerExistsInCycle) {
-          trigs.add(toOriginalText(tVarRef));
-        }
-      }
-      if (trigs.size() > 0) {
-        error(
-            String.format(
-                "Reaction triggers involved in cyclic dependency in reactor %s: %s.",
-                reactor.getName(), String.join(", ", trigs)),
-            Literals.REACTION__TRIGGERS);
-      }
-
-      // Report involved sources.
-      List<CharSequence> sources = new ArrayList<>();
-      for (VarRef t : reaction.getSources()) {
-        boolean sourceExistInCycle = false;
-        for (NamedInstance<?> c : cycles) {
-          if (c.getDefinition().equals(t.getVariable())) {
-            sourceExistInCycle = true;
-            break;
-          }
-        }
-        if (sourceExistInCycle) {
-          sources.add(toOriginalText(t));
-        }
-      }
-      if (sources.size() > 0) {
-        error(
-            String.format(
-                "Reaction sources involved in cyclic dependency in reactor %s: %s.",
-                reactor.getName(), String.join(", ", sources)),
-            Literals.REACTION__SOURCES);
-      }
-
-      // Report involved effects.
-      List<CharSequence> effects = new ArrayList<>();
-      for (VarRef t : reaction.getEffects()) {
-        boolean effectExistInCycle = false;
-        for (NamedInstance<?> c : cycles) {
-          if (c.getDefinition().equals(t.getVariable())) {
-            effectExistInCycle = true;
-            break;
-          }
-        }
-        if (effectExistInCycle) {
-          effects.add(toOriginalText(t));
-        }
-      }
-      if (effects.size() > 0) {
-        error(
-            String.format(
-                "Reaction effects involved in cyclic dependency in reactor %s: %s.",
-                reactor.getName(), String.join(", ", effects)),
-            Literals.REACTION__EFFECTS);
-      }
-
-      if (trigs.size() + sources.size() == 0) {
-        error(
-            String.format(
-                "Cyclic dependency due to preceding reaction. Consider reordering reactions within"
-                    + " reactor %s to avoid causality loop.",
-                reactor.getName()),
-            reaction.eContainer(),
-            Literals.REACTOR__REACTIONS,
-            reactor.getReactions().indexOf(reaction));
-      } else if (effects.size() == 0) {
-        error(
-            String.format(
-                "Cyclic dependency due to succeeding reaction. Consider reordering reactions within"
-                    + " reactor %s to avoid causality loop.",
-                reactor.getName()),
-            reaction.eContainer(),
-            Literals.REACTOR__REACTIONS,
-            reactor.getReactions().indexOf(reaction));
-      }
-      // Not reporting reactions that are part of cycle _only_ due to reaction ordering.
-      // Moving them won't help solve the problem.
-    }
-    // FIXME: improve error message.
-  }
-
-  @Check(CheckType.FAST)
-  public void checkReactor(Reactor reactor) throws IOException {
-    Set<Reactor> superClasses = ASTUtils.superClasses(reactor);
-    if (superClasses == null) {
-      error(
-          "Problem with superclasses: Either they form a cycle or are not defined",
-          Literals.REACTOR_DECL__NAME);
-      // Continue checks, but without any superclasses.
-      superClasses = new LinkedHashSet<>();
-    }
-    String name = FileUtil.nameWithoutExtension(reactor.eResource());
-    if (reactor.getName() == null) {
-      if (!reactor.isFederated() && !reactor.isMain()) {
-        error("Reactor must be named.", Literals.REACTOR_DECL__NAME);
-        // Prevent NPE in tests below.
-        return;
-      }
-    }
-    TreeIterator<EObject> iter = reactor.eResource().getAllContents();
-    if (reactor.isFederated() || reactor.isMain()) {
-      if (reactor.getName() != null && !reactor.getName().equals(name)) {
-        // Make sure that if the name is given, it matches the expected name.
-        error(
-            "Name of main reactor must match the file name (or be omitted).",
-            Literals.REACTOR_DECL__NAME);
-      }
-      // Do not allow multiple main/federated reactors.
-      int nMain = countMainOrFederated(iter);
-      if (nMain > 1) {
-        EAttribute attribute = Literals.REACTOR__MAIN;
+                "Reactor cannot be named '" + reactor.getName() + "'",
+                Literals.REACTOR_DECL__NAME
+            );
+        }
+
+        if (reactor.getHost() != null) {
+            if (!reactor.isFederated()) {
+                error(
+                    "Cannot assign a host to reactor '" + reactor.getName() +
+                    "' because it is not federated.",
+                    Literals.REACTOR__HOST
+                );
+            }
+        }
+
+        List<Variable> variables = new ArrayList<>();
+        variables.addAll(reactor.getInputs());
+        variables.addAll(reactor.getOutputs());
+        variables.addAll(reactor.getActions());
+        variables.addAll(reactor.getTimers());
+
+        // Perform checks on super classes.
+        for (Reactor superClass : superClasses) {
+            HashSet<Variable> conflicts = new HashSet<>();
+
+            // Detect input conflicts
+            checkConflict(superClass.getInputs(), reactor.getInputs(), variables, conflicts);
+            // Detect output conflicts
+            checkConflict(superClass.getOutputs(), reactor.getOutputs(), variables, conflicts);
+            // Detect output conflicts
+            checkConflict(superClass.getActions(), reactor.getActions(), variables, conflicts);
+            // Detect conflicts
+            for (Timer timer : superClass.getTimers()) {
+                List<Variable> filteredVariables = new ArrayList<>(variables);
+                filteredVariables.removeIf(it -> reactor.getTimers().contains(it));
+                if (hasNameConflict(timer, filteredVariables)) {
+                    conflicts.add(timer);
+                } else {
+                    variables.add(timer);
+                }
+            }
+
+            // Report conflicts.
+            if (conflicts.size() > 0) {
+                List<String> names = new ArrayList<>();
+                for (Variable it : conflicts) {
+                    names.add(it.getName());
+                }
+                error(
+                    String.format("Cannot extend %s due to the following conflicts: %s.",
+                            superClass.getName(), String.join(",", names)),
+                    Literals.REACTOR__SUPER_CLASSES
+                );
+            }
+        }
+
         if (reactor.isFederated()) {
-          attribute = Literals.REACTOR__FEDERATED;
-        }
-        error("Multiple definitions of main or federated reactor.", attribute);
-      }
-    } else {
-      // Not federated or main.
-      int nMain = countMainOrFederated(iter);
-      if (nMain > 0 && reactor.getName().equals(name)) {
-        error("Name conflict with main reactor.", Literals.REACTOR_DECL__NAME);
-      }
-    }
-
-<<<<<<< HEAD
-    // Check for illegal names.
-    checkName(reactor.getName(), Literals.REACTOR_DECL__NAME);
-
-    // C++ reactors may not be called 'preamble'
-    if (this.target == Target.CPP && reactor.getName().equalsIgnoreCase("preamble")) {
-      error("Reactor cannot be named '" + reactor.getName() + "'", Literals.REACTOR_DECL__NAME);
-=======
+            FedValidator.validateFederatedReactor(reactor, this.errorReporter);
+        }
+    }
+
     /**
      * Check if the requested serialization is supported.
      */
@@ -1461,348 +990,230 @@
                 Literals.SERIALIZER__TYPE
             );
         }
->>>>>>> origin
-    }
-
-    if (reactor.getHost() != null) {
-      if (!reactor.isFederated()) {
-        error(
-            "Cannot assign a host to reactor '"
-                + reactor.getName()
-                + "' because it is not federated.",
-            Literals.REACTOR__HOST);
-      }
-    }
-
-    List<Variable> variables = new ArrayList<>();
-    variables.addAll(reactor.getInputs());
-    variables.addAll(reactor.getOutputs());
-    variables.addAll(reactor.getActions());
-    variables.addAll(reactor.getTimers());
-
-    // Perform checks on super classes.
-    for (Reactor superClass : superClasses) {
-      HashSet<Variable> conflicts = new HashSet<>();
-
-      // Detect input conflicts
-      checkConflict(superClass.getInputs(), reactor.getInputs(), variables, conflicts);
-      // Detect output conflicts
-      checkConflict(superClass.getOutputs(), reactor.getOutputs(), variables, conflicts);
-      // Detect output conflicts
-      checkConflict(superClass.getActions(), reactor.getActions(), variables, conflicts);
-      // Detect conflicts
-      for (Timer timer : superClass.getTimers()) {
-        List<Variable> filteredVariables = new ArrayList<>(variables);
-        filteredVariables.removeIf(it -> reactor.getTimers().contains(it));
-        if (hasNameConflict(timer, filteredVariables)) {
-          conflicts.add(timer);
+    }
+
+    @Check(CheckType.FAST)
+    public void checkState(StateVar stateVar) {
+        checkName(stateVar.getName(), Literals.STATE_VAR__NAME);
+        if (stateVar.getInit() != null && stateVar.getInit().getExprs().size() != 0) {
+            typeCheck(stateVar.getInit(), ASTUtils.getInferredType(stateVar), Literals.STATE_VAR__INIT);
+        }
+
+        if (this.target.requiresTypes && ASTUtils.getInferredType(stateVar).isUndefined()) {
+            // Report if a type is missing
+            error("State must have a type.", Literals.STATE_VAR__TYPE);
+        }
+
+        if (isCBasedTarget()
+            && ASTUtils.isListInitializer(stateVar.getInit())
+            && stateVar.getInit().getExprs().stream().anyMatch(it -> it instanceof ParameterReference)) {
+            // In C, if initialization is done with a list, elements cannot
+            // refer to parameters.
+            error("List items cannot refer to a parameter.",
+                Literals.STATE_VAR__INIT);
+        }
+
+    }
+
+    @Check(CheckType.FAST)
+    public void checkSTPOffset(STP stp) {
+        if (isCBasedTarget() &&
+            this.info.overflowingSTP.contains(stp)) {
+            error(
+                "STP offset exceeds the maximum of " +
+                    TimeValue.MAX_LONG_DEADLINE + " nanoseconds.",
+                Literals.STP__VALUE);
+        }
+    }
+
+    @Check(CheckType.FAST)
+    public void checkTargetDecl(TargetDecl target) throws IOException {
+        Optional<Target> targetOpt = Target.forName(target.getName());
+        if (targetOpt.isEmpty()) {
+            error("Unrecognized target: " + target.getName(),
+                Literals.TARGET_DECL__NAME);
         } else {
-          variables.add(timer);
-        }
-      }
-
-      // Report conflicts.
-      if (conflicts.size() > 0) {
-        List<String> names = new ArrayList<>();
-        for (Variable it : conflicts) {
-          names.add(it.getName());
-        }
-        error(
-            String.format(
-                "Cannot extend %s due to the following conflicts: %s.",
-                superClass.getName(), String.join(",", names)),
-            Literals.REACTOR__SUPER_CLASSES);
-      }
-    }
-
-    if (reactor.isFederated()) {
-      FedValidator.validateFederatedReactor(reactor, this.errorReporter);
-    }
-  }
-
-  /** Check if the requested serialization is supported. */
-  @Check(CheckType.FAST)
-  public void checkSerializer(Serializer serializer) {
-    boolean isValidSerializer = false;
-    for (SupportedSerializers method : SupportedSerializers.values()) {
-      if (method.name().equalsIgnoreCase(serializer.getType())) {
-        isValidSerializer = true;
-      }
-    }
-
-    if (!isValidSerializer) {
-      error(
-          "Serializer can be " + Arrays.asList(SupportedSerializers.values()),
-          Literals.SERIALIZER__TYPE);
-    }
-  }
-
-  @Check(CheckType.FAST)
-  public void checkState(StateVar stateVar) {
-    checkName(stateVar.getName(), Literals.STATE_VAR__NAME);
-    if (stateVar.getInit() != null && stateVar.getInit().getExprs().size() != 0) {
-      typeCheck(stateVar.getInit(), ASTUtils.getInferredType(stateVar), Literals.STATE_VAR__INIT);
-    }
-
-    if (this.target.requiresTypes && ASTUtils.getInferredType(stateVar).isUndefined()) {
-      // Report if a type is missing
-      error("State must have a type.", Literals.STATE_VAR__TYPE);
-    }
-
-    if (isCBasedTarget()
-        && ASTUtils.isListInitializer(stateVar.getInit())
-        && stateVar.getInit().getExprs().stream()
-            .anyMatch(it -> it instanceof ParameterReference)) {
-      // In C, if initialization is done with a list, elements cannot
-      // refer to parameters.
-      error("List items cannot refer to a parameter.", Literals.STATE_VAR__INIT);
-    }
-  }
-
-  @Check(CheckType.FAST)
-  public void checkSTPOffset(STP stp) {
-    if (isCBasedTarget() && this.info.overflowingSTP.contains(stp)) {
-      error(
-          "STP offset exceeds the maximum of " + TimeValue.MAX_LONG_DEADLINE + " nanoseconds.",
-          Literals.STP__VALUE);
-    }
-  }
-
-  @Check(CheckType.FAST)
-  public void checkTargetDecl(TargetDecl target) throws IOException {
-    Optional<Target> targetOpt = Target.forName(target.getName());
-    if (targetOpt.isEmpty()) {
-      error("Unrecognized target: " + target.getName(), Literals.TARGET_DECL__NAME);
-    } else {
-      this.target = targetOpt.get();
-    }
-    String lfFileName = FileUtil.nameWithoutExtension(target.eResource());
-    if (Character.isDigit(lfFileName.charAt(0))) {
-      errorReporter.reportError("LF file names must not start with a number");
-    }
-  }
-
-  /**
-   * Check for consistency of the target properties, which are defined as KeyValuePairs.
-   *
-   * @param targetProperties The target properties defined in the current Lingua Franca program.
-   */
-  @Check(CheckType.EXPENSIVE)
-  public void checkTargetProperties(KeyValuePairs targetProperties) {
-    validateFastTargetProperty(targetProperties);
-    validateClockSyncTargetProperties(targetProperties);
-    validateSchedulerTargetProperties(targetProperties);
-    validateRos2TargetProperties(targetProperties);
-    validateKeepalive(targetProperties);
-  }
-
-  private KeyValuePair getKeyValuePair(KeyValuePairs targetProperties, TargetProperty property) {
-    List<KeyValuePair> properties =
-        targetProperties.getPairs().stream()
+            this.target = targetOpt.get();
+        }
+        String lfFileName = FileUtil.nameWithoutExtension(target.eResource());
+        if (Character.isDigit(lfFileName.charAt(0))) {
+            errorReporter.reportError("LF file names must not start with a number");
+        }
+    }
+
+    /**
+     * Check for consistency of the target properties, which are
+     * defined as KeyValuePairs.
+     *
+     * @param targetProperties The target properties defined
+     *  in the current Lingua Franca program.
+     */
+    @Check(CheckType.EXPENSIVE)
+    public void checkTargetProperties(KeyValuePairs targetProperties) {
+        validateFastTargetProperty(targetProperties);
+        validateClockSyncTargetProperties(targetProperties);
+        validateSchedulerTargetProperties(targetProperties);
+        validateRos2TargetProperties(targetProperties);
+        validateKeepalive(targetProperties);
+    }
+
+    private KeyValuePair getKeyValuePair(KeyValuePairs targetProperties, TargetProperty property) {
+        List<KeyValuePair> properties = targetProperties.getPairs().stream()
             .filter(pair -> pair.getName().equals(property.description))
             .toList();
-    assert (properties.size() <= 1);
-    return properties.size() > 0 ? properties.get(0) : null;
-  }
-
-  private void validateFastTargetProperty(KeyValuePairs targetProperties) {
-    KeyValuePair fastTargetProperty = getKeyValuePair(targetProperties, TargetProperty.FAST);
-
-    if (fastTargetProperty != null) {
-      // Check for federated
-      for (Reactor reactor : info.model.getReactors()) {
-        // Check to see if the program has a federated reactor
-        if (reactor.isFederated()) {
-          error(
-              "The fast target property is incompatible with federated programs.",
-              fastTargetProperty,
-              Literals.KEY_VALUE_PAIR__NAME);
-          break;
-        }
-      }
-
-      // Check for physical actions
-      for (Reactor reactor : info.model.getReactors()) {
-        // Check to see if the program has a physical action in a reactor
-        for (Action action : reactor.getActions()) {
-          if (action.getOrigin().equals(ActionOrigin.PHYSICAL)) {
-            error(
-                "The fast target property is incompatible with physical actions.",
-                fastTargetProperty,
-                Literals.KEY_VALUE_PAIR__NAME);
-            break;
-          }
-        }
-      }
-    }
-  }
-
-  private void validateClockSyncTargetProperties(KeyValuePairs targetProperties) {
-    KeyValuePair clockSyncTargetProperty =
-        getKeyValuePair(targetProperties, TargetProperty.CLOCK_SYNC);
-
-    if (clockSyncTargetProperty != null) {
-      boolean federatedExists = false;
-      for (Reactor reactor : info.model.getReactors()) {
-        if (reactor.isFederated()) {
-          federatedExists = true;
-        }
-      }
-      if (!federatedExists) {
-        warning(
-            "The clock-sync target property is incompatible with non-federated programs.",
-            clockSyncTargetProperty,
-            Literals.KEY_VALUE_PAIR__NAME);
-      }
-    }
-  }
-
-  private void validateSchedulerTargetProperties(KeyValuePairs targetProperties) {
-    KeyValuePair schedulerTargetProperty =
-        getKeyValuePair(targetProperties, TargetProperty.SCHEDULER);
-    if (schedulerTargetProperty != null) {
-      String schedulerName = ASTUtils.elementToSingleString(schedulerTargetProperty.getValue());
-      try {
-        if (!TargetProperty.SchedulerOption.valueOf(schedulerName).prioritizesDeadline()) {
-          // Check if a deadline is assigned to any reaction
-          // Filter reactors that contain at least one reaction that
-          // has a deadline handler.
-          if (info.model.getReactors().stream()
-              .anyMatch(
-                  // Filter reactors that contain at least one reaction that
-                  // has a deadline handler.
-                  reactor ->
-                      ASTUtils.allReactions(reactor).stream()
-                          .anyMatch(reaction -> reaction.getDeadline() != null))) {
+        assert (properties.size() <= 1);
+        return properties.size() > 0 ? properties.get(0) : null;
+    }
+    private void validateFastTargetProperty(KeyValuePairs targetProperties) {
+        KeyValuePair fastTargetProperty = getKeyValuePair(targetProperties, TargetProperty.FAST);
+
+        if (fastTargetProperty != null) {
+            // Check for federated
+            for (Reactor reactor : info.model.getReactors()) {
+                // Check to see if the program has a federated reactor
+                if (reactor.isFederated()) {
+                    error(
+                        "The fast target property is incompatible with federated programs.",
+                        fastTargetProperty,
+                        Literals.KEY_VALUE_PAIR__NAME
+                    );
+                    break;
+                }
+            }
+
+            // Check for physical actions
+            for (Reactor reactor : info.model.getReactors()) {
+                // Check to see if the program has a physical action in a reactor
+                for (Action action : reactor.getActions()) {
+                    if (action.getOrigin().equals(ActionOrigin.PHYSICAL)) {
+                        error(
+                            "The fast target property is incompatible with physical actions.",
+                            fastTargetProperty,
+                            Literals.KEY_VALUE_PAIR__NAME
+                        );
+                        break;
+                    }
+                }
+            }
+        }
+    }
+
+    private void validateClockSyncTargetProperties(KeyValuePairs targetProperties) {
+        KeyValuePair clockSyncTargetProperty = getKeyValuePair(targetProperties, TargetProperty.CLOCK_SYNC);
+
+        if (clockSyncTargetProperty != null) {
+            boolean federatedExists = false;
+            for (Reactor reactor : info.model.getReactors()) {
+                if (reactor.isFederated()) {
+                    federatedExists = true;
+                }
+            }
+            if (!federatedExists) {
+                warning(
+                    "The clock-sync target property is incompatible with non-federated programs.",
+                    clockSyncTargetProperty,
+                    Literals.KEY_VALUE_PAIR__NAME
+                );
+            }
+        }
+    }
+
+    private void validateSchedulerTargetProperties(KeyValuePairs targetProperties) {
+        KeyValuePair schedulerTargetProperty = getKeyValuePair(targetProperties, TargetProperty.SCHEDULER);
+        if (schedulerTargetProperty != null) {
+            String schedulerName = ASTUtils.elementToSingleString(schedulerTargetProperty.getValue());
+            try {
+                if (!TargetProperty.SchedulerOption.valueOf(schedulerName)
+                                                   .prioritizesDeadline()) {
+                    // Check if a deadline is assigned to any reaction
+                    // Filter reactors that contain at least one reaction that
+                    // has a deadline handler.
+                    if (info.model.getReactors().stream().anyMatch(
+                        // Filter reactors that contain at least one reaction that
+                        // has a deadline handler.
+                        reactor -> ASTUtils.allReactions(reactor).stream().anyMatch(
+                            reaction -> reaction.getDeadline() != null
+                        ))
+                    ) {
+                        warning("This program contains deadlines, but the chosen "
+                                    + schedulerName
+                                    + " scheduler does not prioritize reaction execution "
+                                    + "based on deadlines. This might result in a sub-optimal "
+                                    + "scheduling.", schedulerTargetProperty,
+                                Literals.KEY_VALUE_PAIR__VALUE);
+                    }
+                }
+            } catch (IllegalArgumentException e) {
+                // the given scheduler is invalid, but this is already checked by
+                // checkTargetProperties
+            }
+        }
+    }
+
+    private void validateKeepalive(KeyValuePairs targetProperties) {
+        KeyValuePair keepalive = getKeyValuePair(targetProperties, TargetProperty.KEEPALIVE);
+        if (keepalive != null && target == Target.CPP) {
+            warning("The keepalive property is inferred automatically by the C++ " +
+                "runtime and the value given here is ignored", keepalive, Literals.KEY_VALUE_PAIR__NAME);
+        }
+    }
+
+    private void validateRos2TargetProperties(KeyValuePairs targetProperties) {
+        KeyValuePair ros2 = getKeyValuePair(targetProperties, TargetProperty.ROS2);
+        KeyValuePair ros2Dependencies = getKeyValuePair(targetProperties, TargetProperty.ROS2_DEPENDENCIES);
+        if (ros2Dependencies != null && (ros2 == null || !ASTUtils.toBoolean(ros2.getValue()))) {
             warning(
-                "This program contains deadlines, but the chosen "
-                    + schedulerName
-                    + " scheduler does not prioritize reaction execution "
-                    + "based on deadlines. This might result in a sub-optimal "
-                    + "scheduling.",
-                schedulerTargetProperty,
-                Literals.KEY_VALUE_PAIR__VALUE);
-          }
-        }
-      } catch (IllegalArgumentException e) {
-        // the given scheduler is invalid, but this is already checked by
-        // checkTargetProperties
-      }
-    }
-  }
-
-  private void validateKeepalive(KeyValuePairs targetProperties) {
-    KeyValuePair keepalive = getKeyValuePair(targetProperties, TargetProperty.KEEPALIVE);
-    if (keepalive != null && target == Target.CPP) {
-      warning(
-          "The keepalive property is inferred automatically by the C++ "
-              + "runtime and the value given here is ignored",
-          keepalive,
-          Literals.KEY_VALUE_PAIR__NAME);
-    }
-  }
-
-  private void validateRos2TargetProperties(KeyValuePairs targetProperties) {
-    KeyValuePair ros2 = getKeyValuePair(targetProperties, TargetProperty.ROS2);
-    KeyValuePair ros2Dependencies =
-        getKeyValuePair(targetProperties, TargetProperty.ROS2_DEPENDENCIES);
-    if (ros2Dependencies != null && (ros2 == null || !ASTUtils.toBoolean(ros2.getValue()))) {
-      warning(
-          "Ignoring ros2-dependencies as ros2 compilation is disabled",
-          ros2Dependencies,
-          Literals.KEY_VALUE_PAIR__NAME);
-    }
-  }
-
-  @Check(CheckType.FAST)
-  public void checkTimer(Timer timer) {
-    checkName(timer.getName(), Literals.VARIABLE__NAME);
-    checkExpressionIsTime(timer.getOffset(), Literals.TIMER__OFFSET);
-    checkExpressionIsTime(timer.getPeriod(), Literals.TIMER__PERIOD);
-  }
-
-  @Check(CheckType.FAST)
-  public void checkType(Type type) {
-    // FIXME: disallow the use of generics in C
-    if (this.target == Target.Python) {
-      if (type != null) {
-        error("Types are not allowed in the Python target", Literals.TYPE__ID);
-      }
-    }
-  }
-
-  @Check(CheckType.FAST)
-  public void checkVarRef(VarRef varRef) {
-    // check correct usage of interleaved
-    if (varRef.isInterleaved()) {
-      var supportedTargets = List.of(Target.CPP, Target.Python, Target.Rust);
-      if (!supportedTargets.contains(this.target) && !isCBasedTarget()) {
-        error(
-            "This target does not support interleaved port references.",
-            Literals.VAR_REF__INTERLEAVED);
-      }
-      if (!(varRef.eContainer() instanceof Connection)) {
-        error("interleaved can only be used in connections.", Literals.VAR_REF__INTERLEAVED);
-      }
-
-      if (varRef.getVariable() instanceof Port) {
-        // This test only works correctly if the variable is actually a port. If it is not a port,
-        // other
-        // validator rules will produce error messages.
-        if (varRef.getContainer() == null
-            || varRef.getContainer().getWidthSpec() == null
-            || ((Port) varRef.getVariable()).getWidthSpec() == null) {
-          error(
-              "interleaved can only be used for multiports contained within banks.",
-              Literals.VAR_REF__INTERLEAVED);
-        }
-      }
-    }
-  }
-
-  /**
-   * Check whether an attribute is supported and the validity of the attribute.
-   *
-   * @param attr The attribute being checked
-   */
-  @Check(CheckType.FAST)
-  public void checkAttributes(Attribute attr) {
-    String name = attr.getAttrName().toString();
-    AttributeSpec spec = AttributeSpec.ATTRIBUTE_SPECS_BY_NAME.get(name);
-    if (spec == null) {
-      error("Unknown attribute.", Literals.ATTRIBUTE__ATTR_NAME);
-      return;
-    }
-    // Check the validity of the attribute.
-    spec.check(this, attr);
-  }
-
-<<<<<<< HEAD
-  @Check(CheckType.FAST)
-  public void checkWidthSpec(WidthSpec widthSpec) {
-    if (!this.target.supportsMultiports()) {
-      error(
-          "Multiports and banks are currently not supported by the given target.",
-          Literals.WIDTH_SPEC__TERMS);
-    } else {
-      for (WidthTerm term : widthSpec.getTerms()) {
-        if (term.getParameter() != null) {
-          if (!this.target.supportsParameterizedWidths()) {
-            error(
-                "Parameterized widths are not supported by this target.",
-                Literals.WIDTH_SPEC__TERMS);
-          }
-        } else if (term.getPort() != null) {
-          // Widths given with `widthof()` are not supported (yet?).
-          // This feature is currently only used for after delays.
-          error("widthof is not supported.", Literals.WIDTH_SPEC__TERMS);
-        } else if (term.getCode() != null) {
-          if (this.target != Target.CPP) {
-            error("This target does not support width given as code.", Literals.WIDTH_SPEC__TERMS);
-          }
-        } else if (term.getWidth() < 0) {
-          error("Width must be a positive integer.", Literals.WIDTH_SPEC__TERMS);
-=======
+                "Ignoring ros2-dependencies as ros2 compilation is disabled",
+                ros2Dependencies,
+                Literals.KEY_VALUE_PAIR__NAME
+            );
+        }
+    }
+
+    @Check(CheckType.FAST)
+    public void checkTimer(Timer timer) {
+        checkName(timer.getName(), Literals.VARIABLE__NAME);
+        checkExpressionIsTime(timer.getOffset(), Literals.TIMER__OFFSET);
+        checkExpressionIsTime(timer.getPeriod(), Literals.TIMER__PERIOD);
+    }
+
+    @Check(CheckType.FAST)
+    public void checkType(Type type) {
+        // FIXME: disallow the use of generics in C
+        if (this.target == Target.Python) {
+            if (type != null) {
+                error(
+                    "Types are not allowed in the Python target",
+                    Literals.TYPE__ID
+                );
+            }
+        }
+    }
+
+    @Check(CheckType.FAST)
+    public void checkVarRef(VarRef varRef) {
+        // check correct usage of interleaved
+        if (varRef.isInterleaved()) {
+            var supportedTargets = List.of(Target.CPP, Target.Python, Target.Rust);
+            if (!supportedTargets.contains(this.target) && !isCBasedTarget()) {
+                error("This target does not support interleaved port references.", Literals.VAR_REF__INTERLEAVED);
+            }
+            if (!(varRef.eContainer() instanceof Connection)) {
+                error("interleaved can only be used in connections.", Literals.VAR_REF__INTERLEAVED);
+            }
+
+            if (varRef.getVariable() instanceof Port) {
+                // This test only works correctly if the variable is actually a port. If it is not a port, other
+                // validator rules will produce error messages.
+                if (varRef.getContainer() == null || varRef.getContainer().getWidthSpec() == null ||
+                    ((Port) varRef.getVariable()).getWidthSpec() == null
+                ) {
+                    error("interleaved can only be used for multiports contained within banks.", Literals.VAR_REF__INTERLEAVED);
+                }
+            }
+        }
+    }
+
     /**
      * Check whether an attribute is supported
      * and the validity of the attribute.
@@ -1870,418 +1281,92 @@
             if (("file".equals(iconLocation.getScheme()) || iconLocation.getScheme() == null) && !(new File(iconLocation.getPath()).exists())) {
                 warning("Icon does not exist.", param, Literals.ATTR_PARM__VALUE);
             }
->>>>>>> origin
-        }
-      }
-    }
-  }
-
-  @Check(CheckType.FAST)
-  public void checkReactorIconAttribute(Reactor reactor) {
-    var path = AttributeUtils.getIconPath(reactor);
-    if (path != null) {
-      var param = AttributeUtils.findAttributeByName(reactor, "icon").getAttrParms().get(0);
-      // Check file extension
-      var validExtensions = Set.of("bmp", "png", "gif", "ico", "jpeg");
-      var extensionStrart = path.lastIndexOf(".");
-      var extension = extensionStrart != -1 ? path.substring(extensionStrart + 1) : "";
-      if (!validExtensions.contains(extension.toLowerCase())) {
-        warning(
-            "File extension '"
-                + extension
-                + "' is not supported. Provide any of: "
-                + String.join(", ", validExtensions),
-            param,
-            Literals.ATTR_PARM__VALUE);
-        return;
-      }
-
-      // Check file location
-      var iconLocation = FileUtil.locateFile(path, reactor.eResource());
-      if (iconLocation == null) {
-        warning("Cannot locate icon file.", param, Literals.ATTR_PARM__VALUE);
-      }
-      if (("file".equals(iconLocation.getScheme()) || iconLocation.getScheme() == null)
-          && !(new File(iconLocation.getPath()).exists())) {
-        warning("Icon does not exist.", param, Literals.ATTR_PARM__VALUE);
-      }
-    }
-  }
-
-  @Check(CheckType.FAST)
-  public void checkInitialMode(Reactor reactor) {
-    if (!reactor.getModes().isEmpty()) {
-      long initialModesCount = reactor.getModes().stream().filter(m -> m.isInitial()).count();
-      if (initialModesCount == 0) {
-        error("Every modal reactor requires one initial mode.", Literals.REACTOR__MODES, 0);
-      } else if (initialModesCount > 1) {
-        reactor.getModes().stream()
-            .filter(m -> m.isInitial())
-            .skip(1)
-            .forEach(
-                m -> {
-                  error(
-                      "A modal reactor can only have one initial mode.",
-                      Literals.REACTOR__MODES,
-                      reactor.getModes().indexOf(m));
+        }
+    }
+
+    @Check(CheckType.FAST)
+    public void checkInitialMode(Reactor reactor) {
+        if (!reactor.getModes().isEmpty()) {
+            long initialModesCount = reactor.getModes().stream().filter(m -> m.isInitial()).count();
+            if (initialModesCount == 0) {
+                error("Every modal reactor requires one initial mode.", Literals.REACTOR__MODES, 0);
+            } else if (initialModesCount > 1) {
+                reactor.getModes().stream().filter(m -> m.isInitial()).skip(1).forEach(m -> {
+                    error("A modal reactor can only have one initial mode.",
+                        Literals.REACTOR__MODES, reactor.getModes().indexOf(m));
                 });
-      }
-    }
-  }
-
-  @Check(CheckType.FAST)
-  public void checkModeStateNamespace(Reactor reactor) {
-    if (!reactor.getModes().isEmpty()) {
-      var names = new ArrayList<String>();
-      reactor.getStateVars().stream().map(it -> it.getName()).forEach(it -> names.add(it));
-      for (var mode : reactor.getModes()) {
-        for (var stateVar : mode.getStateVars()) {
-          if (names.contains(stateVar.getName())) {
-            error(
-                String.format(
-                    "Duplicate state variable '%s'. (State variables are currently scoped on"
-                        + " reactor level not modes)",
-                    stateVar.getName()),
-                stateVar,
-                Literals.STATE_VAR__NAME);
-          }
-          names.add(stateVar.getName());
-        }
-      }
-    }
-  }
-
-  @Check(CheckType.FAST)
-  public void checkModeTimerNamespace(Reactor reactor) {
-    if (!reactor.getModes().isEmpty()) {
-      var names = new ArrayList<String>();
-      reactor.getTimers().stream().map(it -> it.getName()).forEach(it -> names.add(it));
-      for (var mode : reactor.getModes()) {
-        for (var timer : mode.getTimers()) {
-          if (names.contains(timer.getName())) {
-            error(
-                String.format(
-                    "Duplicate Timer '%s'. (Timers are currently scoped on reactor level not"
-                        + " modes)",
-                    timer.getName()),
-                timer,
-                Literals.VARIABLE__NAME);
-          }
-          names.add(timer.getName());
-        }
-      }
-    }
-  }
-
-  @Check(CheckType.FAST)
-  public void checkModeActionNamespace(Reactor reactor) {
-    if (!reactor.getModes().isEmpty()) {
-      var names = new ArrayList<String>();
-      reactor.getActions().stream().map(it -> it.getName()).forEach(it -> names.add(it));
-      for (var mode : reactor.getModes()) {
-        for (var action : mode.getActions()) {
-          if (names.contains(action.getName())) {
-            error(
-                String.format(
-                    "Duplicate Action '%s'. (Actions are currently scoped on reactor level not"
-                        + " modes)",
-                    action.getName()),
-                action,
-                Literals.VARIABLE__NAME);
-          }
-          names.add(action.getName());
-        }
-      }
-    }
-  }
-
-  @Check(CheckType.FAST)
-  public void checkModeInstanceNamespace(Reactor reactor) {
-    if (!reactor.getModes().isEmpty()) {
-      var names = new ArrayList<String>();
-      reactor.getActions().stream().map(it -> it.getName()).forEach(it -> names.add(it));
-      for (var mode : reactor.getModes()) {
-        for (var instantiation : mode.getInstantiations()) {
-          if (names.contains(instantiation.getName())) {
-            error(
-                String.format(
-                    "Duplicate Instantiation '%s'. (Instantiations are currently scoped on reactor"
-                        + " level not modes)",
-                    instantiation.getName()),
-                instantiation,
-                Literals.INSTANTIATION__NAME);
-          }
-          names.add(instantiation.getName());
-        }
-      }
-    }
-  }
-
-  @Check(CheckType.FAST)
-  public void checkMissingStateResetInMode(Reactor reactor) {
-    if (!reactor.getModes().isEmpty()) {
-      var resetModes = new HashSet<Mode>();
-      // Collect all modes that may be reset
-      for (var m : reactor.getModes()) {
-        for (var r : m.getReactions()) {
-          for (var e : r.getEffects()) {
-            if (e.getVariable() instanceof Mode && e.getTransition() != ModeTransition.HISTORY) {
-              resetModes.add((Mode) e.getVariable());
-            }
-          }
-        }
-      }
-      for (var m : resetModes) {
-        // Check state variables in this mode
-        if (!m.getStateVars().isEmpty()) {
-          var hasResetReaction =
-              m.getReactions().stream()
-                  .anyMatch(
-                      r ->
-                          r.getTriggers().stream()
-                              .anyMatch(
-                                  t ->
-                                      (t instanceof BuiltinTriggerRef
-                                          && ((BuiltinTriggerRef) t).getType()
-                                              == BuiltinTrigger.RESET)));
-          if (!hasResetReaction) {
-            for (var s : m.getStateVars()) {
-              if (!s.isReset()) {
-                error(
-                    "State variable is not reset upon mode entry. It is neither marked for"
-                        + " automatic reset nor is there a reset reaction.",
-                    m,
-                    Literals.MODE__STATE_VARS,
-                    m.getStateVars().indexOf(s));
-              }
-            }
-          }
-        }
-        // Check state variables in instantiated reactors
-        if (!m.getInstantiations().isEmpty()) {
-          for (var i : m.getInstantiations()) {
-            var error = new LinkedHashSet<StateVar>();
-            var checked = new HashSet<Reactor>();
-            var toCheck = new LinkedList<Reactor>();
-            toCheck.add((Reactor) i.getReactorClass());
-            while (!toCheck.isEmpty()) {
-              var check = toCheck.pop();
-              checked.add(check);
-              if (!check.getStateVars().isEmpty()) {
-                var hasResetReaction =
-                    check.getReactions().stream()
-                        .anyMatch(
-                            r ->
-                                r.getTriggers().stream()
-                                    .anyMatch(
-                                        t ->
-                                            (t instanceof BuiltinTriggerRef
-                                                && ((BuiltinTriggerRef) t).getType()
-                                                    == BuiltinTrigger.RESET)));
-                if (!hasResetReaction) {
-                  // Add state vars that are not self-resetting to the error
-                  check.getStateVars().stream()
-                      .filter(s -> !s.isReset())
-                      .forEachOrdered(error::add);
-                }
-              }
-              // continue with inner
-              for (var innerInstance : check.getInstantiations()) {
-                var next = (Reactor) innerInstance.getReactorClass();
-                if (!checked.contains(next)) {
-                  toCheck.push(next);
-                }
-              }
-            }
-            if (!error.isEmpty()) {
-              error(
-                  "This reactor contains state variables that are not reset upon mode entry: "
-                      + error.stream()
-                          .map(
-                              e -> e.getName() + " in " + ASTUtils.getEnclosingReactor(e).getName())
-                          .collect(Collectors.joining(", "))
-                      + ".\n"
-                      + "The state variables are neither marked for automatic reset nor have a"
-                      + " dedicated reset reaction. It is usafe to instatiate this reactor inside a"
-                      + " mode entered with reset.",
-                  m,
-                  Literals.MODE__INSTANTIATIONS,
-                  m.getInstantiations().indexOf(i));
-            }
-          }
-        }
-      }
-    }
-  }
-
-  @Check(CheckType.FAST)
-  public void checkStateResetWithoutInitialValue(StateVar state) {
-    if (state.isReset() && (state.getInit() == null || state.getInit().getExprs().isEmpty())) {
-      error(
-          "The state variable can not be automatically reset without an initial value.",
-          state,
-          Literals.STATE_VAR__RESET);
-    }
-  }
-
-  @Check(CheckType.FAST)
-  public void checkUnspecifiedTransitionType(Reaction reaction) {
-    for (var effect : reaction.getEffects()) {
-      var variable = effect.getVariable();
-      if (variable instanceof Mode) {
-        // The transition type is always set to default by Xtext.
-        // Hence, check if there is an explicit node for the transition type in the AST.
-        var transitionAssignment =
-            NodeModelUtils.findNodesForFeature((EObject) effect, Literals.VAR_REF__TRANSITION);
-        if (transitionAssignment.isEmpty()) { // Transition type not explicitly specified.
-          var mode = (Mode) variable;
-          // Check if reset or history transition would make a difference.
-          var makesDifference =
-              !mode.getStateVars().isEmpty()
-                  || !mode.getTimers().isEmpty()
-                  || !mode.getActions().isEmpty()
-                  || mode.getConnections().stream().anyMatch(c -> c.getDelay() != null);
-          if (!makesDifference && !mode.getInstantiations().isEmpty()) {
-            // Also check instantiated reactors
-            for (var i : mode.getInstantiations()) {
-              var checked = new HashSet<Reactor>();
-              var toCheck = new LinkedList<Reactor>();
-              toCheck.add((Reactor) i.getReactorClass());
-              while (!toCheck.isEmpty() && !makesDifference) {
-                var check = toCheck.pop();
-                checked.add(check);
-
-                makesDifference |=
-                    !check.getModes().isEmpty()
-                        || !ASTUtils.allStateVars(check).isEmpty()
-                        || !ASTUtils.allTimers(check).isEmpty()
-                        || !ASTUtils.allActions(check).isEmpty()
-                        || ASTUtils.allConnections(check).stream()
-                            .anyMatch(c -> c.getDelay() != null);
-
-                // continue with inner
-                for (var innerInstance : check.getInstantiations()) {
-                  var next = (Reactor) innerInstance.getReactorClass();
-                  if (!checked.contains(next)) {
-                    toCheck.push(next);
-                  }
-                }
-              }
-            }
-          }
-          if (makesDifference) {
-            warning(
-                "You should specifiy a transition type! "
-                    + "Reset and history transitions have different effects on this target mode. "
-                    + "Currently, a reset type is implicitly assumed.",
-                reaction,
-                Literals.REACTION__EFFECTS,
-                reaction.getEffects().indexOf(effect));
-          }
-        }
-      }
-    }
-  }
-
-  //////////////////////////////////////////////////////////////
-  //// Public methods.
-
-  /** Return the error reporter for this validator. */
-  public ValidatorErrorReporter getErrorReporter() {
-    return this.errorReporter;
-  }
-
-  /** Implementation required by xtext to report validation errors. */
-  @Override
-  public ValidationMessageAcceptor getMessageAcceptor() {
-    return messageAcceptor == null ? this : messageAcceptor;
-  }
-
-  /** Return a list of error messages for the target declaration. */
-  public List<String> getTargetPropertyErrors() {
-    return this.targetPropertyErrors;
-  }
-
-  //////////////////////////////////////////////////////////////
-  //// Protected methods.
-
-  /** Generate an error message for an AST node. */
-  @Override
-  protected void error(java.lang.String message, org.eclipse.emf.ecore.EStructuralFeature feature) {
-    super.error(message, feature);
-  }
-
-  //////////////////////////////////////////////////////////////
-  //// Private methods.
-
-  /**
-   * For each input, report a conflict if: 1) the input exists and the type doesn't match; or 2) the
-   * input has a name clash with variable that is not an input.
-   *
-   * @param superVars List of typed variables of a particular kind (i.e., inputs, outputs, or
-   *     actions), found in a super class.
-   * @param sameKind Typed variables of the same kind, found in the subclass.
-   * @param allOwn Accumulator of non-conflicting variables incorporated in the subclass.
-   * @param conflicts Set of variables that are in conflict, to be used by this function to report
-   *     conflicts.
-   */
-  private <T extends TypedVariable> void checkConflict(
-      EList<T> superVars, EList<T> sameKind, List<Variable> allOwn, HashSet<Variable> conflicts) {
-    for (T superVar : superVars) {
-      T match = null;
-      for (T it : sameKind) {
-        if (it.getName().equals(superVar.getName())) {
-          match = it;
-          break;
-        }
-      }
-      List<Variable> rest = new ArrayList<>(allOwn);
-      rest.removeIf(it -> sameKind.contains(it));
-
-      if ((match != null && superVar.getType() != match.getType())
-          || hasNameConflict(superVar, rest)) {
-        conflicts.add(superVar);
-      } else {
-        allOwn.add(superVar);
-      }
-    }
-  }
-
-  /**
-   * Check the name of a feature for illegal substrings such as reserved identifiers and names with
-   * double leading underscores.
-   *
-   * @param name The name.
-   * @param feature The feature containing the name (for error reporting).
-   */
-  private void checkName(String name, EStructuralFeature feature) {
-
-    // Raises an error if the string starts with two underscores.
-    if (name.length() >= 2 && name.substring(0, 2).equals("__")) {
-      error(UNDERSCORE_MESSAGE + name, feature);
-    }
-
-    if (this.target.isReservedIdent(name)) {
-      error(RESERVED_MESSAGE + name, feature);
-    }
-
-<<<<<<< HEAD
-    if (this.target == Target.TS) {
-      // "actions" is a reserved word within a TS reaction
-      if (name.equals("actions")) {
-        error(ACTIONS_MESSAGE + name, feature);
-      }
-    }
-  }
-
-  /**
-   * Check that the initializer is compatible with the type. Note that if the type is inferred it
-   * will necessarily be compatible so this method is not harmful.
-   */
-  public void typeCheck(Initializer init, InferredType type, EStructuralFeature feature) {
-    if (init == null) {
-      return;
-=======
+            }
+        }
+    }
+
+    @Check(CheckType.FAST)
+    public void checkModeStateNamespace(Reactor reactor) {
+        if (!reactor.getModes().isEmpty()) {
+            var names = new ArrayList<String>();
+            reactor.getStateVars().stream().map(it -> it.getName()).forEach(it -> names.add(it));
+            for (var mode : reactor.getModes()) {
+                for (var stateVar : mode.getStateVars()) {
+                    if (names.contains(stateVar.getName())) {
+                        error(String.format("Duplicate state variable '%s'. (State variables are currently scoped on reactor level not modes)",
+                            stateVar.getName()), stateVar, Literals.STATE_VAR__NAME);
+                    }
+                    names.add(stateVar.getName());
+                }
+            }
+        }
+    }
+
+    @Check(CheckType.FAST)
+    public void checkModeTimerNamespace(Reactor reactor) {
+        if (!reactor.getModes().isEmpty()) {
+            var names = new ArrayList<String>();
+            reactor.getTimers().stream().map(it -> it.getName()).forEach(it -> names.add(it));
+            for (var mode : reactor.getModes()) {
+                for (var timer : mode.getTimers()) {
+                    if (names.contains(timer.getName())) {
+                        error(String.format("Duplicate Timer '%s'. (Timers are currently scoped on reactor level not modes)",
+                            timer.getName()), timer, Literals.VARIABLE__NAME);
+                    }
+                    names.add(timer.getName());
+                }
+            }
+        }
+    }
+
+    @Check(CheckType.FAST)
+    public void checkModeActionNamespace(Reactor reactor) {
+        if (!reactor.getModes().isEmpty()) {
+            var names = new ArrayList<String>();
+            reactor.getActions().stream().map(it -> it.getName()).forEach(it -> names.add(it));
+            for (var mode : reactor.getModes()) {
+                for (var action : mode.getActions()) {
+                    if (names.contains(action.getName())) {
+                        error(String.format("Duplicate Action '%s'. (Actions are currently scoped on reactor level not modes)",
+                            action.getName()), action, Literals.VARIABLE__NAME);
+                    }
+                    names.add(action.getName());
+                }
+            }
+        }
+    }
+
+    @Check(CheckType.FAST)
+    public void checkModeInstanceNamespace(Reactor reactor) {
+        if (!reactor.getModes().isEmpty()) {
+            var names = new ArrayList<String>();
+            reactor.getActions().stream().map(it -> it.getName()).forEach(it -> names.add(it));
+            for (var mode : reactor.getModes()) {
+                for (var instantiation : mode.getInstantiations()) {
+                    if (names.contains(instantiation.getName())) {
+                        error(String.format("Duplicate Instantiation '%s'. (Instantiations are currently scoped on reactor level not modes)",
+                            instantiation.getName()), instantiation, Literals.INSTANTIATION__NAME);
+                    }
+                    names.add(instantiation.getName());
+                }
+            }
+        }
+    }
+
     @Check(CheckType.FAST)
     public void checkMissingStateResetInMode(Reactor reactor) {
         if (!reactor.getModes().isEmpty()) {
@@ -2353,51 +1438,15 @@
                 }
             }
         }
->>>>>>> origin
-    }
-
-    // TODO:
-    //  type is list => init is list
-    //  type is fixed with size n => init is fixed with size n
-    // Specifically for C: list can only be literal or time lists
-
-    if (type.isTime) {
-      if (type.isList) {
-        // list of times
-        var exprs = init.getExprs();
-        if (exprs.isEmpty()) {
-          error("Expected at least one time value.", feature);
-          return;
-        }
-        if (exprs.size() == 1 && exprs.get(0) instanceof BracedListExpression) {
-          exprs = ((BracedListExpression) exprs.get(0)).getItems();
-        }
-        for (var component : exprs) {
-          checkExpressionIsTime(component, feature);
-        }
-      } else {
-        checkExpressionIsTime(init, feature);
-      }
-    }
-  }
-
-  private void checkExpressionIsTime(Initializer init, EStructuralFeature feature) {
-    if (init == null) {
-      return;
-    }
-
-<<<<<<< HEAD
-    if (init.getExprs().size() != 1) {
-      error("Expected exactly one time value.", feature);
-    } else {
-      checkExpressionIsTime(ASTUtils.asSingleExpr(init), feature);
-    }
-  }
-
-  private void checkExpressionIsTime(Expression value, EStructuralFeature feature) {
-    if (value == null || value instanceof Time) {
-      return;
-=======
+    }
+
+    @Check(CheckType.FAST)
+    public void checkStateResetWithoutInitialValue(StateVar state) {
+        if (state.isReset() && (state.getInit() == null || state.getInit().getExprs().isEmpty())) {
+            error("The state variable can not be automatically reset without an initial value.", state, Literals.STATE_VAR__RESET);
+        }
+    }
+
     @Check(CheckType.FAST)
     public void checkUnspecifiedTransitionType(Reaction reaction) {
         for (var effect : reaction.getEffects()) {
@@ -2448,240 +1497,171 @@
                 }
             }
         }
->>>>>>> origin
-    }
-
-    if (value instanceof ParameterReference) {
-      if (!ASTUtils.isOfTimeType(((ParameterReference) value).getParameter())
-          && target.requiresTypes) {
-        error("Referenced parameter is not of time type.", feature);
-      }
-      return;
-    } else if (value instanceof Literal) {
-      if (ASTUtils.isZero(((Literal) value).getLiteral())) {
-        return;
-      }
-
-      if (ASTUtils.isInteger(((Literal) value).getLiteral())) {
-        error("Missing time unit.", feature);
-        return;
-      }
-      // fallthrough
-    }
-
-    error("Invalid time value.", feature);
-  }
-
-  /**
-   * Return the number of main or federated reactors declared.
-   *
-   * @param iter An iterator over all objects in the resource.
-   */
-  private int countMainOrFederated(TreeIterator<EObject> iter) {
-    int nMain = 0;
-    while (iter.hasNext()) {
-      EObject obj = iter.next();
-      if (!(obj instanceof Reactor)) {
-        continue;
-      }
-      Reactor r = (Reactor) obj;
-      if (r.isMain() || r.isFederated()) {
-        nMain++;
-      }
-    }
-    return nMain;
-  }
-
-  /**
-   * Report whether a given reactor has dependencies on a cyclic instantiation pattern. This means
-   * the reactor has an instantiation in it -- directly or in one of its contained reactors -- that
-   * is self-referential.
-   *
-   * @param reactor The reactor definition to find out whether it has any dependencies on cyclic
-   *     instantiations.
-   * @param cycleSet The set of all reactors that are part of an instantiation cycle.
-   * @param visited The set of nodes already visited in this graph traversal.
-   */
-  private boolean dependsOnCycle(Reactor reactor, Set<Reactor> cycleSet, Set<Reactor> visited) {
-    Set<Reactor> origins = info.instantiationGraph.getUpstreamAdjacentNodes(reactor);
-    if (visited.contains(reactor)) {
-      return false;
-    } else {
-      visited.add(reactor);
-      for (Reactor it : origins) {
-        if (cycleSet.contains(it) || dependsOnCycle(it, cycleSet, visited)) {
-          // Reached a cycle.
-          return true;
-        }
-      }
-    }
-    return false;
-  }
-
-  /**
-   * Report whether the name of the given element matches any variable in the ones to check against.
-   *
-   * @param element The element to compare against all variables in the given iterable.
-   * @param toCheckAgainst Iterable variables to compare the given element against.
-   */
-  private boolean hasNameConflict(Variable element, Iterable<Variable> toCheckAgainst) {
-    int numNameConflicts = 0;
-    for (Variable it : toCheckAgainst) {
-      if (it.getName().equals(element.getName())) {
-        numNameConflicts++;
-      }
-    }
-    return numNameConflicts > 0;
-  }
-
-  /** Return true if target is C or a C-based target like CCpp. */
-  private boolean isCBasedTarget() {
-    return (this.target == Target.C || this.target == Target.CCPP);
-  }
-
-  /**
-   * Report whether a given imported reactor is used in this resource or not.
-   *
-   * @param reactor The imported reactor to check whether it is used.
-   */
-  private boolean isUnused(ImportedReactor reactor) {
-    TreeIterator<EObject> instantiations = reactor.eResource().getAllContents();
-    TreeIterator<EObject> subclasses = reactor.eResource().getAllContents();
-
-    boolean instantiationsCheck = true;
-    while (instantiations.hasNext() && instantiationsCheck) {
-      EObject obj = instantiations.next();
-      if (!(obj instanceof Instantiation)) {
-        continue;
-      }
-      Instantiation inst = (Instantiation) obj;
-      instantiationsCheck &=
-          (inst.getReactorClass() != reactor
-              && inst.getReactorClass() != reactor.getReactorClass());
-    }
-
-    boolean subclassesCheck = true;
-    while (subclasses.hasNext() && subclassesCheck) {
-      EObject obj = subclasses.next();
-      if (!(obj instanceof Reactor)) {
-        continue;
-      }
-      Reactor subclass = (Reactor) obj;
-      for (ReactorDecl decl : subclass.getSuperClasses()) {
-        subclassesCheck &= (decl != reactor && decl != reactor.getReactorClass());
-      }
-    }
-    return instantiationsCheck && subclassesCheck;
-  }
-
-  /**
-   * Return true if the two types match. Unfortunately, xtext does not seem to create a suitable
-   * equals() method for Type, so we have to do this manually.
-   */
-  private boolean sameType(Type type1, Type type2) {
-    if (type1 == null) {
-      return type2 == null;
-    }
-    if (type2 == null) {
-      return type1 == null;
-    }
-    // Most common case first.
-    if (type1.getId() != null) {
-      if (type1.getStars() != null) {
-        if (type2.getStars() == null) return false;
-        if (type1.getStars().size() != type2.getStars().size()) return false;
-      }
-      return (type1.getId().equals(type2.getId()));
-    }
-
-    // Type specification in the grammar is:
-    // (time?='time' (arraySpec=ArraySpec)?) | ((id=(DottedName) (stars+='*')* ('<'
-    // typeParms+=TypeParm (',' typeParms+=TypeParm)* '>')? (arraySpec=ArraySpec)?) | code=Code);
-    if (type1.isTime()) {
-      if (!type2.isTime()) return false;
-      // Ignore the arraySpec because that is checked when connection
-      // is checked for balance.
-      return true;
-    }
-    // Type must be given in a code body
-    return type1.getCode().getBody().equals(type2.getCode().getBody());
-  }
-
-  //////////////////////////////////////////////////////////////
-  //// Private fields.
-
-  /** The error reporter. */
-  private ValidatorErrorReporter errorReporter =
-      new ValidatorErrorReporter(getMessageAcceptor(), new ValidatorStateAccess());
-
-  /** Helper class containing information about the model. */
-  private ModelInfo info = new ModelInfo();
-
-  @Inject(optional = true)
-  private ValidationMessageAcceptor messageAcceptor;
-
-  /** The declared target. */
-  private Target target;
-
-  private List<String> targetPropertyErrors = new ArrayList<>();
-
-  private List<String> targetPropertyWarnings = new ArrayList<>();
-
-  //////////////////////////////////////////////////////////////
-  //// Private static constants.
-
-  private static String ACTIONS_MESSAGE =
-      "\"actions\" is a reserved word for the TypeScript target for objects "
-          + "(inputs, outputs, actions, timers, parameters, state, reactor definitions, "
-          + "and reactor instantiation): ";
-
-  private static String HOST_OR_FQN_REGEX =
-      "^([a-z0-9]+(-[a-z0-9]+)*)|(([a-z0-9]+(-[a-z0-9]+)*\\.)+[a-z]{2,})$";
-
-  /** Regular expression to check the validity of IPV4 addresses (due to David M. Syzdek). */
-  private static String IPV4_REGEX =
-      "((25[0-5]|(2[0-4]|1{0,1}[0-9]){0,1}[0-9])\\.){3,3}"
-          + "(25[0-5]|(2[0-4]|1{0,1}[0-9]){0,1}[0-9])";
-
-  /**
-   * Regular expression to check the validity of IPV6 addresses (due to David M. Syzdek), with minor
-   * adjustment to allow up to six IPV6 segments (without truncation) in front of an embedded
-   * IPv4-address.
-   */
-  private static String IPV6_REGEX =
-      "(([0-9a-fA-F]{1,4}:){7,7}[0-9a-fA-F]{1,4}|"
-          + "([0-9a-fA-F]{1,4}:){1,7}:|"
-          + "([0-9a-fA-F]{1,4}:){1,6}:[0-9a-fA-F]{1,4}|"
-          + "([0-9a-fA-F]{1,4}:){1,5}(:[0-9a-fA-F]{1,4}){1,2}|"
-          + "([0-9a-fA-F]{1,4}:){1,4}(:[0-9a-fA-F]{1,4}){1,3}|"
-          + "([0-9a-fA-F]{1,4}:){1,3}(:[0-9a-fA-F]{1,4}){1,4}|"
-          + "([0-9a-fA-F]{1,4}:){1,2}(:[0-9a-fA-F]{1,4}){1,5}|"
-          + "[0-9a-fA-F]{1,4}:((:[0-9a-fA-F]{1,4}){1,6})|"
-          + ":((:[0-9a-fA-F]{1,4}){1,7}|:)|"
-          + "fe80:(:[0-9a-fA-F]{0,4}){0,4}%[0-9a-zA-Z]{1,}|"
-          + "::(ffff(:0{1,4}){0,1}:){0,1}"
-          + IPV4_REGEX
-          + "|"
-          + "([0-9a-fA-F]{1,4}:){1,4}:"
-          + IPV4_REGEX
-          + "|"
-          + "([0-9a-fA-F]{1,4}:){1,6}"
-          + IPV4_REGEX
-          + ")";
-
-  private static String RESERVED_MESSAGE =
-      "Reserved words in the target language are not allowed for objects (inputs, outputs, actions,"
-          + " timers, parameters, state, reactor definitions, and reactor instantiation): ";
-
-  private static List<String> SPACING_VIOLATION_POLICIES = List.of("defer", "drop", "replace");
-
-  private static String UNDERSCORE_MESSAGE =
-      "Names of objects (inputs, outputs, actions, timers, parameters, "
-          + "state, reactor definitions, and reactor instantiation) may not start with \"__\": ";
-
-<<<<<<< HEAD
-  private static String USERNAME_REGEX = "^[a-z_]([a-z0-9_-]{0,31}|[a-z0-9_-]{0,30}\\$)$";
-=======
+    }
+
+    //////////////////////////////////////////////////////////////
+    //// Public methods.
+
+    /**
+     * Return the error reporter for this validator.
+     */
+    public ValidatorErrorReporter getErrorReporter() {
+        return this.errorReporter;
+    }
+
+    /**
+     * Implementation required by xtext to report validation errors.
+     */
+    @Override
+    public ValidationMessageAcceptor getMessageAcceptor() {
+        return messageAcceptor == null ? this : messageAcceptor;
+    }
+
+    /**
+     * Return a list of error messages for the target declaration.
+     */
+    public List<String> getTargetPropertyErrors() {
+        return this.targetPropertyErrors;
+    }
+
+    //////////////////////////////////////////////////////////////
+    //// Protected methods.
+
+    /**
+     * Generate an error message for an AST node.
+     */
+    @Override
+    protected void error(java.lang.String message,
+        org.eclipse.emf.ecore.EStructuralFeature feature) {
+        super.error(message, feature);
+    }
+
+    //////////////////////////////////////////////////////////////
+    //// Private methods.
+
+    /**
+     * For each input, report a conflict if:
+     *   1) the input exists and the type doesn't match; or
+     *   2) the input has a name clash with variable that is not an input.
+     * @param superVars List of typed variables of a particular kind (i.e.,
+     *  inputs, outputs, or actions), found in a super class.
+     * @param sameKind Typed variables of the same kind, found in the subclass.
+     * @param allOwn Accumulator of non-conflicting variables incorporated in the
+     *  subclass.
+     * @param conflicts Set of variables that are in conflict, to be used by this
+     *  function to report conflicts.
+     */
+    private <T extends TypedVariable> void checkConflict (
+            EList<T> superVars, EList<T> sameKind, List<Variable> allOwn, HashSet<Variable> conflicts
+    ) {
+        for (T superVar : superVars) {
+            T match = null;
+            for (T it : sameKind) {
+                if (it.getName().equals(superVar.getName())) {
+                    match = it;
+                    break;
+                }
+            }
+            List<Variable> rest = new ArrayList<>(allOwn);
+            rest.removeIf(it -> sameKind.contains(it));
+
+            if ((match != null && superVar.getType() != match.getType()) || hasNameConflict(superVar, rest)) {
+                conflicts.add(superVar);
+            } else {
+                allOwn.add(superVar);
+            }
+        }
+    }
+
+    /**
+     * Check the name of a feature for illegal substrings such as reserved
+     * identifiers and names with double leading underscores.
+     * @param name The name.
+     * @param feature The feature containing the name (for error reporting).
+     */
+    private void checkName(String name, EStructuralFeature feature) {
+
+        // Raises an error if the string starts with two underscores.
+        if (name.length() >= 2 && name.substring(0, 2).equals("__")) {
+            error(UNDERSCORE_MESSAGE + name, feature);
+        }
+
+        if (this.target.isReservedIdent(name)) {
+            error(RESERVED_MESSAGE + name, feature);
+        }
+
+        if (this.target == Target.TS) {
+            // "actions" is a reserved word within a TS reaction
+            if (name.equals("actions")) {
+                error(ACTIONS_MESSAGE + name, feature);
+            }
+        }
+    }
+
+
+    /**
+     * Check that the initializer is compatible with the type.
+     * Note that if the type is inferred it will necessarily be compatible
+     * so this method is not harmful.
+     */
+    public void typeCheck(Initializer init, InferredType type, EStructuralFeature feature) {
+        if (init == null) {
+            return;
+        }
+
+        // TODO:
+        //  type is list => init is list
+        //  type is fixed with size n => init is fixed with size n
+        // Specifically for C: list can only be literal or time lists
+
+        if (type.isTime) {
+            if (type.isList) {
+                // list of times
+                var exprs = init.getExprs();
+                if (exprs.isEmpty()) {
+                    error("Expected at least one time value.", feature);
+                    return;
+                }
+                if (exprs.size() == 1 && exprs.get(0) instanceof BracedListExpression) {
+                    exprs = ((BracedListExpression) exprs.get(0)).getItems();
+                }
+                for (var component : exprs) {
+                    checkExpressionIsTime(component, feature);
+                }
+            } else {
+                checkExpressionIsTime(init, feature);
+            }
+        }
+    }
+
+    private void checkExpressionIsTime(Initializer init, EStructuralFeature feature) {
+        if (init == null) {
+            return;
+        }
+
+        if (init.getExprs().size() != 1) {
+            error("Expected exactly one time value.", feature);
+        } else {
+            checkExpressionIsTime(ASTUtils.asSingleExpr(init), feature);
+        }
+    }
+
+    private void checkExpressionIsTime(Expression value, EStructuralFeature feature) {
+        if (value == null || value instanceof Time) {
+            return;
+        }
+
+        if (value instanceof ParameterReference) {
+            if (!ASTUtils.isOfTimeType(((ParameterReference) value).getParameter())
+                && target.requiresTypes) {
+                error("Referenced parameter is not of time type.", feature);
+            }
+            return;
+        } else if (value instanceof Literal) {
+            if (ASTUtils.isZero(((Literal) value).getLiteral())) {
+                return;
+            }
+
             if (ASTUtils.isInteger(((Literal) value).getLiteral())) {
                 error("Missing time unit.", feature);
                 return;
@@ -2897,8 +1877,4 @@
 
     private static String USERNAME_REGEX = "^[a-z_]([a-z0-9_-]{0,31}|[a-z0-9_-]{0,30}\\$)$";
 
-<<<<<<< HEAD
->>>>>>> origin
-=======
->>>>>>> 2b75fe73
 }