package org.lflang.cli;


import java.nio.file.Files;
import java.nio.file.Path;
import java.util.Arrays;
import java.util.List;
import java.util.Properties;
import java.util.Set;
import java.util.stream.Collectors;
import java.util.stream.Stream;

import picocli.CommandLine;
import picocli.CommandLine.Command;
import picocli.CommandLine.Model.OptionSpec;
import picocli.CommandLine.Option;
import picocli.CommandLine.Parameters;
import org.eclipse.emf.ecore.resource.Resource;
import org.eclipse.xtext.generator.GeneratorDelegate;
import org.eclipse.xtext.generator.JavaIoFileSystemAccess;
import org.eclipse.xtext.util.CancelIndicator;

import org.lflang.ASTUtils;
import org.lflang.FileConfig;

import org.lflang.generator.LFGeneratorContext;
import org.lflang.generator.LFGeneratorContext.BuildParm;
import org.lflang.generator.MainContext;

import com.google.inject.Inject;

/**
 * Standalone version of the Lingua Franca compiler (lfc).
 *
 * @author Marten Lohstroh
 * @author Christian Menard
 * @author Atharva Patil
 */
@Command(
    name = "lfc",
    // Enable usageHelp (--help) and versionHelp (--version) options.
    mixinStandardHelpOptions = true,
    versionProvider = VersionProvider.class)
public class Lfc extends CliBase {
    /**
     * Injected code generator.
     */
    @Inject
    private GeneratorDelegate generator;

    /**
     * Injected file access object.
     */
    @Inject
    private JavaIoFileSystemAccess fileAccess;

    public Lfc() {
        super("lfc");
    }

    /**
     * Supported CLI options.
     *
     * @author Marten Lohstroh
     * @author Atharva Patil
     */
<<<<<<< HEAD
    enum CLIOption {

        BUILD_TYPE(BuildParm.BUILD_TYPE, null, true, false,  true),
        CLEAN(BuildParm.CLEAN, "c", false, false, true),
        TARGET_COMPILER(BuildParm.TARGET_COMPILER, null, true, false, true),
        EXTERNAL_RUNTIME_PATH(BuildParm.EXTERNAL_RUNTIME_PATH, null, true, false, true),
        FEDERATED(BuildParm.FEDERATED, "f", false, false, false),
        LOGGING(BuildParm.LOGGING, null, true, false, true),
        LINT(BuildParm.LINT, "l",false, false,  true),
        NO_COMPILE(BuildParm.NO_COMPILE, "n", false, false, true),
        NO_VERIFY(BuildParm.NO_VERIFY, null, false, false, true),
        OUTPUT_PATH(BuildParm.OUTPUT_PATH, "o", true, false, false),
        QUIET(BuildParm.QUIET, "q", false, false,  true),
        RTI(BuildParm.RTI, "r", true, false, true),
        RUNTIME_VERSION(BuildParm.RUNTIME_VERSION, null, true, false, true),
        SCHEDULER(BuildParm.SCHEDULER, "s", true, false, true),
        THREADING(BuildParm.THREADING, "t", true, false, true),
        WORKERS(BuildParm.WORKERS, "w", true, false, true);

        /**
         * The corresponding Apache CLI Option object.
         */
        public final Option option;

        /**
         * Whether to pass this option to the code generator.
         */
        public final boolean passOn;

        /**
         * Construct a new CLIOption.
         *
         * @param parameter   The build parameter that this CLI parameter corresponds to.
         * @param shorthand   The single-character switch to use for this option. E.g.:
         *                    "-c" for "--clean".
         * @param hasArg      Whether this option has an argument. E.g.:
         *                    "--foo bar" where "bar" is the argument value.
         * @param isReq       Whether this option is required. If it is
         *                    required but not specified a menu is shown.
         * @param passOn      Whether to pass this option as a property
         *                    to the code generator.
         */
        CLIOption(BuildParm parameter, String shorthand, boolean hasArg, boolean isReq, boolean passOn) {
            this.option = new Option(shorthand, parameter.getKey(), hasArg, parameter.description);
            option.setRequired(isReq);
            this.passOn = passOn;
        }
=======
>>>>>>> c16bedf5

    @Option(
        names = "--build-type",
        description = "The build type to use.")
    private String buildType;

    @Option(
        names = {"-c", "--clean"},
        arity = "0",
        description = "Clean before building.")
    private boolean clean;

    @Option(
        names = "--target-compiler",
        description = "Target compiler to invoke.")
    private String targetCompiler;

    @Option(
        names = "--external-runtime-path",
        description = "Specify an external runtime library to be used by the"
                    + " compiled binary.")
    private Path externalRuntimePath;

    @Option(
        names = {"-f", "--federated"},
        arity = "0",
        description = "Treat main reactor as federated.")
    private boolean federated;

    @Option(
        names = "--logging",
        description = "The logging level to use by the generated binary")
    private String logging;

    @Option(
        names = {"-l", "--lint"},
        arity = "0",
        description = "Enable or disable linting of generated code.")
    private boolean lint;

    @Option(
        names = {"-n", "--no-compile"},
        arity = "0",
        description = "Do not invoke target compiler.")
    private boolean noCompile;

    @Option(
        names = {"-q", "--quiet"},
        arity = "0",
        description = 
            "Suppress output of the target compiler and other commands")
    private boolean quiet;

    @Option(
        names = {"-r", "--rti"},
        description = "Specify the location of the RTI.")
    private String rti;

    @Option(
        names = "--runtime-version",
        description = "Specify the version of the runtime library used for"
                    + " compiling LF programs.")
    private String runtimeVersion;

    @Option(
        names = {"-s", "--scheduler"},
        description = "Specify the runtime scheduler (if supported).")
    private String scheduler;

    @Option(
        names = {"-t", "--threading"},
        paramLabel = "<true/false>",
        description = "Specify whether the runtime should use multi-threading"
                    + " (true/false).")
    private String threading;

    @Option(
        names = {"-w", "--workers"},
        description = "Specify the default number of worker threads.")
    private int workers;

    /**
     * Main function of the stand-alone compiler.
     * Caution: this will invoke System.exit.
     *
     * @param args CLI arguments
     */
    public static void main(final String[] args) {
        main(Io.SYSTEM, args);
    }

    /**
     * Main function of the standalone compiler, with a custom IO.
     *
     * @param io IO streams.
     * @param args Command-line arguments.
     */
    public static void main(Io io, final String... args) {
        cliMain("lfc", Lfc.class, io, args);
    }

    /**
     * Load the resource, validate it, and, invoke the code generator.
     */
    @Override
    public void run() {
        List<Path> paths = getInputPaths();
        final Path outputRoot = getOutputRoot();
        // Hard code the props based on the options we want.
        Properties properties = this.filterPassOnProps();

        try {
            // Invoke the generator on all input file paths.
            invokeGenerator(paths, outputRoot, properties);
        } catch (RuntimeException e) {
            reporter.printFatalErrorAndExit("An unexpected error occurred:", e);
        }
    }

    /**
     * Invoke the code generator on the given validated file paths.
     */
    private void invokeGenerator(
            List<Path> files, Path root, Properties properties) {
        for (Path path : files) {
            path = toAbsolutePath(path);
            String outputPath = getActualOutputPath(root, path).toString();
            this.fileAccess.setOutputPath(outputPath);

            final Resource resource = getResource(path);
            if (resource == null) {
                reporter.printFatalErrorAndExit(path 
                    + " is not an LF file. Use the .lf file extension to"
                    + " denote LF files.");
            } else if (federated) {
                if (!ASTUtils.makeFederated(resource)) {
                    reporter.printError(
                        "Unable to change main reactor to federated reactor.");
                }
            }

            validateResource(resource);
            exitIfCollectedErrors();

            LFGeneratorContext context = new MainContext(
                LFGeneratorContext.Mode.STANDALONE, CancelIndicator.NullImpl,
                (m, p) -> {}, properties, resource, this.fileAccess,
                fileConfig -> errorReporter
            );

            try {
                this.generator.generate(resource, this.fileAccess, context);
            } catch (Exception e) {
                reporter.printFatalErrorAndExit("Error running generator", e);
            }

            exitIfCollectedErrors();
            // Print all other issues (not errors).
            issueCollector.getAllIssues().forEach(reporter::printIssue);

            this.io.getOut().println("Code generation finished.");
        }
    }

    private Path getActualOutputPath(Path root, Path path) {
        if (root != null) {
            return root.resolve("src-gen");
        } else {
            Path pkgRoot = FileConfig.findPackageRoot(
                path, reporter::printWarning);
            return pkgRoot.resolve("src-gen");
        }
    }

    /**
     * Filter the command-line arguments needed by the code generator, and
     * return them as properties.
     *
     * @return Properties for the code generator.
     */
    protected Properties filterPassOnProps() {
        // Parameters corresponding to the options that need to be passed on to
        // the generator as properties.
        final Set<String> passOnParams = Stream.of(
            BuildParm.BUILD_TYPE,
            BuildParm.CLEAN,
            BuildParm.TARGET_COMPILER,
            BuildParm.EXTERNAL_RUNTIME_PATH,
            BuildParm.LOGGING,
            BuildParm.LINT,
            BuildParm.NO_COMPILE,
            BuildParm.QUIET,
            BuildParm.RTI,
            BuildParm.RUNTIME_VERSION,
            BuildParm.SCHEDULER,
            BuildParm.THREADING,
            BuildParm.WORKERS)
        .map(param -> param.getKey())
        .collect(Collectors.toUnmodifiableSet());

        Properties props = new Properties();

        for (OptionSpec option : spec.options()) {
            String optionName = option.longestName();
            // Check whether this option needs to be passed on to the code
            // generator as a property.
            if (passOnParams.contains(optionName)) {
                String value = "";
                // Boolean or Integer option.
                if (option.getValue() instanceof Boolean ||
                        option.getValue() instanceof Integer) {
                    value = String.valueOf(option.getValue());
                // String option.
                } else if (option.getValue() instanceof String) {
                    value = option.getValue();
                // Path option.
                } else if (option.getValue() instanceof Path) {
                    value = option.getValue().toString();
                }
                props.setProperty(optionName, value);
            }
        }
        return props;
    }
}<|MERGE_RESOLUTION|>--- conflicted
+++ resolved
@@ -64,56 +64,6 @@
      * @author Marten Lohstroh
      * @author Atharva Patil
      */
-<<<<<<< HEAD
-    enum CLIOption {
-
-        BUILD_TYPE(BuildParm.BUILD_TYPE, null, true, false,  true),
-        CLEAN(BuildParm.CLEAN, "c", false, false, true),
-        TARGET_COMPILER(BuildParm.TARGET_COMPILER, null, true, false, true),
-        EXTERNAL_RUNTIME_PATH(BuildParm.EXTERNAL_RUNTIME_PATH, null, true, false, true),
-        FEDERATED(BuildParm.FEDERATED, "f", false, false, false),
-        LOGGING(BuildParm.LOGGING, null, true, false, true),
-        LINT(BuildParm.LINT, "l",false, false,  true),
-        NO_COMPILE(BuildParm.NO_COMPILE, "n", false, false, true),
-        NO_VERIFY(BuildParm.NO_VERIFY, null, false, false, true),
-        OUTPUT_PATH(BuildParm.OUTPUT_PATH, "o", true, false, false),
-        QUIET(BuildParm.QUIET, "q", false, false,  true),
-        RTI(BuildParm.RTI, "r", true, false, true),
-        RUNTIME_VERSION(BuildParm.RUNTIME_VERSION, null, true, false, true),
-        SCHEDULER(BuildParm.SCHEDULER, "s", true, false, true),
-        THREADING(BuildParm.THREADING, "t", true, false, true),
-        WORKERS(BuildParm.WORKERS, "w", true, false, true);
-
-        /**
-         * The corresponding Apache CLI Option object.
-         */
-        public final Option option;
-
-        /**
-         * Whether to pass this option to the code generator.
-         */
-        public final boolean passOn;
-
-        /**
-         * Construct a new CLIOption.
-         *
-         * @param parameter   The build parameter that this CLI parameter corresponds to.
-         * @param shorthand   The single-character switch to use for this option. E.g.:
-         *                    "-c" for "--clean".
-         * @param hasArg      Whether this option has an argument. E.g.:
-         *                    "--foo bar" where "bar" is the argument value.
-         * @param isReq       Whether this option is required. If it is
-         *                    required but not specified a menu is shown.
-         * @param passOn      Whether to pass this option as a property
-         *                    to the code generator.
-         */
-        CLIOption(BuildParm parameter, String shorthand, boolean hasArg, boolean isReq, boolean passOn) {
-            this.option = new Option(shorthand, parameter.getKey(), hasArg, parameter.description);
-            option.setRequired(isReq);
-            this.passOn = passOn;
-        }
-=======
->>>>>>> c16bedf5
 
     @Option(
         names = "--build-type",
@@ -159,6 +109,12 @@
         arity = "0",
         description = "Do not invoke target compiler.")
     private boolean noCompile;
+
+    @Option(
+        names = {"--no-verify"},
+        arity = "0",
+        description = "Do not generate verification models.")
+    private boolean noVerify;
 
     @Option(
         names = {"-q", "--quiet"},
@@ -305,6 +261,7 @@
             BuildParm.LOGGING,
             BuildParm.LINT,
             BuildParm.NO_COMPILE,
+            BuildParm.NO_VERIFY,
             BuildParm.QUIET,
             BuildParm.RTI,
             BuildParm.RUNTIME_VERSION,
