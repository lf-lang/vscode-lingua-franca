/*************
Copyright (c) 2019, The University of California at Berkeley.

Redistribution and use in source and binary forms, with or without modification,
are permitted provided that the following conditions are met:

1. Redistributions of source code must retain the above copyright notice,
   this list of conditions and the following disclaimer.

2. Redistributions in binary form must reproduce the above copyright notice,
   this list of conditions and the following disclaimer in the documentation
   and/or other materials provided with the distribution.

THIS SOFTWARE IS PROVIDED BY THE COPYRIGHT HOLDERS AND CONTRIBUTORS "AS IS" AND
ANY EXPRESS OR IMPLIED WARRANTIES, INCLUDING, BUT NOT LIMITED TO, THE IMPLIED
WARRANTIES OF MERCHANTABILITY AND FITNESS FOR A PARTICULAR PURPOSE ARE
DISCLAIMED. IN NO EVENT SHALL THE COPYRIGHT HOLDER OR CONTRIBUTORS BE LIABLE FOR
ANY DIRECT, INDIRECT, INCIDENTAL, SPECIAL, EXEMPLARY, OR CONSEQUENTIAL DAMAGES
(INCLUDING, BUT NOT LIMITED TO, PROCUREMENT OF SUBSTITUTE GOODS OR SERVICES;
LOSS OF USE, DATA, OR PROFITS; OR BUSINESS INTERRUPTION) HOWEVER CAUSED AND ON
ANY THEORY OF LIABILITY, WHETHER IN CONTRACT, STRICT LIABILITY, OR TORT
(INCLUDING NEGLIGENCE OR OTHERWISE) ARISING IN ANY WAY OUT OF THE USE OF THIS
SOFTWARE, EVEN IF ADVISED OF THE POSSIBILITY OF SUCH DAMAGE.
***************/
package org.lflang;

import java.util.ArrayList;
import java.util.HashMap;
import java.util.HashSet;
import java.util.List;
import java.util.Map;
import java.util.Objects;
import java.util.Set;

import org.lflang.TargetProperty.BuildType;
import org.lflang.TargetProperty.ClockSyncMode;
import org.lflang.TargetProperty.CoordinationType;
import org.lflang.TargetProperty.LogLevel;
import org.lflang.TargetProperty.Platform;
import org.lflang.TargetProperty.SchedulerOption;
import org.lflang.generator.rust.RustTargetConfig;
import org.lflang.lf.TargetDecl;

/**
 * A class for keeping the current target configuration.
 *
 * Class members of type String are initialized as empty strings,
 * unless otherwise stated.
 * @author Marten Lohstroh
 */
public class TargetConfig {

    public final Target target;

    public TargetConfig(TargetDecl target) {
        this.target = Target.fromDecl(target);
    }

    /**
     * Keep track of every target property that is explicitly set by the user.
     */
    public Set<TargetProperty> setByUser = new HashSet<>();

    /**
     * A list of custom build commands that replace the default build process of
     * directly invoking a designated compiler. A common usage of this target
     * property is to set the command to build on the basis of a Makefile.
     */
    public List<String> buildCommands = new ArrayList<>();

    /**
     * The mode of clock synchronization to be used in federated programs.
     * The default is 'initial'.
     */
    public ClockSyncMode clockSync = ClockSyncMode.INIT;

    /**
     * Clock sync options.
     */
    public ClockSyncOptions clockSyncOptions = new ClockSyncOptions();

    /**
     * Parameter passed to cmake. The default is 'Release'.
     */
    public BuildType cmakeBuildType = BuildType.RELEASE;

    /**
     * Optional additional extensions to include in the generated CMakeLists.txt.
     */
    public List<String> cmakeIncludes = new ArrayList<>();

    /**
     * List of cmake-includes from the cmake-include target property with no path info.
     * Useful for copying them to remote machines. This is needed because
     * target cmake-includes can be resources with resource paths.
     */
    public List<String> cmakeIncludesWithoutPath = new ArrayList<>();

    /**
     * The compiler to invoke, unless a build command has been specified.
     */
    public String compiler = "";

    /**
     * Additional sources to add to the compile command if appropriate.
     */
    public List<String> compileAdditionalSources = new ArrayList<>();

    /**
     * Additional (preprocessor) definitions to add to the compile command if appropriate.
     *
     * The first string is the definition itself, and the second string is the value to attribute to that definition, if any.
     * The second value could be left empty.
     */
    public Map<String, String> compileDefinitions = new HashMap<>();

    /**
     * Additional libraries to add to the compile command using the "-l" command-line option.
     */
    public List<String> compileLibraries = new ArrayList<>();

    /**
     * Flags to pass to the compiler, unless a build command has been specified.
     */
    public List<String> compilerFlags = new ArrayList<>();

    /**
     * The type of coordination used during the execution of a federated program.
     * The default is 'centralized'.
     */
    public CoordinationType coordination = CoordinationType.CENTRALIZED;

    /**
     * Docker options.
     */
    public DockerOptions dockerOptions = null;

    /**
     * Coordination options.
     */
    public CoordinationOptions coordinationOptions = new CoordinationOptions();

    /**
     * Link to an external runtime library instead of the default one.
     */
    public String externalRuntimePath = null;

    /**
     * If true, configure the execution environment such that it does not
     * wait for physical time to match logical time. The default is false.
     */
    public boolean fastMode = false;

    /**
     * List of files to be copied to src-gen.
     */
    public List<String> fileNames = new ArrayList<>();

    /**
     * List of file names from the files target property with no path info.
     * Useful for copying them to remote machines. This is needed because
     * target files can be resources with resource paths.
     */
    public List<String> filesNamesWithoutPath = new ArrayList<>();

    /**
     * If true, configure the execution environment to keep executing if there
     * are no more events on the event queue. The default is false.
     */
    public boolean keepalive = false;

    /**
     * The level of logging during execution. The default is INFO.
     */
    public LogLevel logLevel = LogLevel.INFO;

    /**
     * Flags to pass to the linker, unless a build command has been specified.
     */
    public String linkerFlags = "";

    /**
     * If true, do not invoke the target compiler or build command.
     * The default is false.
     */
    public boolean noCompile = false;

    /**
     * If true, do not perform runtime validation. The default is false.
     */
    public boolean noRuntimeValidation = false;

    /**
     * Set the target platform config.
     * This tells the build system what platform-specific support
     * files it needs to incorporate at compile time.
     * 
     * This is now a wrapped class to account for overloaded definitions 
     * of defining platform (either a string or dictionary of values)
     *
     * @author Samuel Berkun
     * @author Anirudh Rengarajan
     */
    public PlatformOptions platformOptions = new PlatformOptions();

    /**
     * List of proto files to be processed by the code generator.
     */
    public List<String> protoFiles = new ArrayList<>();

    /**
     * If true, generate ROS2 specific code.
     */
    public boolean ros2 = false;

    /**
     * Additional ROS2 packages that the LF program depends on.
     */
    public List<String> ros2Dependencies = null;

    /**
     * The version of the runtime library to be used in the generated target.
     */
    public String runtimeVersion = null;

    /** Whether all reactors are to be generated into a single target language file. */
    public boolean singleFileProject = false;

    /** What runtime scheduler to use. */
    public SchedulerOption schedulerType = SchedulerOption.getDefault();

    /**
     * The number of worker threads to deploy. The default is zero, which indicates that
     * the runtime is allowed to freely choose the number of workers.
     */
    public int workers = 0;

    /**
     * Indicate whether HMAC authentication is used.
     */
    public boolean auth = false;

    /**
     * Indicate whether the runtime should use multithreaded execution.
     */
    public boolean threading = true;

    /**
     * The timeout to be observed during execution of the program.
     */
    public TimeValue timeout;

    /**
     * If non-null, configure the runtime environment to perform tracing.
     * The default is null.
     */
    public TracingOptions tracing = null;


    /**
     * If true, the resulting binary will output a graph visualizing all reaction dependencies.
     *
     * This option is currently only used for C++ and Rust. This export function is a valuable tool
     * for debugging LF programs and helps to understand the dependencies inferred by the runtime.
     */
    public boolean exportDependencyGraph = false;


    /**
     * If true, the resulting binary will output a yaml file describing the whole reactor structure
     * of the program.
     *
     * This option is currently only used for C++. This export function is a valuable tool for debugging
     * LF programs and performing external analysis.
     */
    public boolean exportToYaml = false;

    /** Rust-specific configuration. */
    public final RustTargetConfig rust = new RustTargetConfig(); // FIXME: https://issue.lf-lang.org/1558

    /** Path to a C file used by the Python target to setup federated execution. */
    public String fedSetupPreamble = null; // FIXME: https://issue.lf-lang.org/1558

    /**
     * Settings related to clock synchronization.
     */
    public static class ClockSyncOptions {

        /**
         * Dampen the adjustments to the clock synchronization offset by this rate.
         * The default is 10.
         */
        public int attenuation = 10;

        /**
         * Whether or not to collect statistics while performing clock synchronization.
         * This setting is only considered when clock synchronization has been activated.
         * The default is true.
         */
        public boolean collectStats = true;

        /**
         * Enable clock synchronization for federates on the same machine.
         * Default is false.
         */
        public boolean localFederatesOn = false;


        /**
         * Interval at which clock synchronization is initiated by the RTI (will be passed
         * to it as an argument on the command-line).
         * The default is 5 milliseconds.
         */
        public TimeValue period = new TimeValue(5, TimeUnit.MILLI);

        /**
         * Indicate the number of exchanges to be had per each clock synchronization round.
         * See /lib/core/federated/clock-sync.h for more details.
         * The default is 10.
         */
        public int trials = 10;

        /**
         * Used to create an artificial clock synchronization error for the purpose of testing.
         * The default is null.
         */
        public TimeValue testOffset;
    }

    /**
     * Settings related to coordination of federated execution.
     */
    public static class CoordinationOptions {

        /**
         * For centralized coordination, if a federate has a physical action that can trigger
         * an output, directly or indirectly, then it will send NET (next event tag) messages
         * to the RTI periodically as its physical clock advances. This option sets the amount
         * of time to wait between sending such messages. Increasing this value results in
         * downstream federates that lag further behind physical time (if the "after" delays
         * are insufficient).
         * The default is null, which means it is up the implementation to choose an interval.
         */
        public TimeValue advance_message_interval = null;
    }

    /**
     * Settings related to Docker options.
     */
    public static class DockerOptions {
        /**
         * The base image and tag from which to build the Docker image. The default is "alpine:latest".
         */
        public String from = "alpine:latest";

        @Override
        public boolean equals(Object o) {
            if (this == o) {
                return true;
            }
            if (o == null || getClass() != o.getClass()) {
                return false;
            }
            DockerOptions that = (DockerOptions) o;
            return from.equals(that.from);
        }
    }

    /**
     * Settings related to Platform Options.
     */
    public static class PlatformOptions {
        
        /**
         * The base platform we build our LF Files on. Should be set to AUTO by default unless developing for specific OS/Embedded Platform
         */
        public Platform platform = Platform.AUTO;

        /**
         * The string value used to determine what type of embedded board we work with and can be used to simplify the build process. For example,
         * when we want to flash to an Arduino Nano 33 BLE board, we can use the string arduino:mbed_nano:nano33ble
         */
<<<<<<< HEAD
        public String board = "";
=======
        public String board = null;
>>>>>>> 329f1cbc

        /**
         * The string value used to determine the port on which to flash the compiled program (i.e. /dev/cu.usbmodem21301)
         */
        public String port = "";

        /**
         * The baud rate used as a parameter to certain embedded platforms. 9600 is a standard rate amongst systems like Arduino, so it's the default value.
         */
        public int baudRate = 9600;

        /**
<<<<<<< HEAD
         * The boolean statement used to determine whether we should automatically attempt to flash once we compile. This may require the use of board and
         * port values depending on the infrastructure you use to flash the boards.
=======
         * Should LFC invoke external tools to flash the resulting binary onto the target board
>>>>>>> 329f1cbc
         */
        public boolean flash = false;
    }   

    /**
     * Settings related to tracing options.
     */
    public static class TracingOptions {
        /**
         * The name to use as the root of the trace file produced.
         * This defaults to the name of the .lf file.
         */
        public String traceFileName = null;

        @Override
        public boolean equals(Object o) {
            if (this == o) {
                return true;
            }
            if (o == null || getClass() != o.getClass()) {
                return false;
            }
            TracingOptions that = (TracingOptions) o;
            return Objects.equals(traceFileName, that.traceFileName); // traceFileName may be null
        }
    }
}<|MERGE_RESOLUTION|>--- conflicted
+++ resolved
@@ -380,11 +380,8 @@
          * The string value used to determine what type of embedded board we work with and can be used to simplify the build process. For example,
          * when we want to flash to an Arduino Nano 33 BLE board, we can use the string arduino:mbed_nano:nano33ble
          */
-<<<<<<< HEAD
-        public String board = "";
-=======
         public String board = null;
->>>>>>> 329f1cbc
+
 
         /**
          * The string value used to determine the port on which to flash the compiled program (i.e. /dev/cu.usbmodem21301)
@@ -397,12 +394,8 @@
         public int baudRate = 9600;
 
         /**
-<<<<<<< HEAD
          * The boolean statement used to determine whether we should automatically attempt to flash once we compile. This may require the use of board and
          * port values depending on the infrastructure you use to flash the boards.
-=======
-         * Should LFC invoke external tools to flash the resulting binary onto the target board
->>>>>>> 329f1cbc
          */
         public boolean flash = false;
     }   
