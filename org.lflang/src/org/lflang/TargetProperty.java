package org.lflang;

import java.io.IOException;
import java.nio.file.Files;
import java.nio.file.Path;
import java.util.ArrayList;
import java.util.Arrays;
import java.util.List;
import java.util.Objects;
import java.util.Optional;
import java.util.function.BiConsumer;
import java.util.function.Predicate;
import java.util.stream.Collectors;

import org.eclipse.xtext.util.RuntimeIOException;

import org.lflang.TargetConfig.DockerOptions;
import org.lflang.TargetConfig.TracingOptions;
import org.lflang.generator.rust.CargoDependencySpec;
import org.lflang.generator.rust.CargoDependencySpec.CargoDependenciesPropertyType;
import org.lflang.generator.InvalidLfSourceException;
import org.lflang.lf.Array;
import org.lflang.lf.Element;
import org.lflang.lf.KeyValuePair;
import org.lflang.lf.KeyValuePairs;
import org.lflang.lf.TimeUnit;
import org.lflang.validation.LFValidatorImpl;

/**
 * A target properties along with a type and a list of supporting targets
 * that supports it, as well as a function for configuration updates.
 * 
 * @author{Marten Lohstroh <marten@berkeley.edu>}
 */
public enum TargetProperty {
    
    /**
     * Directive to let the generator use the custom build command.
     */
    BUILD("build", UnionType.STRING_OR_STRING_ARRAY,
            Arrays.asList(Target.C, Target.CCPP), (config, value, err) -> {
                config.buildCommands = ASTUtils.toListOfStrings(value);
            }),
    
    /**
     * Directive to specify the target build type such as 'Release' or 'Debug'.
     */
    BUILD_TYPE("build-type", UnionType.BUILD_TYPE_UNION,
<<<<<<< HEAD
            Arrays.asList(Target.CPP), (config, value, err) -> {
=======
            Arrays.asList(Target.C, Target.CCPP, Target.CPP), (config, value) -> {
>>>>>>> d996368c
                config.cmakeBuildType = (BuildType) UnionType.BUILD_TYPE_UNION
                        .forName(ASTUtils.toText(value));
            }),

    /**
     * Directive to let the federate execution handle clock synchronization in software.
     */
    CLOCK_SYNC("clock-sync", UnionType.CLOCK_SYNC_UNION,
               Arrays.asList(Target.C, Target.CCPP), (config, value, err) -> {
        config.clockSync = (ClockSyncMode) UnionType.CLOCK_SYNC_UNION
            .forName(ASTUtils.toText(value));
    }),
    
    /**
     * Key-value pairs giving options for clock synchronization.
     */
    CLOCK_SYNC_OPTIONS("clock-sync-options",
            DictionaryType.CLOCK_SYNC_OPTION_DICT, Arrays.asList(Target.C, Target.CCPP),
            (config, value, err) -> {
                for (KeyValuePair entry : value.getKeyvalue().getPairs()) {
                    ClockSyncOption option = (ClockSyncOption) DictionaryType.CLOCK_SYNC_OPTION_DICT
                            .forName(entry.getName());
                    switch (option) {
                        case ATTENUATION:
                            config.clockSyncOptions.attenuation = ASTUtils
                                    .toInteger(entry.getValue());
                            break;
                        case COLLECT_STATS:
                            config.clockSyncOptions.collectStats = ASTUtils
                                    .toBoolean(entry.getValue());
                            break;
                        case LOCAL_FEDERATES_ON:
                            config.clockSyncOptions.localFederatesOn = ASTUtils
                                    .toBoolean(entry.getValue());
                            break;
                        case PERIOD:
                            config.clockSyncOptions.period = ASTUtils
                                    .toTimeValue(entry.getValue());
                            break;
                        case TEST_OFFSET:
                            config.clockSyncOptions.testOffset = ASTUtils
                                    .toTimeValue(entry.getValue());
                            break;
                        case TRIALS:
                            config.clockSyncOptions.trials = ASTUtils
                                    .toInteger(entry.getValue());
                            break;
                        default:
                            break;
                    }
                }
            }),
    
    /**
     * Directive to specify a cmake to be included by the generated build
     * systems.
     *
     * This gives full control over the C/C++ build as any cmake parameters
     * can be adjusted in the included file.
     */
    CMAKE_INCLUDE("cmake-include", UnionType.FILE_OR_FILE_ARRAY,
            Arrays.asList(Target.CPP, Target.C, Target.CCPP), (config, value, err) -> {
                config.cmakeIncludes = ASTUtils.toListOfStrings(value);
            },
            // FIXME: This merging of lists is potentially dangerous since
            // the incoming list of cmake-includes can belong to a .lf file that is
            // located in a different location, and keeping just filename
            // strings like this without absolute paths is incorrect.
            (config, value, err) -> {
                config.cmakeIncludes.addAll(ASTUtils.toListOfStrings(value));
            }),
    
    /**
     * Directive to enable and disable the use of CMake.
     * 
     * The default is enabled.
     */
    CMAKE("cmake", PrimitiveType.BOOLEAN,
            Arrays.asList(Target.C, Target.CCPP), (config, value, err) -> {
                config.useCmake = ASTUtils.toBoolean(value);
            }),
    
    /**
     * Directive to specify the target compiler.
     */
    COMPILER("compiler", PrimitiveType.STRING, Arrays.asList(Target.ALL),
            (config, value, err) -> {
                config.compiler = ASTUtils.toText(value);
            }),
    
    /**
     * Directive to generate a Dockerfile. This is either a boolean,
     * true or false, or a dictionary of options.
     */
    DOCKER("docker", UnionType.DOCKER_UNION,
            Arrays.asList(Target.C, Target.CCPP), (config, value, err) -> {
                if (value.getLiteral() != null) {
                    if (ASTUtils.toBoolean(value)) {
                        config.dockerOptions = new DockerOptions();
                    } else {
                        config.dockerOptions = null;
                    }
                } else {
                    config.dockerOptions = new DockerOptions();
                    for (KeyValuePair entry : value.getKeyvalue().getPairs()) {
                        DockerOption option = (DockerOption) DictionaryType.DOCKER_DICT
                                .forName(entry.getName());
                        switch (option) {
                            case FROM:
                                config.dockerOptions.from = ASTUtils.toText(entry.getValue());
                                break;
                            default:
                                break;
                        }
                    }
                }
            }),
    
    /**
     * Directive for specifying a path to an external runtime to be used for the
     * compiled binary.
     */
    EXTERNAL_RUNTIME_PATH("external-runtime-path", PrimitiveType.STRING,
            Arrays.asList(Target.CPP), (config, value, err) -> {
                config.externalRuntimePath = ASTUtils.toText(value);
            }),

    /**
     * Directive to let the execution engine allow logical time to elapse
     * faster than physical time.
     */
    FAST("fast", PrimitiveType.BOOLEAN, Arrays.asList(Target.ALL),
            (config, value, err) -> {
                config.fastMode = ASTUtils.toBoolean(value);
            }),
    
    /**
     * Directive to stage particular files on the class path to be
     * processed by the code generator.
     */
    FILES("files", UnionType.FILE_OR_FILE_ARRAY, Arrays.asList(Target.ALL),
            (config, value, err) -> {
                config.fileNames = ASTUtils.toListOfStrings(value);
            },
            // FIXME: This merging of lists is potentially dangerous since
            // the incoming list of files can belong to a .lf file that is
            // located in a different location, and keeping just filename
            // strings like this without absolute paths is incorrect.
            (config, value, err) -> {
                config.fileNames.addAll(ASTUtils.toListOfStrings(value));
            }),
    
    /**
     * Flags to be passed on to the target compiler.
     */
    FLAGS("flags", UnionType.STRING_OR_STRING_ARRAY,
            Arrays.asList(Target.C, Target.CCPP), (config, value, err) -> {
                config.compilerFlags = ASTUtils.toListOfStrings(value);
            }),
    
    /**
     * Directive to specify the coordination mode
     */
    COORDINATION("coordination", UnionType.COORDINATION_UNION,
            Arrays.asList(Target.C, Target.CCPP, Target.Python),
            (config, value, err) -> {
                config.coordination = (CoordinationType) UnionType.COORDINATION_UNION
                        .forName(ASTUtils.toText(value));
            }),
    
    /**
     * Key-value pairs giving options for clock synchronization.
     */
    COORDINATION_OPTIONS("coordination-options",
            DictionaryType.COORDINATION_OPTION_DICT, Arrays.asList(Target.C, Target.CCPP),
            (config, value, err) -> {
                for (KeyValuePair entry : value.getKeyvalue().getPairs()) {
                    CoordinationOption option = (CoordinationOption) DictionaryType.COORDINATION_OPTION_DICT
                            .forName(entry.getName());
                    switch (option) {
                        case ADVANCE_MESSAGE_INTERVAL:
                            config.coordinationOptions.advance_message_interval = ASTUtils
                                    .toTimeValue(entry.getValue());
                            break;
                        default:
                            break;
                    }
                }
            }),
    
    /**
     * Directive to let the execution engine remain active also if there
     * are no more events in the event queue.
     */
    KEEPALIVE("keepalive", PrimitiveType.BOOLEAN, Arrays.asList(Target.ALL),
            (config, value, err) -> {
                config.keepalive = ASTUtils.toBoolean(value);
            }),
    
    /**
     * Directive to specify the grain at which to report log messages during execution.
     */
    LOGGING("logging", UnionType.LOGGING_UNION, Arrays.asList(Target.ALL),
            (config, value, err) -> {
                config.logLevel = (LogLevel) UnionType.LOGGING_UNION
                        .forName(ASTUtils.toText(value));
            }),
    
    /**
     * Directive to not invoke the target compiler.
     */
    NO_COMPILE("no-compile", PrimitiveType.BOOLEAN,
            Arrays.asList(Target.C, Target.CPP, Target.CCPP, Target.Python),
            (config, value, err) -> {
                config.noCompile = ASTUtils.toBoolean(value);
            }),
    
    /**
     * Directive to disable validation of reactor rules at runtime.
     */
    NO_RUNTIME_VALIDATION("no-runtime-validation", PrimitiveType.BOOLEAN,
            Arrays.asList(Target.CPP), (config, value, err) -> {
                config.noRuntimeValidation = ASTUtils.toBoolean(value);
            }),
    
    /**
     * Directive for specifying .proto files that need to be compiled and their
     * code included in the sources.
     */
    PROTOBUFS("protobufs", UnionType.FILE_OR_FILE_ARRAY,
            Arrays.asList(Target.C, Target.CCPP, Target.TS, Target.Python),
            (config, value, err) -> {
                config.protoFiles = ASTUtils.toListOfStrings(value);
            }),

    /**
     * Directive for specifying a specific version of the reactor runtime library.
     */
    RUNTIME_VERSION("runtime-version", PrimitiveType.STRING,
            Arrays.asList(Target.CPP), (config, value, err) -> {
                config.runtimeVersion = ASTUtils.toText(value);
            }),

    /**
     * Directive to specify that all code is generated in a single file.
     */
    SINGLE_FILE_PROJECT("single-file-project", PrimitiveType.BOOLEAN,
            List.of(Target.Rust), (config, value, err) -> {
                config.singleFileProject = ASTUtils.toBoolean(value);
            }),

    /**
     * Directive to specify the number of threads.
     */
    THREADS("threads", PrimitiveType.NON_NEGATIVE_INTEGER,
<<<<<<< HEAD
            Arrays.asList(Target.C, Target.CPP, Target.CCPP),
            (config, value, err) -> {
=======
            Arrays.asList(Target.C, Target.CPP, Target.CCPP, Target.Python),
            (config, value) -> {
>>>>>>> d996368c
                config.threads = ASTUtils.toInteger(value);
            }),
    
    /**
     * Directive to specify the execution timeout.
     */
    TIMEOUT("timeout", PrimitiveType.TIME_VALUE, Arrays.asList(Target.ALL),
            (config, value, err) -> {
                config.timeout = ASTUtils.toTimeValue(value);
            }),
    
    /**
     * Directive to generate a Dockerfile. This is either a boolean,
     * true or false, or a dictionary of options.
     */
    TRACING("tracing", UnionType.TRACING_UNION,
<<<<<<< HEAD
            Arrays.asList(Target.C, Target.CCPP, Target.CPP), (config, value, err) -> {
=======
            Arrays.asList(Target.C, Target.CCPP, Target.CPP, Target.Python), (config, value) -> {
>>>>>>> d996368c
                if (value.getLiteral() != null) {
                    if (ASTUtils.toBoolean(value)) {
                        config.tracing = new TracingOptions();
                    } else {
                        config.tracing = null;
                    }
                } else {
                    config.tracing = new TracingOptions();
                    for (KeyValuePair entry : value.getKeyvalue().getPairs()) {
                        TracingOption option = (TracingOption) DictionaryType.TRACING_DICT
                            .forName(entry.getName());
                        switch (option) {
                        case TRACE_FILE_NAME:
                            config.tracing.traceFileName = ASTUtils.toText(entry.getValue());
                            break;
                        default:
                            break;
                        }
                    }
                }
    }),


    /**
     * List of module files to link into the crate as top-level.
     * For instance, a {@code target Rust { rust-modules: [ "foo.rs" ] }}
     * will cause the file to be copied into the generated project,
     * and the generated `main.rs` will include it with a `mod foo;`.
     * If one of the paths is a directory, it must contain a `mod.rs`
     * file, and all its contents are copied.
     */
    RUST_INCLUDE("rust-include",
                 UnionType.FILE_OR_FILE_ARRAY,
                 List.of(Target.Rust), (config, value, err) -> {
        Path referencePath;
        try {
            referencePath = FileConfig.toPath(value.eResource().getURI()).toAbsolutePath();
        } catch (IOException e) {
            throw new RuntimeIOException(e);
        }

        // we'll resolve relative paths to check that the files
        // are as expected.

        if (value.getLiteral() != null) {
            Path resolved = referencePath.resolveSibling(ASTUtils.withoutQuotes(value.getLiteral()));

            config.rust.addAndCheckTopLevelModule(resolved, value, err);
        } else if (value.getArray() != null) {
            for (Element element : value.getArray().getElements()) {
                String literal = ASTUtils.withoutQuotes(element.getLiteral());
                Path resolved = referencePath.resolveSibling(literal);
                config.rust.addAndCheckTopLevelModule(resolved, element, err);
            }
        }
    }),

    /**
     * Directive for specifying Cargo features of the generated
     * program to enable.
     */
    CARGO_FEATURES("cargo-features", ArrayType.STRING_ARRAY,
                   List.of(Target.Rust), (config, value, err) -> {
        config.rust.setCargoFeatures(ASTUtils.toListOfStrings(value));
    }),

    CARGO_DEPENDENCIES("cargo-dependencies",
                       CargoDependenciesPropertyType.INSTANCE,
                       List.of(Target.Rust), (config, value, err) -> {
        config.rust.setCargoDependencies(CargoDependencySpec.parseAll(value));
    }),


    ;

    /**
     * String representation of this target property.
     */
    public final String description;

    /**
     * List of targets that support this property. If a property is used for
     * a target that does not support it, a warning reported during
     * validation.
     */
    public final List<Target> supportedBy;
    
    /**
     * The type of values that can be assigned to this property.
     */
    public final TargetPropertyType type;

    /**
     * Function that given a configuration object and an Element AST node
     * sets the configuration. It is assumed that validation already
     * occurred, so this code should be straightforward.
     */
    public final PropertyParser setter;

    /**
     * Function that given a configuration object and an Element AST node
     * sets the configuration. It is assumed that validation already
     * occurred, so this code should be straightforward.
     */
    public final PropertyParser updater;

    @FunctionalInterface
    private interface PropertyParser {
        void parseIntoTargetConfig(TargetConfig config, Element element, ErrorReporter err);
    }

    /**
     * Private constructor for target properties.
     *
     * @param description String representation of this property.
     * @param type        The type that values assigned to this property
     *                    should conform to.
     * @param supportedBy List of targets that support this property.
     * @param setter      Function for configuration updates.
     */
    TargetProperty(String description, TargetPropertyType type,
                   List<Target> supportedBy,
                   PropertyParser setter) {
        this.description = description;
        this.type = type;
        this.supportedBy = supportedBy;
        this.setter = setter;
        this.updater = (config, value, err) -> { /* Ignore the update by default */ };
    }
    
    /**
     * Private constructor for target properties. This will take an additional
     * `updater`, which will be used to merge target properties from imported resources.
     * 
     * @param description String representation of this property.
     * @param type        The type that values assigned to this property
     *                    should conform to.
     * @param supportedBy List of targets that support this property.
     * @param setter      Function for setting configuration values.
     * @param updater     Function for updating configuration values.
     */
    TargetProperty(String description, TargetPropertyType type,
                   List<Target> supportedBy,
                   PropertyParser setter,
                   PropertyParser updater) {
        this.description = description;
        this.type = type;
        this.supportedBy = supportedBy;
        this.setter = setter;
        this.updater = updater;
    }
    
    /**
     * Set the given configuration using the given target properties.
     * 
     * @param config     The configuration object to update.
     * @param properties AST node that holds all the target properties.
     */
    public static void set(TargetConfig config, List<KeyValuePair> properties, ErrorReporter err) {
        properties.forEach(property ->  {
            TargetProperty p = forName(property.getName());
            if (p != null) {
                // Mark the specified target property as set by the user
                config.setByUser.add(p);
                p.setter.parseIntoTargetConfig(config, property.getValue(), err);
            }
        });
    }

    /**
     * Update the given configuration using the given target properties.
     * 
     * @param config     The configuration object to update.
     * @param properties AST node that holds all the target properties.
     */
    public static void update(TargetConfig config, List<KeyValuePair> properties,ErrorReporter err) {
        properties.forEach(property ->  {
            TargetProperty p = forName(property.getName());
            if (p != null) {
                p.updater.parseIntoTargetConfig(config, property.getValue(), err);
            }
        });
    }
    
    /**
     * Update one of the target properties, given by 'propertyName'.
     * For convenience, a list of target properties (e.g., taken from
     * a file or resource) can be passed without any filtering. This
     * function will do nothing if the list of target properties doesn't
     * include the property given by 'propertyName'.
     * 
     * @param config The target config to apply the update to.
     * @param propertyName The name of the target property.
     * @param properties AST node that holds all the target properties.
     */
    public static void updateOne(TargetConfig config, String propertyName, List<KeyValuePair> properties, ErrorReporter err) {
        TargetProperty p = forName(propertyName);
        if (p != null) {
            properties.stream()
                .filter(property -> property.getName().equals(propertyName))
                .findFirst()
                .map(KeyValuePair::getValue)
                .ifPresent(value -> p.updater.parseIntoTargetConfig(
                    config,
                    value,
                    err
                ));
        }
    }

    /**
     * Return the entry that matches the given string.
     * @param name The string to match against.
     */
    public static TargetProperty forName(String name) {
        return Target.match(name, TargetProperty.values());
    }

    /**
     * Return a list with all target properties.
     * 
     * @return All existing target properties.
     */
    public static List<TargetProperty> getOptions() {
        return Arrays.asList(TargetProperty.values());
    }
    
    /**
     * Return the description.
     */
    @Override
    public String toString() {
        return this.description;
    }

    // Inner classes for the various supported types.



    /**
     * Interface for dictionary elements. It associates an entry with a type.
     */
    public interface DictionaryElement {
        public TargetPropertyType getType();
    }

    /**
     * A dictionary type with a predefined set of possible keys and assignable
     * types.
     * 
     * @author {Marten Lohstroh <marten@berkeley.edu>}
     *
     */
    public enum DictionaryType implements TargetPropertyType {
        CLOCK_SYNC_OPTION_DICT(Arrays.asList(ClockSyncOption.values())),
        DOCKER_DICT(Arrays.asList(DockerOption.values())),
        COORDINATION_OPTION_DICT(Arrays.asList(CoordinationOption.values())),
        TRACING_DICT(Arrays.asList(TracingOption.values()));
        
        /**
         * The keys and assignable types that are allowed in this dictionary.
         */
        public List<DictionaryElement> options;
    
        /**
         * A dictionary type restricted to sets of predefined keys and types of
         * values.
         * 
         * @param options The dictionary elements allowed by this type.
         */
        private DictionaryType(List<DictionaryElement> options) {
            this.options = options;
        }
        
        /**
         * Return the dictionary element of which the key matches the given
         * string.
         * 
         * @param name The string to match against.
         * @return The matching dictionary element (or null if there is none).
         */
        public DictionaryElement forName(String name) {
            return Target.match(name, options);
        }
        
        /**
         * Recursively check that the passed in element conforms to the rules of
         * this dictionary.
         */
        @Override
        public void check(Element e, String name, LFValidatorImpl v) {
            KeyValuePairs kv = e.getKeyvalue();
            if (kv == null) {
                TargetPropertyType.produceError(name, this.toString(), v);
            } else {
                for (KeyValuePair pair : kv.getPairs()) {
                    String key = pair.getName();
                    Element val = pair.getValue();
                    Optional<DictionaryElement> match = this.options.stream()
                            .filter(element -> key.equalsIgnoreCase(element.toString())).findAny();
                    if (match.isPresent()) {
                        // Make sure the type is correct, too.
                        TargetPropertyType type = match.get().getType();
                        type.check(val, name + "." + key, v);
                    } else {
                        // No match found; report error.
                        TargetPropertyType.produceError(name,
                                this.toString(), v);
                    }
                }
            }
        }
        
        /**
         * Return true if the given element represents a dictionary, false
         * otherwise.
         */
        @Override
        public boolean validate(Element e) {
            if (e.getKeyvalue() != null) {
                return true;
            }
            return false;
        }
        
        /**
         * Return a human-readable description of this type.
         */
        @Override
        public String toString() {
            return "a dictionary with one or more of the following keys: "
                    + options.stream().map(option -> option.toString())
                            .collect(Collectors.joining(", "));
        }
    }
    /**
     * A type that can assume one of several types.
     * 
     * @author{Marten Lohstroh <marten@berkeley.edu>}
     *
     */
    public enum UnionType implements TargetPropertyType {
        STRING_OR_STRING_ARRAY(
                Arrays.asList(PrimitiveType.STRING, ArrayType.STRING_ARRAY),
                null),
        FILE_OR_FILE_ARRAY(
                Arrays.asList(PrimitiveType.FILE, ArrayType.FILE_ARRAY), null),
        BUILD_TYPE_UNION(Arrays.asList(BuildType.values()), null),
        COORDINATION_UNION(Arrays.asList(CoordinationType.values()),
                CoordinationType.CENTRALIZED),
        LOGGING_UNION(Arrays.asList(LogLevel.values()), LogLevel.INFO),
        CLOCK_SYNC_UNION(Arrays.asList(ClockSyncMode.values()),
                ClockSyncMode.INITIAL),
        DOCKER_UNION(Arrays.asList(PrimitiveType.BOOLEAN, DictionaryType.DOCKER_DICT),
                null),
        TRACING_UNION(Arrays.asList(PrimitiveType.BOOLEAN, DictionaryType.TRACING_DICT),
                null);
    
        /**
         * The constituents of this type union.
         */
        public final List<Enum<?>> options;
        
        /**
         * The default type, if there is one.
         */
        private final Enum<?> defaultOption;
        
        /**
         * Private constructor for creating unions types.
         * 
         * @param options The types that that are part of the union.
         * @param defaultOption The default type.
         */
        private UnionType(List<Enum<?>> options, Enum<?> defaultOption) {
            this.options = options;
            this.defaultOption = defaultOption; 
        }
        
        /**
         * Return the type among those in this type union that matches the given
         * name.
         * 
         * @param name The string to match against.
         * @return The matching dictionary element (or null if there is none).
         */
        public Enum<?> forName(String name) {
            return Target.match(name, options);
        }
        
        /**
         * Recursively check that the passed in element conforms to the rules of
         * this union.
         */
        @Override
        public void check(Element e, String name, LFValidatorImpl v) {
            Optional<Enum<?>> match = this.match(e);
            if (match.isPresent()) {
                // Go deeper if the element is an array or dictionary.
                Enum<?> type = match.get();
                if (type instanceof DictionaryType) {
                    ((DictionaryType) type).check(e, name, v);
                } else if (type instanceof ArrayType) {
                    ((ArrayType) type).check(e, name, v);
                } else if (type instanceof PrimitiveType) {
                    ((PrimitiveType) type).check(e, name, v);
                } else if (!(type instanceof Enum<?>)) {
                    throw new RuntimeException("Encountered an unknown type.");
                }
            } else {
                // No match found; report error.
                TargetPropertyType.produceError(name, this.toString(), v);
            }
        }
    
        /**
         * Internal method for matching a given element against the allowable
         * types.
         * 
         * @param e AST node that represents the value of a target property.
         * @return The matching type wrapped in an Optional object.
         */
        private Optional<Enum<?>> match(Element e) {
            return this.options.stream().filter(option -> {
                if (option instanceof TargetPropertyType) {
                    return ((TargetPropertyType) option).validate(e);
                } else {
                    return ASTUtils.toText(e)
                            .equalsIgnoreCase(option.toString());
                }
            }).findAny();
        }
        
        /**
         * Return true if this union has an option that matches the given
         * element.
         * @param e The element to match against this type.
         */
        @Override
        public boolean validate(Element e) {
            if (this.match(e).isPresent()) {
                return true;
            }
            return false;
        }
        
        /**
         * Return a human-readable description of this type. If three is a
         * default option, then indicate it.
         */
        @Override
        public String toString() {
            return "one of the following: " + options.stream().map(option -> {
                if (option == this.defaultOption) {
                    return option.toString() + " (default)";
                } else {
                    return option.toString();
                }
            }).collect(Collectors.joining(", "));
        }
    
    }

    /**
     * An array type of which the elements confirm to a given type.
     * 
     * @author{Marten Lohstroh <marten@berkeley.edu>}
     *
     */
    public enum ArrayType implements TargetPropertyType {
        STRING_ARRAY(PrimitiveType.STRING),
        FILE_ARRAY(PrimitiveType.FILE);
        
        /**
         * Type parameter of this array type.
         */
        public TargetPropertyType type;
        
        /**
         * Private constructor to create a new array type.
         * 
         * @param type The type of elements in the array.
         */
        private ArrayType(TargetPropertyType type) {
            this.type = type;
        }
        
        /**
         * Check that the passed in element represents an array and ensure that
         * its elements are all of the correct type.
         */
        @Override
        public void check(Element e, String name, LFValidatorImpl v) {
            Array array = e.getArray();
            if (array == null) {
                TargetPropertyType.produceError(name, this.toString(), v);
            } else {
                List<Element> elements = array.getElements();
                for (int i = 0; i < elements.size(); i++) {
                    this.type.check(elements.get(i), name + "[" + i + "]", v);
                }
            }
        }
        
        /**
         * Return true of the given element is an array.
         */
        @Override
        public boolean validate(Element e) {
            if (e.getArray() != null) {
                return true;
            }
            return false;
        }
        
        /**
         * Return a human-readable description of this type.
         */
        @Override
        public String toString() {
            return "an array of which each element is " + this.type.toString();
        }
    }
    
    /**
     * Enumeration of Cmake build types.
     * 
     * @author{Christian Menard <christian.menard@tu-dresden.de>}
     */
    public enum BuildType {
        RELEASE("Release"), 
        DEBUG("Debug"), 
        REL_WITH_DEB_INFO("RelWithDebInfo"), 
        MIN_SIZE_REL("MinSizeRel");
        
        /**
         * Alias used in toString method.
         */
        private String alias;
        
        /**
         * Private constructor for Cmake build types.
         */
        private BuildType(String alias) {
            this.alias = alias;
        }
        
        /**
         * Return the alias.
         */
        @Override
        public String toString() {
            return this.alias;
        }
    }

    /**
     * Enumeration of coordination types.
     * 
     * @author{Marten Lohstroh <marten@berkeley.edu>}
     */
    public enum CoordinationType {
        CENTRALIZED, DECENTRALIZED;
        
        /**
         * Return the name in lower case.
         */
        @Override
        public String toString() {
            return this.name().toLowerCase();
        }
    }
    
    
    /**
     * Enumeration of clock synchronization modes.
     * 
     * - OFF: The clock synchronization is universally off.
     * - STARTUP: Clock synchronization occurs at startup only.
     * - ON: Clock synchronization occurs at startup and at runtime.
     * 
     * @author{Edward A. Lee <eal@berkeley.edu>}
     */
    public enum ClockSyncMode {
        OFF, INITIAL, ON;
        
        
        /**
         * Return the name in lower case.
         */
        @Override
        public String toString() {
            return this.name().toLowerCase();
        }
    }

    /**
     * An interface for types associated with target properties.
     * 
     * @author{Marten Lohstroh <marten@berkeley.edu>}
     */
    public interface TargetPropertyType {
    
        /**
         * Return true if the the given Element is a valid instance of this
         * type.
         * 
         * @param e The Element to validate.
         * @return True if the element conforms to this type, false otherwise.
         */
        public boolean validate(Element e);
    
        /**
         * Check (recursively) the given Element against its associated type(s)
         * and add found problems to the given list of errors.
         * 
         * @param e    The Element to type check.
         * @param name The name of the target property.
         * @param v    A reference to the validator to report errors to.
         */
        public void check(Element e, String name, LFValidatorImpl v);
    
        /**
         * Helper function to produce an error during type checking.
         * 
         * @param name        The description of the target property.
         * @param description The description of the type.
         * @param v           A reference to the validator to report errors to.
         */
        public static void produceError(String name, String description,
                LFValidatorImpl v) {
            v.getTargetPropertyErrors().add("Target property '" + name
                    + "' is required to be " + description + ".");
        }
    }

    /**
     * Primitive types for target properties, each with a description used in
     * error messages and predicate used for validating values.
     * 
     * @author{Marten Lohstroh <marten@berkeley.edu>}
     */
    public enum PrimitiveType implements TargetPropertyType {
        BOOLEAN("'true' or 'false'",
                v -> ASTUtils.toText(v).equalsIgnoreCase("true")
                        || ASTUtils.toText(v).equalsIgnoreCase("false")),
        INTEGER("an integer", v -> {
            try {
                Integer.parseInt(ASTUtils.toText(v));
            } catch (NumberFormatException e) {
                return false;
            }
            return true;
        }),
        NON_NEGATIVE_INTEGER("a non-negative integer", v -> {
            try {
                int result = Integer.parseInt(ASTUtils.toText(v));
                if (result < 0)
                    return false;
            } catch (NumberFormatException e) {
                return false;
            }
            return true;
        }),
        TIME_VALUE("a time value with units", v ->
            v.getKeyvalue() == null && v.getArray() == null
                && v.getLiteral() == null && v.getId() == null
                && (v.getTime() == 0 || v.getUnit() != TimeUnit.NONE)),
        STRING("a string", v -> v.getLiteral() != null && !isCharLiteral(v.getLiteral()) || v.getId() != null),
        FILE("a path to a file", STRING.validator);
    
        /**
         * A description of this type, featured in error messages.
         */
        private final String description;

        /**
         * A predicate for determining whether a given Element conforms to this
         * type.
         */
        public final Predicate<Element> validator;
    
        /**
         * Private constructor to create a new primitive type.
         * @param description A textual description of the type that should 
         * start with "a/an".
         * @param validator A predicate that returns true if a given Element 
         * conforms to this type.
         */
        private PrimitiveType(String description,
                Predicate<Element> validator) {
            this.description = description;
            this.validator = validator;
        }
    
        /**
         * Return true if the the given Element is a valid instance of this type.
         */
        public boolean validate(Element e) {
            return this.validator.test(e);
        }
        
        /**
         * Check (recursively) the given Element against its associated type(s)
         * and add found problems to the given list of errors.
         * 
         * @param e      The element to type check.
         * @param name   The name of the target property.
         * @param errors A list of errors to append to if problems are found.
         */
        public void check(Element e, String name, LFValidatorImpl v) {
            if (!this.validate(e)) {
                TargetPropertyType.produceError(name, this.description, v);
            }
            // If this is a file, perform an additional check to make sure
            // the file actually exists.
            // FIXME: premature because we first need a mechanism for looking up files!
            // Looking in the same directory is too restrictive. Disabling this check for now.
            /*
            if (this == FILE) {
                String file = ASTUtils.toText(e);
                 
                if (!FileConfig.fileExists(file, FileConfig.toPath(e.eResource().getURI()).toFile().getParent())) {
                    v.targetPropertyWarnings
                            .add("Could not find file: '" + file + "'.");
                }
            }
            */
        }
    
        /**
         * Return a textual description of this type.
         */
        @Override
        public String toString() {
            return this.description;
        }


        private static boolean isCharLiteral(String s) {
            return s.length() > 2
                && '\'' == s.charAt(0)
                && '\'' == s.charAt(s.length() - 1);
        }
    }

    /**
     * Clock synchronization options.
     * @author{Marten Lohstroh <marten@berkeley.edu>}
     */
    public enum ClockSyncOption implements DictionaryElement {
        ATTENUATION("attenuation", PrimitiveType.NON_NEGATIVE_INTEGER),
        LOCAL_FEDERATES_ON("local-federates-on", PrimitiveType.BOOLEAN),
        PERIOD("period", PrimitiveType.TIME_VALUE),
        TEST_OFFSET("test-offset", PrimitiveType.TIME_VALUE),
        TRIALS("trials", PrimitiveType.NON_NEGATIVE_INTEGER),
        COLLECT_STATS("collect-stats", PrimitiveType.BOOLEAN);
        
        public final PrimitiveType type;
        
        private final String description;
        
        private ClockSyncOption(String alias, PrimitiveType type) {
            this.description = alias;
            this.type = type;
        }
        
        
        /**
         * Return the description of this dictionary element.
         */
        @Override
        public String toString() {
            return this.description;
        }
    
        /**
         * Return the type associated with this dictionary element.
         */
        public TargetPropertyType getType() {
            return this.type;
        }
    }

    /**
     * Docker options.
     * @author{Edward A. Lee <eal@berkeley.edu>}
     */
    public enum DockerOption implements DictionaryElement {
        FROM("FROM", PrimitiveType.STRING);
        
        public final PrimitiveType type;
        
        private final String description;
        
        private DockerOption(String alias, PrimitiveType type) {
            this.description = alias;
            this.type = type;
        }
        
        /**
         * Return the description of this dictionary element.
         */
        @Override
        public String toString() {
            return this.description;
        }
    
        /**
         * Return the type associated with this dictionary element.
         */
        public TargetPropertyType getType() {
            return this.type;
        }
    }

    /**
     * Coordination options.
     * @author{Edward A. Lee <eal@berkeley.edu>}
     */
    public enum CoordinationOption implements DictionaryElement {
        ADVANCE_MESSAGE_INTERVAL("advance-message-interval", PrimitiveType.TIME_VALUE);
        
        public final PrimitiveType type;
        
        private final String description;
        
        private CoordinationOption(String alias, PrimitiveType type) {
            this.description = alias;
            this.type = type;
        }
        
        
        /**
         * Return the description of this dictionary element.
         */
        @Override
        public String toString() {
            return this.description;
        }
    
        /**
         * Return the type associated with this dictionary element.
         */
        public TargetPropertyType getType() {
            return this.type;
        }
    }

    /**
     * Log levels in descending order of severity.
     * @author{Marten Lohstroh <marten@berkeley.edu>}
     */
    public enum LogLevel {
        ERROR, WARN, INFO, LOG, DEBUG;
        
        /**
         * Return the name in lower case.
         */
        @Override
        public String toString() {
            return this.name().toLowerCase();
        }
    }

    /**
     * Tracing options.
     * @author{Edward A. Lee <eal@berkeley.edu>}
     */
    public enum TracingOption implements DictionaryElement {
        TRACE_FILE_NAME("trace-file-name", PrimitiveType.STRING);
        
        public final PrimitiveType type;
        
        private final String description;
        
        private TracingOption(String alias, PrimitiveType type) {
            this.description = alias;
            this.type = type;
        }
        
        /**
         * Return the description of this dictionary element.
         */
        @Override
        public String toString() {
            return this.description;
        }
    
        /**
         * Return the type associated with this dictionary element.
         */
        public TargetPropertyType getType() {
            return this.type;
        }
    }

}<|MERGE_RESOLUTION|>--- conflicted
+++ resolved
@@ -46,11 +46,7 @@
      * Directive to specify the target build type such as 'Release' or 'Debug'.
      */
     BUILD_TYPE("build-type", UnionType.BUILD_TYPE_UNION,
-<<<<<<< HEAD
-            Arrays.asList(Target.CPP), (config, value, err) -> {
-=======
-            Arrays.asList(Target.C, Target.CCPP, Target.CPP), (config, value) -> {
->>>>>>> d996368c
+            Arrays.asList(Target.C, Target.CCPP, Target.CPP), (config, value, err) -> {
                 config.cmakeBuildType = (BuildType) UnionType.BUILD_TYPE_UNION
                         .forName(ASTUtils.toText(value));
             }),
@@ -306,13 +302,8 @@
      * Directive to specify the number of threads.
      */
     THREADS("threads", PrimitiveType.NON_NEGATIVE_INTEGER,
-<<<<<<< HEAD
-            Arrays.asList(Target.C, Target.CPP, Target.CCPP),
-            (config, value, err) -> {
-=======
             Arrays.asList(Target.C, Target.CPP, Target.CCPP, Target.Python),
-            (config, value) -> {
->>>>>>> d996368c
+            (config, value, err) -> {
                 config.threads = ASTUtils.toInteger(value);
             }),
     
@@ -329,11 +320,7 @@
      * true or false, or a dictionary of options.
      */
     TRACING("tracing", UnionType.TRACING_UNION,
-<<<<<<< HEAD
-            Arrays.asList(Target.C, Target.CCPP, Target.CPP), (config, value, err) -> {
-=======
-            Arrays.asList(Target.C, Target.CCPP, Target.CPP, Target.Python), (config, value) -> {
->>>>>>> d996368c
+            Arrays.asList(Target.C, Target.CCPP, Target.CPP, Target.Python), (config, value, err) -> {
                 if (value.getLiteral() != null) {
                     if (ASTUtils.toBoolean(value)) {
                         config.tracing = new TracingOptions();
