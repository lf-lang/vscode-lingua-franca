--- conflicted
+++ resolved
@@ -523,7 +523,6 @@
         size_t _lf_action_table_size = %1$s;
         """.formatted(numOfNetworkActions));
 
-<<<<<<< HEAD
         int numOfNetworkReactions = federate.networkReceiverReactions.size();
         code.pr("""
         reaction_t* networkInputReactions[%1$s];
@@ -546,8 +545,6 @@
 
         code.pr(generateSerializationPreamble(federate, fileConfig));
 
-=======
->>>>>>> 206ea18a
         code.pr(generateExecutablePreamble(federate, rtiConfig, errorReporter));
         
         code.pr(generateSTAAInitialization(federate, rtiConfig, errorReporter));
