--- conflicted
+++ resolved
@@ -66,10 +66,7 @@
 import org.lflang.lf.TriggerRef;
 import org.lflang.lf.VarRef;
 import org.lflang.lf.Variable;
-<<<<<<< HEAD
 import org.lflang.util.Pair;
-=======
->>>>>>> e784c330
 
 /**
  * Instance of a federate, or marker that no federation has been defined (if isSingleton() returns
@@ -202,28 +199,19 @@
   public List<Action> networkInputControlReactionsTriggers = new ArrayList<>();
 
   /**
-<<<<<<< HEAD
    * The triggers that trigger the output control reactions of this federate.
-=======
-   * The trigger that triggers the output control reaction of this federate.
->>>>>>> e784c330
    *
    * <p>The network output control reactions send a PORT_ABSENT message for a network output port,
    * if it is absent at the current tag, to notify all downstream federates that no value will be
    * present on the given network port, allowing input control reactions on those federates to stop
    * blocking.
    */
-<<<<<<< HEAD
   public List<Action> networkOutputControlReactionsTriggers = new ArrayList<>();
-=======
-  public Variable networkOutputControlReactionsTrigger = null;
->>>>>>> e784c330
 
   /** Indicates whether the federate is remote or local */
   public boolean isRemote = false;
 
   /**
-<<<<<<< HEAD
    * List of generated network reactions (network receivers) that belong to this federate instance.
    */
   public List<Reaction> networkReceiverReactions = new ArrayList<>();
@@ -272,12 +260,6 @@
    * federate instance.
    */
   public List<Instantiation> networkReceiverInstantiations = new ArrayList<>();
-=======
-   * List of generated network reactions (network receivers, network input control reactions,
-   * network senders, and network output control reactions) that belong to this federate instance.
-   */
-  public List<Reaction> networkReactions = new ArrayList<>();
->>>>>>> e784c330
 
   /** Parsed target config of the federate. */
   public TargetConfig targetConfig;
@@ -285,7 +267,6 @@
   /** Keep a unique list of enabled serializers */
   public HashSet<SupportedSerializers> enabledSerializers = new HashSet<>();
 
-<<<<<<< HEAD
   /** Keep a unique list of enabled serializers */
   public List<TimeValue> stpOffsets = new ArrayList<>();
 
@@ -297,8 +278,6 @@
   /** Keep a map of network actions to their associated instantiations */
   public HashMap<Action, Instantiation> networkActionToInstantiation = new HashMap<>();
 
-=======
->>>>>>> e784c330
   /**
    * Return true if the specified EObject should be included in the code generated for this
    * federate.
@@ -333,16 +312,11 @@
    * @param reactor The reactor declaration to find
    */
   private boolean contains(Instantiation instantiation, ReactorDecl reactor) {
-<<<<<<< HEAD
-
-=======
->>>>>>> e784c330
     if (instantiation.getReactorClass().equals(ASTUtils.toDefinition(reactor))) {
       return true;
     }
 
     boolean instantiationsCheck = false;
-<<<<<<< HEAD
     if (networkReactors.contains(ASTUtils.toDefinition(reactor))) {
       return true;
     }
@@ -366,29 +340,6 @@
         return true;
       }
     }
-=======
-    // For a federate, we don't need to look inside imported reactors.
-    if (instantiation.getReactorClass() instanceof Reactor reactorDef) {
-      for (Instantiation child : reactorDef.getInstantiations()) {
-        instantiationsCheck |= contains(child, reactor);
-      }
-    }
-
-    return instantiationsCheck;
-  }
-
-  /**
-   * Return true if the specified import should be included in the code generated for this federate.
-   *
-   * @param imp The import
-   */
-  private boolean contains(Import imp) {
-    for (ImportedReactor reactor : imp.getReactorClasses()) {
-      if (contains(reactor)) {
-        return true;
-      }
-    }
->>>>>>> e784c330
     return false;
   }
 
@@ -415,15 +366,11 @@
     var topLevelUserDefinedReactions =
         ((Reactor) instantiation.eContainer())
             .getReactions().stream()
-<<<<<<< HEAD
                 .filter(
                     r ->
                         !networkReceiverReactions.contains(r)
                             && !networkSenderReactions.contains(r)
                             && contains(r))
-=======
-                .filter(r -> !networkReactions.contains(r) && contains(r))
->>>>>>> e784c330
                 .collect(Collectors.toCollection(ArrayList::new));
     returnValue |= !topLevelUserDefinedReactions.isEmpty();
     return returnValue;
@@ -487,11 +434,7 @@
     assert reactor != null;
     if (!reactor.getReactions().contains(reaction)) return false;
 
-<<<<<<< HEAD
     if (networkReceiverReactions.contains(reaction) || networkSenderReactions.contains(reaction)) {
-=======
-    if (networkReactions.contains(reaction)) {
->>>>>>> e784c330
       // Reaction is a network reaction that belongs to this federate
       return true;
     }
@@ -587,12 +530,8 @@
     // don't need to perform this analysis.
     Iterable<Reaction> reactions =
         ASTUtils.allReactions(federatedReactor).stream()
-<<<<<<< HEAD
             .filter(it -> !networkReceiverReactions.contains(it))
             .filter(it -> !networkSenderReactions.contains(it))
-=======
-            .filter(it -> !networkReactions.contains(it))
->>>>>>> e784c330
             .collect(Collectors.toList());
     for (Reaction react : reactions) {
       // Create a collection of all the VarRefs (i.e., triggers, sources, and effects) in the react
