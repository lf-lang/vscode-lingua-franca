--- conflicted
+++ resolved
@@ -385,25 +385,15 @@
     /**
      * Private constructor for targets.
      *
-<<<<<<< HEAD
-     * @param description     String representation of this target.
-=======
      * @param displayName     String representation of this target.
->>>>>>> 65412761
      * @param requiresTypes   Types Whether this target requires type annotations or not.
      * @param packageName     Name of package containing Kotlin classes for the target language.
      * @param classNamePrefix Prefix of names of Kotlin classes for the target language.
      * @param keywords        List of reserved strings in the target language.
      */
-<<<<<<< HEAD
-    Target(String description, boolean requiresTypes, String packageName,
+    Target(String displayName, boolean requiresTypes, String packageName,
            String classNamePrefix, Collection<String> keywords) {
-        this.description = description;
-=======
-    Target(String displayName, boolean requiresTypes, String packageName,
-           String classNamePrefix, List<String> keywords) {
         this.displayName = displayName;
->>>>>>> 65412761
         this.requiresTypes = requiresTypes;
         this.keywords = Collections.unmodifiableSet(new LinkedHashSet<>(keywords));
         this.packageName = packageName;
@@ -414,13 +404,8 @@
     /**
      * Private constructor for targets without pakcageName and classNamePrefix.
      */
-<<<<<<< HEAD
-    Target(String description, boolean requiresTypes, Collection<String> keywords) {
-        this(description, requiresTypes, "N/A", "N/A", keywords);
-=======
-    Target(String displayName, boolean requiresTypes, List<String> keywords) {
+    Target(String displayName, boolean requiresTypes, Collection<String> keywords) {
         this(displayName, requiresTypes, "N/A", "N/A", keywords);
->>>>>>> 65412761
     }
 
 
