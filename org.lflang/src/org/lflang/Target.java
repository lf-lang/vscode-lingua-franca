--- conflicted
+++ resolved
@@ -378,15 +378,10 @@
     /**
      * Private constructor for targets.
      *
-<<<<<<< HEAD
      * @param description String representation of this target.
      * @param requiresTypes Types Whether this target requires type annotations or not.
      * @param packageName Name of package containing Kotlin classes for the target language.
      * @param classNamePrefix Prefix of names of Kotlin classes for the target language.
-=======
-     * @param name String representation of this target.
-     * @param requiresTypes Types Whether this target requires type annotations or not.
->>>>>>> 62b08157
      * @param keywords List of reserved strings in the target language.
      */
     Target(String description, boolean requiresTypes, String packageName,
