package org.lflang.generator.c;

import static org.lflang.generator.c.CGenerator.variableStructType;

import java.util.ArrayList;
import java.util.List;
<<<<<<< HEAD
import org.lflang.ASTUtils;
=======
>>>>>>> 2861e89d
import org.lflang.Target;
import org.lflang.ast.ASTUtils;
import org.lflang.generator.ActionInstance;
import org.lflang.generator.CodeBuilder;
import org.lflang.generator.ReactorInstance;
import org.lflang.lf.Action;
<<<<<<< HEAD
import org.lflang.lf.Reactor;
=======
>>>>>>> 2861e89d

/**
 * Generates code for actions (logical or physical) for the C and CCpp target.
 *
 * @author Edward A. Lee
 * @author Marten Lohstroh
 * @author Mehrdad Niknami
 * @author Christian Menard
 * @author Matt Weber
 * @author {Soroush Bateni
 * @author Alexander Schulz-Rosengarten
 * @author Hou Seng Wong
 */
public class CActionGenerator {
  /**
   * For each action of the specified reactor instance, generate initialization code for the offset
   * and period fields.
   *
   * @param instance The reactor.
   */
  public static String generateInitializers(ReactorInstance instance) {
    List<String> code = new ArrayList<>();
    for (ActionInstance action : instance.actions) {
      if (!action.isShutdown()) {
        var triggerStructName = CUtil.reactorRef(action.getParent()) + "->_lf__" + action.getName();
        var minDelay = action.getMinDelay();
        var minSpacing = action.getMinSpacing();
        var offsetInitializer =
            triggerStructName
                + ".offset = "
                + CTypes.getInstance().getTargetTimeExpr(minDelay)
                + ";";
        var periodInitializer =
            triggerStructName
                + ".period = "
                + (minSpacing != null
                    ? CTypes.getInstance().getTargetTimeExpr(minSpacing)
                    : CGenerator.UNDEFINED_MIN_SPACING)
                + ";";
        code.addAll(
            List.of(
                "// Initializing action " + action.getFullName(),
                offsetInitializer,
                periodInitializer));

        var mode = action.getMode(false);
        if (mode != null) {
          var modeParent = mode.getParent();
          var modeRef =
              "&"
                  + CUtil.reactorRef(modeParent)
                  + "->_lf__modes["
                  + modeParent.modes.indexOf(mode)
                  + "];";
          code.add(triggerStructName + ".mode = " + modeRef + ";");
        } else {
          code.add(triggerStructName + ".mode = NULL;");
        }
      }
    }
    return String.join("\n", code);
  }

  /**
   * Create a template token initialized to the payload size. This token is marked to not be freed
   * so that the trigger_t struct always has a template token. At the start of each time step, we
   * need to initialize the is_present field of each action's trigger object to false and free a
   * previously allocated token if appropriate. This code sets up the table that does that.
   *
   * @param selfStruct The variable name of the self struct
   * @param actionName The action name
   * @param payloadSize The code that returns the size of the action's payload in C.
   */
  public static String generateTokenInitializer(
      String selfStruct, String actionName, String payloadSize) {
    return String.join(
        "\n",
        "_lf_initialize_template((token_template_t*)",
        "        &(" + selfStruct + "->_lf__" + actionName + "),",
        payloadSize + ");",
        selfStruct + "->_lf__" + actionName + ".status = absent;");
  }

  /**
   * Generate the declarations of actions in the self struct
   *
<<<<<<< HEAD
   * @param reactor The reactor to generate declarations for
   * @param decl The reactor's declaration
=======
>>>>>>> 2861e89d
   * @param body The content of the self struct
   * @param constructorCode The constructor code of the reactor
   */
  public static void generateDeclarations(
<<<<<<< HEAD
      Reactor reactor, CodeBuilder body, CodeBuilder constructorCode) {
    for (Action action : ASTUtils.allActions(reactor)) {
      var actionName = action.getName();
      body.pr(
          action,
          CGenerator.variableStructType(action, reactor, false) + " _lf_" + actionName + ";");
      // Initialize the trigger pointer and the parent pointer in the action.
      constructorCode.pr(
          action, "self->_lf_" + actionName + "._base.trigger = &self->_lf__" + actionName + ";");
      constructorCode.pr(action, "self->_lf_" + actionName + ".parent = (self_base_t*)self;");
=======
      TypeParameterizedReactor tpr, CodeBuilder body, CodeBuilder constructorCode) {
    for (Action action : ASTUtils.allActions(tpr.reactor())) {
      var actionName = action.getName();
      body.pr(
          action, CGenerator.variableStructType(action, tpr, false) + " _lf_" + actionName + ";");
      // Initialize the trigger pointer in the action.
      constructorCode.pr(
          action, "self->_lf_" + actionName + ".trigger = &self->_lf__" + actionName + ";");
>>>>>>> 2861e89d
    }
  }

  /**
   * Generate the struct type definitions for the action of the reactor
   *
<<<<<<< HEAD
   * @param decl The reactor declaration
=======
>>>>>>> 2861e89d
   * @param action The action to generate the struct for
   * @param target The target of the code generation (C, CCpp or Python)
   * @param types The helper object for types related stuff
   * @param federatedExtension The code needed to support federated execution
   * @return The auxiliary struct for the port as a string
   */
  public static String generateAuxiliaryStruct(
<<<<<<< HEAD
      Reactor r,
=======
      TypeParameterizedReactor tpr,
>>>>>>> 2861e89d
      Action action,
      Target target,
      CTypes types,
      CodeBuilder federatedExtension,
      boolean userFacing) {
    var code = new CodeBuilder();
    code.pr("typedef struct {");
    code.indent();
    // NOTE: The following fields are required to be the first ones so that
    // pointer to this struct can be cast to a (lf_action_base_t*) or to
    // (token_template_t*) to access these fields for any port.
    // IMPORTANT: These must match exactly the fields defined in port.h!!
    code.pr(
        String.join(
            "\n",
            "token_type_t type;", // From token_template_t
            "lf_token_t* token;", // From token_template_t
            "size_t length;", // From token_template_t
<<<<<<< HEAD
            "bool is_present;", // From lf_port_or_action_t
            "lf_action_internal_t _base;", // internal substruct
            "self_base_t* parent;", // From lf_port_or_action_t
            "bool has_value;" // From lf_action_base_t
            ));
    code.pr(valueDeclaration(action, target, types));
    code.pr(federatedExtension.toString());
    code.unindent();
    code.pr("} " + variableStructType(action, r, userFacing) + ";");
=======
            "bool is_present;", // From lf_action_base_t
            "bool has_value;", // From lf_action_base_t
            "trigger_t* trigger;" // From lf_action_base_t
            ));
    code.pr(valueDeclaration(tpr, action, target, types));
    code.pr(federatedExtension.toString());
    code.unindent();
    code.pr("} " + variableStructType(action, tpr, userFacing) + ";");
>>>>>>> 2861e89d
    return code.toString();
  }

  /**
   * For the specified action, return a declaration for action struct to contain the value of the
<<<<<<< HEAD
   * action. An action of type int[10], for example, will result in this: ``` int* value; ``` This
   * will return an empty string for an action with no type.
   *
   * @param action The action.
   * @return A string providing the value field of the action struct.
   */
  private static String valueDeclaration(Action action, Target target, CTypes types) {
=======
   * action. An action of type int[10], for example, will result in this:
   *
   * <pre><code>
   *     int* value;
   * </code></pre>
   *
   * This will return an empty string for an action with no type.
   *
   * @param tpr {@link TypeParameterizedReactor}
   * @param action The action.
   * @return A string providing the value field of the action struct.
   */
  private static String valueDeclaration(
      TypeParameterizedReactor tpr, Action action, Target target, CTypes types) {
>>>>>>> 2861e89d
    if (target == Target.Python) {
      return "PyObject* value;";
    }
    // Do not convert to lf_token_t* using lfTypeToTokenType because there
    // will be a separate field pointing to the token.
    return action.getType() == null && target.requiresTypes
        ? ""
<<<<<<< HEAD
        : types.getTargetType(action) + " value;";
=======
        : types.getTargetType(tpr.resolveType(action.getType())) + " value;";
>>>>>>> 2861e89d
  }
}<|MERGE_RESOLUTION|>--- conflicted
+++ resolved
@@ -4,20 +4,12 @@
 
 import java.util.ArrayList;
 import java.util.List;
-<<<<<<< HEAD
-import org.lflang.ASTUtils;
-=======
->>>>>>> 2861e89d
 import org.lflang.Target;
 import org.lflang.ast.ASTUtils;
 import org.lflang.generator.ActionInstance;
 import org.lflang.generator.CodeBuilder;
 import org.lflang.generator.ReactorInstance;
 import org.lflang.lf.Action;
-<<<<<<< HEAD
-import org.lflang.lf.Reactor;
-=======
->>>>>>> 2861e89d
 
 /**
  * Generates code for actions (logical or physical) for the C and CCpp target.
@@ -104,27 +96,10 @@
   /**
    * Generate the declarations of actions in the self struct
    *
-<<<<<<< HEAD
-   * @param reactor The reactor to generate declarations for
-   * @param decl The reactor's declaration
-=======
->>>>>>> 2861e89d
    * @param body The content of the self struct
    * @param constructorCode The constructor code of the reactor
    */
   public static void generateDeclarations(
-<<<<<<< HEAD
-      Reactor reactor, CodeBuilder body, CodeBuilder constructorCode) {
-    for (Action action : ASTUtils.allActions(reactor)) {
-      var actionName = action.getName();
-      body.pr(
-          action,
-          CGenerator.variableStructType(action, reactor, false) + " _lf_" + actionName + ";");
-      // Initialize the trigger pointer and the parent pointer in the action.
-      constructorCode.pr(
-          action, "self->_lf_" + actionName + "._base.trigger = &self->_lf__" + actionName + ";");
-      constructorCode.pr(action, "self->_lf_" + actionName + ".parent = (self_base_t*)self;");
-=======
       TypeParameterizedReactor tpr, CodeBuilder body, CodeBuilder constructorCode) {
     for (Action action : ASTUtils.allActions(tpr.reactor())) {
       var actionName = action.getName();
@@ -133,17 +108,13 @@
       // Initialize the trigger pointer in the action.
       constructorCode.pr(
           action, "self->_lf_" + actionName + ".trigger = &self->_lf__" + actionName + ";");
->>>>>>> 2861e89d
+      constructorCode.pr(action, "self->_lf_" + actionName + ".parent = (self_base_t*)self;");
     }
   }
 
   /**
    * Generate the struct type definitions for the action of the reactor
    *
-<<<<<<< HEAD
-   * @param decl The reactor declaration
-=======
->>>>>>> 2861e89d
    * @param action The action to generate the struct for
    * @param target The target of the code generation (C, CCpp or Python)
    * @param types The helper object for types related stuff
@@ -151,11 +122,7 @@
    * @return The auxiliary struct for the port as a string
    */
   public static String generateAuxiliaryStruct(
-<<<<<<< HEAD
-      Reactor r,
-=======
       TypeParameterizedReactor tpr,
->>>>>>> 2861e89d
       Action action,
       Target target,
       CTypes types,
@@ -174,17 +141,6 @@
             "token_type_t type;", // From token_template_t
             "lf_token_t* token;", // From token_template_t
             "size_t length;", // From token_template_t
-<<<<<<< HEAD
-            "bool is_present;", // From lf_port_or_action_t
-            "lf_action_internal_t _base;", // internal substruct
-            "self_base_t* parent;", // From lf_port_or_action_t
-            "bool has_value;" // From lf_action_base_t
-            ));
-    code.pr(valueDeclaration(action, target, types));
-    code.pr(federatedExtension.toString());
-    code.unindent();
-    code.pr("} " + variableStructType(action, r, userFacing) + ";");
-=======
             "bool is_present;", // From lf_action_base_t
             "bool has_value;", // From lf_action_base_t
             "trigger_t* trigger;" // From lf_action_base_t
@@ -193,21 +149,11 @@
     code.pr(federatedExtension.toString());
     code.unindent();
     code.pr("} " + variableStructType(action, tpr, userFacing) + ";");
->>>>>>> 2861e89d
     return code.toString();
   }
 
   /**
    * For the specified action, return a declaration for action struct to contain the value of the
-<<<<<<< HEAD
-   * action. An action of type int[10], for example, will result in this: ``` int* value; ``` This
-   * will return an empty string for an action with no type.
-   *
-   * @param action The action.
-   * @return A string providing the value field of the action struct.
-   */
-  private static String valueDeclaration(Action action, Target target, CTypes types) {
-=======
    * action. An action of type int[10], for example, will result in this:
    *
    * <pre><code>
@@ -222,7 +168,6 @@
    */
   private static String valueDeclaration(
       TypeParameterizedReactor tpr, Action action, Target target, CTypes types) {
->>>>>>> 2861e89d
     if (target == Target.Python) {
       return "PyObject* value;";
     }
@@ -230,10 +175,6 @@
     // will be a separate field pointing to the token.
     return action.getType() == null && target.requiresTypes
         ? ""
-<<<<<<< HEAD
-        : types.getTargetType(action) + " value;";
-=======
         : types.getTargetType(tpr.resolveType(action.getType())) + " value;";
->>>>>>> 2861e89d
   }
 }