--- conflicted
+++ resolved
@@ -46,13 +46,6 @@
  * 
  * @author Soroush Bateni <soroush@utdallas.edu>
  */
-<<<<<<< HEAD
-class CCmakeCompiler extends CCompiler {
-    // FIXME: This does not override the compileCCommand
-    //  method because there is no single command that
-    //  compiles; however, it is not clear why
-    //  compileCCommand is public in the first place.
-=======
 public class CCmakeCompiler extends CCompiler {
     
     /**
@@ -71,7 +64,6 @@
             ) {
         super(targetConfig, fileConfig, errorReporter, CppMode);
     }
->>>>>>> ec1f83c5
 
     /**
      * Create an instance of CCmakeCompiler.
@@ -114,15 +106,6 @@
         fileConfig.deleteDirectory(buildPath);
         // Make sure the build directory exists
         Files.createDirectories(buildPath);
-<<<<<<< HEAD
-        int configureReturnCode = configure();
-        int buildReturnCode = 0;
-        // Do not compile if the code generator is being
-        //  invoked from an IDE or text editor without the
-        //  user's explicit request.
-        if (configureReturnCode == 0) {
-            buildReturnCode = build();
-=======
 
         LFCommand compile = compileCmakeCommand(file, noBinary);
         if (compile == null) {
@@ -143,7 +126,7 @@
         int cMakeReturnCode = compile.run(cancelIndicator);
         
         if (cMakeReturnCode != 0 && 
-                fileConfig.getCompilerMode() != Mode.INTEGRATED && 
+                fileConfig.getCompilerMode() == Mode.STANDALONE &&
                 !outputContainsKnownCMakeErrors(compile.getErrors().toString())) {
             errorReporter.reportError(targetConfig.compiler+" returns error code "+cMakeReturnCode);
         }
@@ -151,7 +134,7 @@
         // For warnings (vs. errors), the return code is 0.
         // But we still want to mark the IDE.
         if (compile.getErrors().toString().length() > 0 && 
-                fileConfig.getCompilerMode() == Mode.INTEGRATED &&
+                fileConfig.getCompilerMode() != Mode.STANDALONE &&
                 !outputContainsKnownCMakeErrors(compile.getErrors().toString())) {
             generator.reportCommandErrors(compile.getErrors().toString());
         }
@@ -164,7 +147,7 @@
             makeReturnCode = build.run(cancelIndicator);
             
             if (makeReturnCode != 0 && 
-                    fileConfig.getCompilerMode() != Mode.INTEGRATED &&
+                    fileConfig.getCompilerMode() == Mode.STANDALONE &&
                     !outputContainsKnownCMakeErrors(build.getErrors().toString())) {
                 errorReporter.reportError(targetConfig.compiler+" returns error code "+makeReturnCode);
             }
@@ -172,7 +155,7 @@
             // For warnings (vs. errors), the return code is 0.
             // But we still want to mark the IDE.
             if (build.getErrors().toString().length() > 0 && 
-                    fileConfig.getCompilerMode() == Mode.INTEGRATED &&
+                    fileConfig.getCompilerMode() != Mode.STANDALONE &&
                     !outputContainsKnownCMakeErrors(build.getErrors().toString())) {
                 generator.reportCommandErrors(build.getErrors().toString());
             }
@@ -182,31 +165,22 @@
                 System.out.println("SUCCESS: Compiling generated code for "+ fileConfig.name +" finished with no errors.");
             }
             
->>>>>>> ec1f83c5
-        }
-        return configureReturnCode == 0 && buildReturnCode == 0;
+        }
+        return cMakeReturnCode == 0 && makeReturnCode == 0;
     }
     
     /**
      * Return a command to configure the specified C file
      * using CMake.
      * This produces a C-specific configure command.
-     */
-<<<<<<< HEAD
-    private LFCommand configureCmakeCommand() {
-
-        if (!targetConfig.compileLibraries.isEmpty()) {
-            errorReporter.reportError("The current CMake build system does not support -l libraries.\n"+
-                                        "Use the 'cmake-include' target property to include a CMakeLists file\n"+
-                                        "with the appropriate library discovery syntax.");
-        }
-        
-=======
+     * @param fileToCompile The C filename without the .c extension.
+     * @param noBinary If true, the compiler will create a .o output instead of a binary. 
+     *  If false, the compile command will produce a binary.
+     */
     public LFCommand compileCmakeCommand(
             String fileToCompile, 
             boolean noBinary
     ) {        
->>>>>>> ec1f83c5
         // Set the build directory to be "build"
         Path buildPath = fileConfig.getSrcGenPath().resolve("build");
         
@@ -233,12 +207,17 @@
      * Return a command to build (compile and link) the
      * specified C file using CMake.
      * This produces a C-specific build command.
-     *
-     * It appears that configuration and build cannot
-     * happen in one command. Therefore, this is separated
-     * into a configuration command and a build command.
-     */
-    private LFCommand buildCmakeCommand() {
+     * @note It appears that configuration and build cannot happen in one command.
+     *  Therefore, this is separated into a compile and a build command. 
+     * 
+     * @param fileToCompile The C filename without the .c extension.
+     * @param noBinary If true, the compiler will create a .o output instead of a binary. 
+     *  If false, the compile command will produce a binary.
+     */
+    public LFCommand buildCmakeCommand(
+            String fileToCompile, 
+            boolean noBinary
+    ) { 
         // Set the build directory to be "build"
         Path buildPath = fileConfig.getSrcGenPath().resolve("build");
         String cores = String.valueOf(Runtime.getRuntime().availableProcessors());
@@ -255,62 +234,6 @@
         }
         return command;
     }
-
-    private int configure() {
-        LFCommand configure = configureCmakeCommand();
-        if (configure == null) {
-            return 1;
-        }
-
-        // Use the user-specified compiler if any
-        if (targetConfig.compiler != null) {
-            // cmakeEnv.remove("CXX");
-            if (targetConfig.compiler.equals("g++") || targetConfig.compiler.equals("CC")) {
-                // Interpret this as the user wanting their .c programs to be treated as
-                // C++ files. We can't just simply use g++ to compile C code. We use a
-                // specific CMake flag to set the language of all .c files to C++.
-            } else {
-                configure.replaceEnvironmentVariable("CC", targetConfig.compiler);
-            }
-            // cmakeEnv.put("CXX", targetConfig.compiler);
-        }
-
-        int returnCode = configure.run();
-
-        if (returnCode != 0 && fileConfig.getCompilerMode() == Mode.STANDALONE) {
-            // FIXME: Why is the error code attributed to the compiler if it is actually received via CMake? Is it
-            //  possible that the source of the error code is not the compiler?
-            errorReporter.reportError(
-                targetConfig.compiler + " terminated with error code " + returnCode
-                    + ". Cmake output:\n" + configure.getOutput().toString()
-            );
-        }
-
-        return returnCode;
-    }
-
-    /**
-     * Compiles the generated target code.
-     * @return the return code from invoking CMake
-     */
-    private int build() {
-        LFCommand build = buildCmakeCommand();
-
-        int makeReturnCode = build.run();
-
-        if (makeReturnCode != 0) {
-            errorReporter.reportError(
-                "CMake terminated with error code " + makeReturnCode + ". Output:\n" + build.getOutput().toString()
-            );
-        }
-
-        // For warnings (vs. errors), the return code is 0.
-        // But we still want to mark the IDE.
-        if (build.getErrors().toString().length() > 0) {
-            errorReporter.reportError(build.getErrors().toString());
-        }
-        return makeReturnCode;
-    }
     
     /**
      * Check if the output produced by CMake has any known and common errors.
