--- conflicted
+++ resolved
@@ -63,8 +63,8 @@
 import org.lflang.generator.GeneratorResult
 import org.lflang.generator.IntegratedBuilder
 import org.lflang.generator.JavaGeneratorUtils
+import org.lflang.generator.LFGeneratorContext
 import org.lflang.generator.ModeInstance
-import org.lflang.generator.LFGeneratorContext
 import org.lflang.generator.ParameterInstance
 import org.lflang.generator.PortInstance
 import org.lflang.generator.ReactionInstance
@@ -80,6 +80,8 @@
 import org.lflang.lf.Delay
 import org.lflang.lf.Input
 import org.lflang.lf.Instantiation
+import org.lflang.lf.Mode
+import org.lflang.lf.ModeTransitionTypes
 import org.lflang.lf.Model
 import org.lflang.lf.Output
 import org.lflang.lf.Port
@@ -94,8 +96,6 @@
 
 import static extension org.lflang.ASTUtils.*
 import static extension org.lflang.JavaAstUtils.*
-import org.lflang.lf.Mode
-import org.lflang.lf.ModeTransitionTypes
 
 /** 
  * Generator for C target. This class generates C code defining each reactor
@@ -2021,9 +2021,8 @@
         generateInteractingContainedReactors(reactor, federate, body, constructorCode);
                 
         // Next, generate the fields needed for each reaction.
-<<<<<<< HEAD
-        generateReactionAndTriggerStructs(body, decl, constructorCode, destructorCode, federate)
-        
+        generateReactionAndTriggerStructs(body, decl, constructorCode, federate)
+                
         // Next, generate fields for modes
         if (!reactor.allModes.empty) {
             // Reactor's mode instances and its state.
@@ -2055,26 +2054,7 @@
                 self->_lf__mode_state.mode_change = 0;
             ''')
         }
-        
-        // Generate code
-        if (body.length > 0) {
-            code.pr('''
-                typedef struct {
-                    «body.toString»
-                } «selfType»;
-            ''')
-        } else {
-            // There are no fields for the self struct.
-            // C compilers complain about empty structs, so we generate a placeholder.
-            code.pr('''
-                typedef struct {
-                    bool hasContents;
-                } «selfType»;
-            ''')
-        }
-=======
-        generateReactionAndTriggerStructs(body, decl, constructorCode, federate)
-        
+
         // The first field has to always be a pointer to the list of
         // of allocated memory that must be freed when the reactor is freed.
         // This means that the struct can be safely cast to self_base_t.
@@ -2084,7 +2064,6 @@
                 «body.toString»
             } «selfType»;
         ''')
->>>>>>> 1ac29777
     }
     
     /**
@@ -3875,7 +3854,7 @@
             }
         }
     }
-
+        
     /**
      * Generate code to initialize modes.
      * @param instance The reactor instance.
