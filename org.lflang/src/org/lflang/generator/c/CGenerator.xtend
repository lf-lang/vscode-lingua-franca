/* Generator for C target. */

/*************
Copyright (c) 2019-2021, The University of California at Berkeley.

Redistribution and use in source and binary forms, with or without modification,
are permitted provided that the following conditions are met:

1. Redistributions of source code must retain the above copyright notice,
   this list of conditions and the following disclaimer.

2. Redistributions in binary form must reproduce the above copyright notice,
   this list of conditions and the following disclaimer in the documentation
   and/or other materials provided with the distribution.

THIS SOFTWARE IS PROVIDED BY THE COPYRIGHT HOLDERS AND CONTRIBUTORS "AS IS" AND ANY
EXPRESS OR IMPLIED WARRANTIES, INCLUDING, BUT NOT LIMITED TO, THE IMPLIED WARRANTIES OF
MERCHANTABILITY AND FITNESS FOR A PARTICULAR PURPOSE ARE DISCLAIMED. IN NO EVENT SHALL
THE COPYRIGHT HOLDER OR CONTRIBUTORS BE LIABLE FOR ANY DIRECT, INDIRECT, INCIDENTAL,
SPECIAL, EXEMPLARY, OR CONSEQUENTIAL DAMAGES (INCLUDING, BUT NOT LIMITED TO,
PROCUREMENT OF SUBSTITUTE GOODS OR SERVICES; LOSS OF USE, DATA, OR PROFITS; OR BUSINESS
INTERRUPTION) HOWEVER CAUSED AND ON ANY THEORY OF LIABILITY, WHETHER IN CONTRACT,
STRICT LIABILITY, OR TORT (INCLUDING NEGLIGENCE OR OTHERWISE) ARISING IN ANY WAY OUT OF
THE USE OF THIS SOFTWARE, EVEN IF ADVISED OF THE POSSIBILITY OF SUCH DAMAGE.
***************/

package org.lflang.generator.c;

import java.io.File;
import java.nio.file.Files;
import java.util.ArrayList;
import java.util.HashSet;
import java.util.LinkedHashMap;
import java.util.LinkedHashSet;
import java.util.LinkedList;
import java.util.concurrent.Executors;
import java.util.concurrent.TimeUnit;
import java.util.regex.Pattern;
import org.eclipse.emf.ecore.resource.Resource;
import org.eclipse.xtext.util.CancelIndicator;
import org.lflang.ErrorReporter;
import org.lflang.FileConfig;
import org.lflang.InferredType;
import org.lflang.ASTUtils;
import org.lflang.Target;
import org.lflang.TargetConfig;
import org.lflang.TargetProperty;
import org.lflang.TargetProperty.ClockSyncMode;
import org.lflang.TargetProperty.CoordinationType;
import org.lflang.TimeValue;
import org.lflang.federated.CGeneratorExtension;
import org.lflang.federated.FedFileConfig;
import org.lflang.federated.FederateInstance;
import org.lflang.federated.launcher.FedCLauncher;
import org.lflang.federated.serialization.FedROS2CPPSerialization;
import org.lflang.federated.serialization.SupportedSerializers;
import org.lflang.generator.CodeBuilder;
import org.lflang.generator.GeneratorBase;
import org.lflang.generator.DockerComposeGenerator;
import org.lflang.generator.GeneratorResult;
import org.lflang.generator.IntegratedBuilder;
import org.lflang.generator.GeneratorUtils;
import org.lflang.generator.LFGeneratorContext;
import org.lflang.generator.PortInstance;
import org.lflang.generator.ReactionInstance;
import org.lflang.generator.ReactorInstance;
import org.lflang.generator.SubContext;
import org.lflang.generator.TriggerInstance;
import org.lflang.generator.c.CActionGenerator;
import org.lflang.generator.c.CTimerGenerator;
import org.lflang.generator.c.CStateGenerator;
import org.lflang.generator.c.CTracingGenerator;
import org.lflang.generator.c.CPortGenerator;
import org.lflang.generator.c.CModesGenerator;
import org.lflang.generator.c.CMainGenerator;
import org.lflang.generator.c.CFederateGenerator;
import org.lflang.generator.c.CNetworkGenerator;
import org.lflang.generator.c.CTriggerObjectsGenerator;
import org.lflang.generator.c.InteractingContainedReactors;
import org.lflang.lf.Action;
import org.lflang.lf.ActionOrigin;
import org.lflang.lf.Delay;
import org.lflang.lf.Input;
import org.lflang.lf.Instantiation;
import org.lflang.lf.Mode;
import org.lflang.lf.Model;
import org.lflang.lf.Output;
import org.lflang.lf.Port;
import org.lflang.lf.Reaction;
import org.lflang.lf.Reactor;
import org.lflang.lf.ReactorDecl;
import org.lflang.lf.VarRef;
import org.lflang.lf.Variable;
import org.lflang.util.FileUtil;
import static extension org.lflang.ASTUtils.*;
import static extension org.lflang.ASTUtils.*;

/** 
 * Generator for C target. This class generates C code defining each reactor
 * class given in the input .lf file and imported .lf files. The generated code
 * has the following components:
 * 
 * * A typedef for inputs, outputs, and actions of each reactor class. These
 *   define the types of the variables that reactions use to access inputs and
 *   action values and to set output values.
 * 
 * * A typedef for a "self" struct for each reactor class. One instance of this
 *   struct will be created for each reactor instance. See below for details.
 * 
 * * A function definition for each reaction in each reactor class. These
 *   functions take an instance of the self struct as an argument.
 * 
 * * A constructor function for each reactor class. This is used to create
 *   a new instance of the reactor.
 * 
 * After these, the main generated function is `_lf_initialize_trigger_objects()`.
 * This function creates the instances of reactors (using their constructors)
 * and makes connections between them.
 * 
 * A few other smaller functions are also generated.
 * 
 * ## Self Struct
 * 
 * The "self" struct has fields for each of the following:
 * 
 * * parameter: the field name and type match the parameter.
 * * state: the field name and type match the state.
 * * action: the field name prepends the action name with "_lf_".
 *   A second field for the action is also created to house the trigger_t object.
 *   That second field prepends the action name with "_lf__".
 * * output: the field name prepends the output name with "_lf_".
 * * input:  the field name prepends the output name with "_lf_".
 *   A second field for the input is also created to house the trigger_t object.
 *   That second field prepends the input name with "_lf__".
 *
 * If, in addition, the reactor contains other reactors and reacts to their outputs,
 * then there will be a struct within the self struct for each such contained reactor.
 * The name of that self struct will be the name of the contained reactor prepended with "_lf_".
 * That inside struct will contain pointers the outputs of the contained reactors
 * that are read together with pointers to booleans indicating whether those outputs are present.
 * 
 * If, in addition, the reactor has a reaction to shutdown, then there will be a pointer to
 * trigger_t object (see reactor.h) for the shutdown event and an action struct named
 * _lf_shutdown on the self struct.
 * 
 * ## Reaction Functions
 * 
 * For each reaction in a reactor class, this generator will produce a C function
 * that expects a pointer to an instance of the "self" struct as an argument.
 * This function will contain verbatim the C code specified in the reaction, but
 * before that C code, the generator inserts a few lines of code that extract from the
 * self struct the variables that that code has declared it will use. For example, if
 * the reaction declares that it is triggered by or uses an input named "x" of type
 * int, the function will contain a line like this:
 * ```
 *     r_x_t* x = self->_lf_x;
 * ```
 * where `r` is the full name of the reactor class and the struct type `r_x_t`
 * will be defined like this:
 * ```
 *     typedef struct {
 *         int value;
 *         bool is_present;
 *         int num_destinations;
 *     } r_x_t;
 * ```
 * The above assumes the type of `x` is `int`.
 * If the programmer fails to declare that it uses x, then the absence of the
 * above code will trigger a compile error when the verbatim code attempts to read `x`.
 *
 * ## Constructor
 * 
 * For each reactor class, this generator will create a constructor function named
 * `new_r`, where `r` is the reactor class name. This function will malloc and return
 * a pointer to an instance of the "self" struct.  This struct initially represents
 * an unconnected reactor. To establish connections between reactors, additional
 * information needs to be inserted (see below). The self struct is made visible
 * to the body of a reaction as a variable named "self".  The self struct contains the
 * following:
 * 
 * * Parameters: For each parameter `p` of the reactor, there will be a field `p`
 *   with the type and value of the parameter. So C code in the body of a reaction
 *   can access parameter values as `self->p`.
 * 
 * * State variables: For each state variable `s` of the reactor, there will be a field `s`
 *   with the type and value of the state variable. So C code in the body of a reaction
 *   can access state variables as as `self->s`.
 * 
 * The self struct also contains various fields that the user is not intended to
 * use. The names of these fields begin with at least two underscores. They are:
 * 
 * * Outputs: For each output named `out`, there will be a field `_lf_out` that is
 *   a struct containing a value field whose type matches that of the output.
 *   The output value is stored here. That struct also has a field `is_present`
 *   that is a boolean indicating whether the output has been set.
 *   This field is reset to false at the start of every time
 *   step. There is also a field `num_destinations` whose value matches the
 *   number of downstream reactors that use this variable. This field must be
 *   set when connections are made or changed. It is used to initialize
 *   reference counts for dynamically allocated message payloads.
 *   The reference count is decremented in each destination reactor at the
 *   conclusion of each time step, and when it drops to zero, the memory
 *   is freed.
 * 
 * * Inputs: For each input named `in` of type T, there is a field named `_lf_in`
 *   that is a pointer struct with a value field of type T. The struct pointed
 *   to also has an `is_present` field of type bool that indicates whether the
 *   input is present.
 * 
 * * Outputs of contained reactors: If a reactor reacts to outputs of a
 *   contained reactor `r`, then the self struct will contain a nested struct
 *   named `_lf_r` that has fields pointing to those outputs. For example,
 *   if `r` has an output `out` of type T, then there will be field in `_lf_r`
 *   named `out` that points to a struct containing a value field
 *   of type T and a field named `is_present` of type bool.
 * 
 * * Inputs of contained reactors: If a reactor sends to inputs of a
 *   contained reactor `r`, then the self struct will contain a nested struct
 *   named `_lf_r` that has fields for storing the values provided to those
 *   inputs. For example, if R has an input `in` of type T, then there will
 *   be field in _lf_R named `in` that is a struct with a value field
 *   of type T and a field named `is_present` of type bool.
 * 
 * * Actions: If the reactor has an action a (logical or physical), then there
 *   will be a field in the self struct named `_lf_a` and another named `_lf__a`.
 *   The type of the first is specific to the action and contains a `value`
 *   field with the type and value of the action (if it has a value). That
 *   struct also has a `has_value` field, an `is_present` field, and a
 *   `token` field (which is NULL if the action carries no value).
 *   The `_lf__a` field is of type trigger_t.
 *   That struct contains various things, including an array of reactions
 *   sensitive to this trigger and a lf_token_t struct containing the value of
 *   the action, if it has a value.  See reactor.h in the C library for
 *   details.
 * 
 * * Reactions: Each reaction will have several fields in the self struct.
 *   Each of these has a name that begins with `_lf__reaction_i`, where i is
 *   the number of the reaction, starting with 0. The fields are:
 *   * _lf__reaction_i: The struct that is put onto the reaction queue to
 *     execute the reaction (see reactor.h in the C library).
 * 
 *  * Timers: For each timer t, there is are two fields in the self struct:
 *    * _lf__t: The trigger_t struct for this timer (see reactor.h).
 *    * _lf__t_reactions: An array of reactions (pointers to the
 *      reaction_t structs on this self struct) sensitive to this timer.
 *
 * * Triggers: For each Timer, Action, Input, and Output of a contained
 *   reactor that triggers reactions, there will be a trigger_t struct
 *   on the self struct with name `_lf__t`, where t is the name of the trigger.
 * 
 * ## Connections Between Reactors
 * 
 * Establishing connections between reactors involves two steps.
 * First, each destination (e.g. an input port) must have pointers to
 * the source (the output port). As explained above, for an input named
 * `in`, the field `_lf_in->value` is a pointer to the output data being read.
 * In addition, `_lf_in->is_present` is a pointer to the corresponding
 * `out->is_present` field of the output reactor's self struct.
 *  
 * In addition, the `reaction_i` struct on the self struct has a `triggers`
 * field that records all the trigger_t structs for ports and actions
 * that are triggered by the i-th reaction. The triggers field is
 * an array of arrays of pointers to trigger_t structs.
 * The length of the outer array is the number of output channels
 * (single ports plus multiport widths) that the reaction effects
 * plus the number of input port channels of contained
 * reactors that it effects. Each inner array has a length equal to the
 * number of final destinations of that output channel or input channel.
 * The reaction_i struct has an array triggered_sizes that indicates
 * the sizes of these inner arrays. The num_outputs field of the
 * reaction_i struct gives the length of the triggered_sizes and
 * (outer) triggers arrays. The num_outputs field is equal to the
 * total number of single ports and multiport channels that the reaction
 * writes to.
 * 
 * ## Runtime Tables
 * 
 * This generator creates an populates the following tables used at run time.
 * These tables may have to be resized and adjusted when mutations occur.
 * 
 * * _lf_is_present_fields: An array of pointers to booleans indicating whether an
 *   event is present. The _lf_start_time_step() function in reactor_common.c uses
 *   this to mark every event absent at the start of a time step. The size of this
 *   table is contained in the variable _lf_is_present_fields_size.
 *    * This table is accompanied by another list, _lf_is_present_fields_abbreviated,
 *      which only contains the is_present fields that have been set to true in the
 *      current tag. This list can allow a performance improvement if most ports are
 *      seldom present because only fields that have been set to true need to be
 *      reset to false.
 *
 * * _lf_tokens_with_ref_count: An array of pointers to structs that point to lf_token_t
 *   objects, which carry non-primitive data types between reactors. This is used
 *   by the _lf_start_time_step() function to decrement reference counts, if necessary,
 *   at the conclusion of a time step. Then the reference count reaches zero, the
 *   memory allocated for the lf_token_t object will be freed.  The size of this
 *   array is stored in the _lf_tokens_with_ref_count_size variable.
 * 
 * * _lf_shutdown_triggers: An array of pointers to trigger_t structs for shutdown
 *   reactions. The length of this table is in the _lf_shutdown_triggers_size
 *   variable.
 * 
 * * _lf_timer_triggers: An array of pointers to trigger_t structs for timers that
 *   need to be started when the program runs. The length of this table is in the
 *   _lf_timer_triggers_size variable.
 * 
 * * _lf_action_table: For a federated execution, each federate will have this table
 *   that maps port IDs to the corresponding trigger_t struct.
 * 
 * @author {Edward A. Lee <eal@berkeley.edu>}
 * @author {Marten Lohstroh <marten@berkeley.edu>}
 * @author {Mehrdad Niknami <mniknami@berkeley.edu>}
 * @author {Christian Menard <christian.menard@tu-dresden.de>}
 * @author {Matt Weber <matt.weber@berkeley.edu>}
 * @author {Soroush Bateni <soroush@utdallas.edu>}
 * @author {Alexander Schulz-Rosengarten <als@informatik.uni-kiel.de>}
 * @author {Hou Seng Wong <housengw@berkeley.edu>}
 */
class CGenerator extends GeneratorBase {
    protected new(FileConfig fileConfig, ErrorReporter errorReporter, boolean CCppMode, CTypes types) {
        super(fileConfig, errorReporter)
        this.CCppMode = CCppMode;
        this.types = types
    }

    new(FileConfig fileConfig, ErrorReporter errorReporter, boolean CCppMode) {
        this(fileConfig, errorReporter, CCppMode, new CTypes(errorReporter))
    }

    new(FileConfig fileConfig, ErrorReporter errorReporter) {
        this(fileConfig, errorReporter, false)
    }

    ////////////////////////////////////////////
    //// Public methods
    /**
     * Set C-specific default target configurations if needed.
     */
    def setCSpecificDefaults(LFGeneratorContext context) {
        if (!targetConfig.useCmake && targetConfig.compiler.isNullOrEmpty) {
            if (this.CCppMode) {
                targetConfig.compiler = "g++"
                targetConfig.compilerFlags.addAll("-O2", "-Wno-write-strings")
            } else {
                targetConfig.compiler = "gcc"
                targetConfig.compilerFlags.addAll("-O2") // "-Wall -Wconversion"
            }
        }
        if (isFederated) {
            // Add compile definitions for federated execution
            targetConfig.compileDefinitions.put("FEDERATED", "");
            if (targetConfig.coordination === CoordinationType.CENTRALIZED) {
                // The coordination is centralized.
                targetConfig.compileDefinitions.put("FEDERATED_CENTRALIZED", "");                
            } else if (targetConfig.coordination === CoordinationType.DECENTRALIZED) {
                // The coordination is decentralized
                targetConfig.compileDefinitions.put("FEDERATED_DECENTRALIZED", "");  
            }        
        }
    }
    
    /**
     * Look for physical actions in all resources.
     * If found, set threads to be at least one to allow asynchronous schedule calls.
     */
    def accommodatePhysicalActionsIfPresent() {
        // If there are any physical actions, ensure the threaded engine is used and that
        // keepalive is set to true, unless the user has explicitly set it to false.
        for (resource : GeneratorUtils.getResources(reactors)) {
            for (action : resource.allContents.toIterable.filter(Action)) {
                if (action.origin == ActionOrigin.PHYSICAL) {
                    // If the unthreaded runtime is requested, use the threaded runtime instead
                    // because it is the only one currently capable of handling asynchronous events.
                    if (!targetConfig.threading) {
                        targetConfig.threading = true
                        errorReporter.reportWarning(
                            action,
                            '''Using the threaded C runtime to allow for asynchronous handling of«
                            » physical action «action.name».'''
                        );
                        return;
                    }
                }
            }
        }
    }
    
    /**
     * Return true if the host operating system is compatible and
     * otherwise report an error and return false.
     */
    protected def boolean isOSCompatible() {
        if (GeneratorUtils.isHostWindows) {
            if (isFederated) { 
                errorReporter.reportError(
                    "Federated LF programs with a C target are currently not supported on Windows. " + 
                    "Exiting code generation."
                )
                // Return to avoid compiler errors
                return false
            }
            if (CCppMode) {
                errorReporter.reportError(
                    "LF programs with a CCpp target are currently not supported on Windows. " + 
                    "Exiting code generation."
                )
                // FIXME: The incompatibility between our C runtime code and the
                //  Visual Studio compiler is extensive. 
                return false;             
            }
            if (targetConfig.useCmake == false) {
                errorReporter.reportError(
                    "Only CMake is supported as the build system on Windows. "+
                    "Use `cmake: true` in the target properties. Exiting code generation."
                )
                return false;
            }
        }
        return true;
    }

    /**
     * Generate C code from the Lingua Franca model contained by the
     * specified resource. This is the main entry point for code
     * generation.
     * @param resource The resource containing the source code.
     * @param context The context in which the generator is
     *     invoked, including whether it is cancelled and
     *     whether it is a standalone context
     */
    override void doGenerate(Resource resource, LFGeneratorContext context) {
        super.doGenerate(resource, context)
        if (!GeneratorUtils.canGenerate(errorsOccurred, mainDef, errorReporter, context)) return;
        if (!isOSCompatible()) return; // Incompatible OS and configuration

        // Perform set up that does not generate code
        setUpParameters(context)

        // Create the output directories if they don't yet exist.
        var dir = fileConfig.getSrcGenPath.toFile
        if (!dir.exists()) dir.mkdirs()
        dir = fileConfig.binPath.toFile
        if (!dir.exists()) dir.mkdirs()

        // Docker related paths
        var dockerComposeDir = fileConfig.getSrcGenPath().toFile();
        var dockerComposeServices = new StringBuilder();

        // Perform distinct code generation into distinct files for each federate.
        val baseFilename = topLevelName
        
        // Copy the code generated so far.
        var commonCode = new CodeBuilder(code);
        
        // Keep a separate file config for each federate
        val oldFileConfig = fileConfig;
        val numOfCompileThreads = Math.min(6,
                Math.min(
                    Math.max(federates.size, 1), 
                    Runtime.getRuntime().availableProcessors()
                )
            )
        val compileThreadPool = Executors.newFixedThreadPool(numOfCompileThreads);
        System.out.println("******** Using "+numOfCompileThreads+" threads to compile the program.");
        var federateCount = 0;
        val LFGeneratorContext generatingContext = new SubContext(
            context, IntegratedBuilder.VALIDATED_PERCENT_PROGRESS, IntegratedBuilder.GENERATED_PERCENT_PROGRESS
        )
        for (federate : federates) {
            currentFederate = federate;
            federateCount++;
            startTimeStepIsPresentCount = 0
            startTimeStepTokens = 0
            
            // If federated, append the federate name to the file name.
            // Only generate one output if there is no federation.
            if (isFederated) {
                topLevelName = baseFilename + '_' + federate.name // FIXME: don't (temporarily) reassign a class variable for this
                fileConfig = new FedFileConfig(fileConfig, federate.name);
                
                // Reset the cmake-includes and files, to be repopulated for each federate individually.
                // This is done to enable support for separately
                // adding cmake-includes/files for different federates to prevent linking and mixing
                // all federates' supporting libraries/files together.
                targetConfig.cmakeIncludes.clear();
                targetConfig.cmakeIncludesWithoutPath.clear();
                targetConfig.fileNames.clear();
                targetConfig.filesNamesWithoutPath.clear();
                
                // Re-apply the cmake-include target property of the main .lf file.
                val target = GeneratorUtils.findTarget(mainDef.reactorClass.eResource)
                if (target.config !== null) {
                    // Update the cmake-include
                    TargetProperty.updateOne(
                        this.targetConfig, 
                        TargetProperty.CMAKE_INCLUDE,
                        target.config.pairs ?: emptyList,
                        errorReporter
                    )
                    // Update the files
                    TargetProperty.updateOne(
                        this.targetConfig, 
                        TargetProperty.FILES,
                        target.config.pairs ?: emptyList,
                        errorReporter
                    )
                }
                
                // Need to copy user files again since the source structure changes
                // for federated programs.
                copyUserFiles(this.targetConfig, this.fileConfig);
                
                // Clear out previously generated code.
                code = new CodeBuilder(commonCode)
                initializeTriggerObjects = new CodeBuilder()
                        
                // Enable clock synchronization if the federate
                // is not local and clock-sync is enabled
                initializeClockSynchronization()
                

                startTimeStep = new CodeBuilder()
            }
            
            // Copy the core lib
            FileUtil.copyFilesFromClassPath(
                "/lib/c/reactor-c/core", 
                fileConfig.getSrcGenPath.resolve("core"),
                CCoreFilesUtils.getCoreFiles(
                    isFederated,
                    targetConfig.threading,
                    targetConfig.schedulerType
                )
            )
            // Copy the header files
            copyTargetHeaderFile()

            generateDirectives()
            generateTopLevelPreambles();
            code.pr(CMainGenerator.generateCode());
            // Generate code for each reactor.
            generateReactorDefinitions();
        
            // Derive target filename from the .lf filename.
            val cFilename = CCompiler.getTargetFileName(topLevelName, this.CCppMode);

            var file = fileConfig.getSrcGenPath().resolve(cFilename).toFile
            // Delete source previously produced by the LF compiler.
            if (file.exists) {
                file.delete
            }

            // Delete binary previously produced by the C compiler.
            file = fileConfig.binPath.resolve(topLevelName).toFile
            if (file.exists) {
                file.delete
            }

            // Generate main instance, if there is one.
            // Note that any main reactors in imported files are ignored.
            // Skip generation if there are cycles.      
            if (this.main !== null) {
                initializeTriggerObjects.pr('''
                    int _lf_startup_reactions_count = 0;
                    int _lf_shutdown_reactions_count = 0;
                    int _lf_timer_triggers_count = 0;
                    int _lf_tokens_with_ref_count_count = 0;
                ''');

                // Create an array of arrays to store all self structs.
                // This is needed because connections cannot be established until
                // all reactor instances have self structs because ports that
                // receive data reference the self structs of the originating
                // reactors, which are arbitarily far away in the program graph.
                generateSelfStructs(main);

                generateReactorInstance(this.main)
                // Generate function to set default command-line options.
                // A literal array needs to be given outside any function definition,
                // so start with that.
                if (runCommand.length > 0) {
                    code.pr('''
                        char* _lf_default_argv[] = { "«runCommand.join('", "')»" };
                        void _lf_set_default_command_line_options() {
                            default_argc = «runCommand.length»;
                            default_argv = _lf_default_argv;
                        }
                    ''');
                } else {
                    code.pr("void _lf_set_default_command_line_options() {}");
                }
                
                // If there are timers, create a table of timers to be initialized.
<<<<<<< HEAD
                code.pr(CTimerGenerator.generateDeclarations(timerCount));

                // If there are startup reactions, store them in an array.
                code.pr(CReactionGenerator.generateStartupTriggersTable(startupReactionCount));
                
=======
                if (timerCount > 0) {
                    code.pr('''
                        // Array of pointers to timer triggers to be scheduled in _lf_initialize_timers().
                        trigger_t* _lf_timer_triggers[«timerCount»];
                        int _lf_timer_triggers_size = «timerCount»;
                    ''')
                } else {
                    code.pr('''
                        // Array of pointers to timer triggers to be scheduled in _lf_initialize_timers().
                        trigger_t** _lf_timer_triggers = NULL;
                        int _lf_timer_triggers_size = 0;
                    ''')
                }
                                
>>>>>>> 76597f1e
                // If there are shutdown reactions, create a table of triggers.
                code.pr(CReactionGenerator.generateShutdownTriggersTable(shutdownReactionCount));
                
                // If there are modes, create a table of mode state to be checked for transitions.
                code.pr(CModesGenerator.generateModeStatesTable(
                    hasModalReactors,
                    modalReactorCount,
                    modalStateResetCount
                ));
                
                // Generate function to return a pointer to the action trigger_t
                // that handles incoming network messages destined to the specified
                // port. This will only be used if there are federates.
                if (federate.networkMessageActions.size > 0) {
                    // Create a static array of trigger_t pointers.
                    // networkMessageActions is a list of Actions, but we
                    // need a list of trigger struct names for ActionInstances.
                    // There should be exactly one ActionInstance in the
                    // main reactor for each Action.
                    val triggers = new LinkedList<String>()
                    for (action : federate.networkMessageActions) {
                        // Find the corresponding ActionInstance.
                        val actionInstance = main.lookupActionInstance(action)
                        triggers.add(CUtil.triggerRef(actionInstance, null))
                    }
                    var actionTableCount = 0
                    for (trigger : triggers) {
                        initializeTriggerObjects.pr('''
                            _lf_action_table[«actionTableCount++»] = &«trigger»;
                        ''')
                    }
                    code.pr('''
                        trigger_t* _lf_action_table[«federate.networkMessageActions.size»];
                        trigger_t* _lf_action_for_port(int port_id) {
                            if (port_id < «federate.networkMessageActions.size») {
                                return _lf_action_table[port_id];
                            } else {
                                return NULL;
                            }
                        }
                    ''')
                } else {
                    code.pr('''
                        trigger_t* _lf_action_for_port(int port_id) {
                            return NULL;
                        }
                    ''')
                }
                
                // Generate function to initialize the trigger objects for all reactors.
                code.pr(CTriggerObjectsGenerator.generateInitializeTriggerObjects(
                    federate,
                    main,
                    targetConfig,
                    initializeTriggerObjects,
                    startTimeStep,
                    types,
                    topLevelName,
                    federationRTIProperties,
                    startTimeStepTokens,
                    startTimeStepIsPresentCount,
                    isFederated,
                    isFederatedAndDecentralized,
                    clockSyncIsOn
                )); 

                // Generate function to trigger startup reactions for all reactors.
                code.pr(CReactionGenerator.generateLfTriggerStartupReactions(startupReactionCount));

                // Generate function to schedule timers for all reactors.
                code.pr(CTimerGenerator.generateLfInitializeTimer(timerCount));

                // Generate a function that will either do nothing
                // (if there is only one federate or the coordination 
                // is set to decentralized) or, if there are
                // downstream federates, will notify the RTI
                // that the specified logical time is complete.
                code.pr('''
                    void logical_tag_complete(tag_t tag_to_send) {
                        «IF isFederatedAndCentralized»
                            _lf_logical_tag_complete(tag_to_send);
                        «ENDIF»
                    }
                ''')
                
                if (isFederated) {
                    code.pr(CFederateGenerator.generateFederateNeighborStructure(federate).toString());
                }
                                
                // Generate function to schedule shutdown reactions if any
                // reactors have reactions to shutdown.
                code.pr(CReactionGenerator.generateLfTriggerShutdownReactions(
                    shutdownReactionCount
                ));
                
                // Generate an empty termination function for non-federated
                // execution. For federated execution, an implementation is
                // provided in federate.c.  That implementation will resign
                // from the federation and close any open sockets.
                if (!isFederated) {
                    code.pr("void terminate_execution() {}");
                }
                
<<<<<<< HEAD
                code.pr(CModesGenerator.generateLfHandleModeChanges(
                    hasModalReactors,
                    modalStateResetCount
                ));
=======
                if (hasModalReactors) {
                    // Generate mode change detection
                    code.pr('''
                        void _lf_handle_mode_changes() {
                            _lf_process_mode_changes(
                                _lf_modal_reactor_states, 
                                _lf_modal_reactor_states_size, 
                                «modalStateResetCount > 0 ? "_lf_modal_state_reset" : "NULL"», 
                                «modalStateResetCount > 0 ? "_lf_modal_state_reset_size" : 0»,
                                _lf_timer_triggers,
                                _lf_timer_triggers_size
                            );
                        }
                    ''')
                }
>>>>>>> 76597f1e
            }
            val targetFile = fileConfig.getSrcGenPath() + File.separator + cFilename
            code.writeToFile(targetFile)
            
            
            if (targetConfig.useCmake) {
                // If cmake is requested, generated the CMakeLists.txt
                val cmakeGenerator = new CCmakeGenerator(targetConfig, fileConfig)
                val cmakeFile = fileConfig.getSrcGenPath() + File.separator + "CMakeLists.txt"
                val cmakeCode = cmakeGenerator.generateCMakeCode(
                        #[cFilename], 
                        topLevelName, 
                        errorReporter,
                        CCppMode,
                        mainDef !== null,
                        cMakeExtras
                )
                cmakeCode.writeToFile(cmakeFile)
            }
            
            // Create docker file.
            if (targetConfig.dockerOptions !== null) {
                var dockerFileName = topLevelName + '.Dockerfile'
                if (isFederated) {
                    writeDockerFile(dockerComposeDir, dockerFileName, federate.name)
                    DockerComposeGenerator.appendFederateToDockerComposeServices(dockerComposeServices, federate.name, federate.name, dockerFileName)
                } else {
                    writeDockerFile(dockerComposeDir, dockerFileName, topLevelName.toLowerCase())
                    DockerComposeGenerator.appendFederateToDockerComposeServices(dockerComposeServices, topLevelName.toLowerCase(), ".", dockerFileName)
                }
            }

            // If this code generator is directly compiling the code, compile it now so that we
            // clean it up after, removing the #line directives after errors have been reported.
            if (
                !targetConfig.noCompile
                && targetConfig.buildCommands.nullOrEmpty
                && !federate.isRemote
                // This code is unreachable in LSP_FAST mode, so that check is omitted.
                && context.getMode() != LFGeneratorContext.Mode.LSP_MEDIUM
            ) {
                // FIXME: Currently, a lack of main is treated as a request to not produce
                // a binary and produce a .o file instead. There should be a way to control
                // this. 
                // Create an anonymous Runnable class and add it to the compileThreadPool
                // so that compilation can happen in parallel.
                val cleanCode = code.removeLines("#line");
                
                val execName = topLevelName
                val threadFileConfig = fileConfig;
                val generator = this; // FIXME: currently only passed to report errors with line numbers in the Eclipse IDE
                val CppMode = CCppMode;
                generatingContext.reportProgress(
                    String.format("Generated code for %d/%d executables. Compiling...", federateCount, federates.size()),
                    100 * federateCount / federates.size()
                );
                compileThreadPool.execute(new Runnable() {
                    override void run() {
                        // Create the compiler to be used later
                        var cCompiler = new CCompiler(targetConfig, threadFileConfig,
                            errorReporter, CppMode);
                        if (targetConfig.useCmake) {
                            // Use CMake if requested.
                            cCompiler = new CCmakeCompiler(targetConfig, threadFileConfig,
                                errorReporter, CppMode);
                        }
                        if (!cCompiler.runCCompiler(execName, main === null, generator, context)) {
                            // If compilation failed, remove any bin files that may have been created.
                            CUtil.deleteBinFiles(threadFileConfig)
                            // If finish has already been called, it is illegal and makes no sense. However,
                            //  if finish has already been called, then this must be a federated execution.
                            if (!isFederated) context.unsuccessfulFinish();
                        } else if (!isFederated) context.finish(
                            GeneratorResult.Status.COMPILED, execName, fileConfig, null
                        );
                        cleanCode.writeToFile(targetFile)
                    }
                });
            }
            fileConfig = oldFileConfig;
        }

        if (targetConfig.dockerOptions !== null) {
            if (isFederated) {
                DockerComposeGenerator.appendRtiToDockerComposeServices(
                    dockerComposeServices,  
                    "lflang/rti:rti", 
                    federationRTIProperties.get("host").toString,
                    federates.size
                );
            }
            DockerComposeGenerator.writeFederatesDockerComposeFile(dockerComposeDir, dockerComposeServices, "lf");
        }
        
        // Initiate an orderly shutdown in which previously submitted tasks are 
        // executed, but no new tasks will be accepted.
        compileThreadPool.shutdown();
        
        // Wait for all compile threads to finish (NOTE: Can block forever)
        compileThreadPool.awaitTermination(Long.MAX_VALUE, TimeUnit.NANOSECONDS);
        
        // Restore the base filename.
        topLevelName = baseFilename

        if (isFederated) {
            createFederatedLauncher();
        }

        // If a build directive has been given, invoke it now.
        // Note that the code does not get cleaned in this case.
        if (!targetConfig.noCompile) {
            if (!targetConfig.buildCommands.nullOrEmpty) {
                CUtil.runBuildCommand(
                    fileConfig,
                    targetConfig,
                    commandFactory,
                    errorReporter,
                    [it | reportCommandErrors(it)],
                    context.mode
                )
                context.finish(
                    GeneratorResult.Status.COMPILED, fileConfig.name, fileConfig, null
                );
            } else if (isFederated) {
                context.finish(
                    GeneratorResult.Status.COMPILED, fileConfig.name, fileConfig, null
                );
            }
            println("Compiled binary is in " + fileConfig.binPath);
        } else {
            context.finish(GeneratorResult.GENERATED_NO_EXECUTABLE.apply(null));
        }
        
        // In case we are in Eclipse, make sure the generated code is visible.
        GeneratorUtils.refreshProject(resource, context.mode)
    }
    
    override checkModalReactorSupport(boolean _) {
        // Modal reactors are currently only supported for non federated applications
        super.checkModalReactorSupport(!isFederated);
    }
    
    override protected String getConflictingConnectionsInModalReactorsBody(String source, String dest) {
        return String.join("\n",
            "// Generated forwarding reaction for connections with the same destination",
            "// but located in mutually exclusive modes.",
            "SET("+dest+", "+source+"->value);"
        );
    }
    
    /**
     * Add files needed for the proper function of the runtime scheduler to
     * {@code coreFiles} and {@link TargetConfig#compileAdditionalSources}.
     */
    def pickScheduler() {
        // Don't use a scheduler that does not prioritize reactions based on deadlines
        // if the program contains a deadline (handler). Use the GEDF_NP scheduler instead.
        if (!targetConfig.schedulerType.prioritizesDeadline) {
            // Check if a deadline is assigned to any reaction
            if (reactors.filter[reactor |
                // Filter reactors that contain at least one reaction 
                // that has a deadline handler.
                return reactor.allReactions.filter[ reaction |
                    return reaction.deadline !== null
                ].size > 0;
            ].size > 0) {
                if (!targetConfig.setByUser.contains(TargetProperty.SCHEDULER)) {
                    targetConfig.schedulerType = TargetProperty.SchedulerOption.GEDF_NP;
                }
            }        
        }
        targetConfig.compileAdditionalSources.add(
             "core" + File.separator + "threaded" + File.separator + 
             "scheduler_" + targetConfig.schedulerType.toString() + ".c"
        );
        System.out.println("******** Using the "+targetConfig.schedulerType.toString()+" runtime scheduler.");
        targetConfig.compileAdditionalSources.add(
            "core" + File.separator + "utils" + File.separator + "semaphore.c"
        );
    }
    
    /**
<<<<<<< HEAD
=======
     * Generate the _lf_trigger_startup_reactions function.
     */
    private def generateTriggerStartupReactions() {
        code.pr('''
            void _lf_trigger_startup_reactions() {
                «IF startupReactionCount > 0»
                for (int i = 0; i < _lf_startup_reactions_size; i++) {
                    if (_lf_startup_reactions[i] != NULL) {
                        #ifdef MODAL_REACTORS
                        if (!_lf_mode_is_active(_lf_startup_reactions[i]->mode)) {
                            // Mode is not active. Remember to trigger startup when the mode
                            // becomes active.
                            _lf_startup_reactions[i]->mode->should_trigger_startup = true;
                            continue;
                        }
                        #endif
                        _lf_trigger_reaction(_lf_startup_reactions[i], -1);
                    }
                }
                «ENDIF»
            }
        ''')
    }
    
    /**
     * Generate the _lf_initialize_trigger_objects function for 'federate'.
     */
    private def generateInitializeTriggerObjects(FederateInstance federate) {
        code.pr('''
            void _lf_initialize_trigger_objects() {
        ''')
        code.indent()
        
        // Initialize the LF clock.
        code.pr('''
            // Initialize the _lf_clock
            lf_initialize_clock();
        ''')

        // Initialize tracing if it is enabled
        if (targetConfig.tracing !== null) {
            var traceFileName = topLevelName;
            if (targetConfig.tracing.traceFileName !== null) {
                traceFileName = targetConfig.tracing.traceFileName;
                // Since all federates would have the same name, we need to append the federate name.
                if (isFederated) {
                    traceFileName += "_" + federate.name;
                }
            }
            code.pr('''
                // Initialize tracing
                start_trace("«traceFileName».lft");
            ''') // .lft is for Lingua Franca trace
        }

        // Create the table used to decrement reference counts between time steps.
        if (startTimeStepTokens > 0) {
            // Allocate the initial (before mutations) array of pointers to tokens.
            code.pr('''
                _lf_tokens_with_ref_count_size = «startTimeStepTokens»;
                _lf_tokens_with_ref_count = (token_present_t*)calloc(«startTimeStepTokens», sizeof(token_present_t));
                if (_lf_tokens_with_ref_count == NULL) error_print_and_exit("Out of memory!");
            ''')
        }
        // Create the table to initialize is_present fields to false between time steps.
        if (startTimeStepIsPresentCount > 0) {
            // Allocate the initial (before mutations) array of pointers to _is_present fields.
            code.pr('''
                // Create the array that will contain pointers to is_present fields to reset on each step.
                _lf_is_present_fields_size = «startTimeStepIsPresentCount»;
                _lf_is_present_fields = (bool**)calloc(«startTimeStepIsPresentCount», sizeof(bool*));
                if (_lf_is_present_fields == NULL) error_print_and_exit("Out of memory!");
                _lf_is_present_fields_abbreviated = (bool**)calloc(«startTimeStepIsPresentCount», sizeof(bool*));
                if (_lf_is_present_fields_abbreviated == NULL) error_print_and_exit("Out of memory!");
                _lf_is_present_fields_abbreviated_size = 0;
            ''')
        }
        
        code.pr('''
             _lf_startup_reactions = (reaction_t**)calloc(«startupReactionCount», sizeof(reaction_t*));
             _lf_startup_reactions_size = «startupReactionCount»;
        ''')

        // Allocate the memory for triggers used in federated execution
        code.pr(CGeneratorExtension.allocateTriggersForFederate(federate, this, startTimeStepIsPresentCount));

        code.pr(initializeTriggerObjects.toString)

        // Assign appropriate pointers to the triggers
        // FIXME: For python target, almost surely in the wrong place.
        code.pr(CGeneratorExtension.initializeTriggerForControlReactions(this.main, federate, this).toString());

        var reactionsInFederate = main.reactions.filter[ 
                r | return currentFederate.contains(r.definition);
        ];

        deferredInitialize(main, reactionsInFederate)
        code.pr(CTriggerObjectsGenerator.deferredInitializeNonNested(
            currentFederate,
            main,
            main,
            reactionsInFederate,
            isFederated
        ));
        // Next, for every input port, populate its "self" struct
        // fields with pointers to the output port that sends it data.
        code.pr(CTriggerObjectsGenerator.deferredConnectInputsToOutputs(
            currentFederate,
            main,
            isFederated
        ))
        // Put the code here to set up the tables that drive resetting is_present and
        // decrementing reference counts between time steps. This code has to appear
        // in _lf_initialize_trigger_objects() after the code that makes connections
        // between inputs and outputs.
        code.pr(startTimeStep.toString());
        code.pr(CTriggerObjectsGenerator.setReactionPriorities(
            federate,
            main,
            isFederated
        ))
        code.pr(CTriggerObjectsGenerator.initializeFederate(
            federate, main, targetConfig, 
            federationRTIProperties,
            isFederated, clockSyncIsOn()
        ))
        code.pr(CTriggerObjectsGenerator.generateSchedulerInitializer(
            main,
            targetConfig
        ))
        code.unindent()
        code.pr("}\n")
    }
    
    
    /**
>>>>>>> 76597f1e
     * Look at the 'reactor' eResource.
     * If it is an imported .lf file, incorporate it into the current 
     * program in the following manner:
     * - Merge its target property with `targetConfig`
     * - If there are any preambles, add them to the preambles of the reactor.
     */
    def inspectReactorEResource(ReactorDecl reactor) {
        // If the reactor is imported, look at the
        // target definition of the .lf file in which the reactor is imported from and
        // append any cmake-include.
        // Check if the reactor definition is imported
        if (reactor.eResource !== mainDef.reactorClass.eResource) {
            // Find the LFResource corresponding to this eResource
            val lfResource = resources.filter[ 
                r | return r.EResource === reactor.eResource;
            ].get(0);
            
            // Copy the user files and cmake-includes to the src-gen path of the main .lf file
            if (lfResource !== null) {
                copyUserFiles(lfResource.targetConfig, lfResource.fileConfig);
            }
            
            // Extract the contents of the imported file for the preambles
            val contents = reactor.toDefinition.eResource.contents;
            val model = contents.get(0) as Model
            // Add the preambles from the imported .lf file
            reactor.toDefinition.preambles.addAll(model.preambles)
        }
    }
    
    /**
     * Copy all files listed in the target property `files` and `cmake-include` 
     * into the src-gen folder of the main .lf file
     * 
     * @param targetConfig The targetConfig to read the `files` and `cmake-include` from.
     * @param fileConfig The fileConfig used to make the copy and resolve paths.
     */
    override copyUserFiles(TargetConfig targetConfig, FileConfig fileConfig) {
        super.copyUserFiles(targetConfig, fileConfig)
        // Make sure the target directory exists.
        val targetDir = this.fileConfig.getSrcGenPath
        Files.createDirectories(targetDir)

        for (filename : targetConfig.fileNames) {
            val relativeFileName = CUtil.copyFileOrResource(
                    filename,
                    fileConfig.srcFile.parent,
                    targetDir);
            if (relativeFileName.isNullOrEmpty) {
                errorReporter.reportError(
                    "Failed to find file " + filename + " specified in the" +
                    " files target property."
                )
            } else {
                this.targetConfig.filesNamesWithoutPath.add(
                    relativeFileName
                );
            }
        }

        for (filename : targetConfig.cmakeIncludes) {
            val relativeCMakeIncludeFileName = 
                CUtil.copyFileOrResource(
                    filename,
                    fileConfig.srcFile.parent,
                    targetDir);
            // Check if the file exists
            if (relativeCMakeIncludeFileName.isNullOrEmpty) {
                errorReporter.reportError( 
                    "Failed to find cmake-include file " + filename
                )
            } else {
                this.targetConfig.cmakeIncludesWithoutPath.add(
                    relativeCMakeIncludeFileName
                );
            }
        }
    }
    
    /**
     * Generate code for defining all reactors that belong to the federate, 
     * including all the child reactors down the hierarchy. Duplicate
     * Duplicates are avoided.
     * 
     * Imported reactors' original .lf file is 
     * incorporated in the following manner:
     * - If there are any cmake-include files, add them to the current list
     *  of cmake-include files.
     * - If there are any preambles, add them to the preambles of the reactor.
     */
    private def void generateReactorDefinitions() {
        val generatedReactorDecls = newLinkedHashSet
        if (this.main !== null) {
            generateReactorChildren(this.main, generatedReactorDecls);
        }

        if (this.mainDef !== null) {
            generateReactorClass(this.mainDef.reactorClass)
        }

        if (mainDef === null) {
            // Generate code for each reactor that was not instantiated in main or its children.
            for (r : reactors) {
                // Get the declarations for reactors that are instantiated somewhere.
                // A declaration is either a reactor definition or an import statement.;
                val declarations = this.instantiationGraph.getDeclarations(r);
                // If the reactor has no instantiations and there is no main reactor, then
                // generate code for it anyway (at a minimum, this means that the compiler is invoked
                // so that reaction bodies are checked).
                if (declarations.isEmpty()) {
                    generateReactorClass(r)
                }
            }
        }
    }
    
    /**
     * Generate code for the children of 'reactor' that belong to 'federate'.
     * Duplicates are avoided. 
     * 
     * Imported reactors' original .lf file is 
     * incorporated in the following manner:
     * - If there are any cmake-include files, add them to the current list
     *  of cmake-include files.
     * - If there are any preambles, add them to the preambles of the reactor.
     * 
     * @param reactor Used to extract children from
     */
    private def void generateReactorChildren(
        ReactorInstance reactor,
        LinkedHashSet<ReactorDecl> generatedReactorDecls
    ) {
        for (r : reactor.children) {
            if (currentFederate.contains(r) && 
                  r.reactorDeclaration !== null &&
                  !generatedReactorDecls.contains(r.reactorDeclaration)) {
                generatedReactorDecls.add(r.reactorDeclaration);
                generateReactorChildren(r, generatedReactorDecls);
                inspectReactorEResource(r.reactorDeclaration);
                generateReactorClass(r.reactorDeclaration);
            }
        }
    }
    
    /**
     * Choose which platform files to compile with according to the OS.
     * If there is no main reactor, then compilation will produce a .o file requiring further linking.
     * Also, if useCmake is set to true, we don't need to add platform files. The CMakeLists.txt file
     * will detect and use the appropriate platform file based on the platform that cmake is invoked on.
     */
    def pickCompilePlatform() {
        val OS = System.getProperty("os.name").toLowerCase();
        // FIXME: allow for cross-compiling
        if ((OS.indexOf("mac") >= 0) || (OS.indexOf("darwin") >= 0)) {
            if (mainDef !== null && !targetConfig.useCmake) {
                targetConfig.compileAdditionalSources.add(
                     "core" + File.separator + "platform" + File.separator + "lf_macos_support.c"
                );
            }
        } else if (OS.indexOf("win") >= 0) {
            if (mainDef !== null && !targetConfig.useCmake) {
                targetConfig.compileAdditionalSources.add(
                    "core" + File.separator + "platform" + File.separator + "lf_windows_support.c"
                )
            }
        } else if (OS.indexOf("nux") >= 0) {
            if (mainDef !== null && !targetConfig.useCmake) {
                targetConfig.compileAdditionalSources.add(
                    "core" + File.separator + "platform" + File.separator + "lf_linux_support.c"
                )
            }
        } else {
            errorReporter.reportError("Platform " + OS + " is not supported")
        }
    }
    
    /**
     * Create a launcher script that executes all the federates and the RTI.
     * 
     * @param coreFiles The files from the core directory that must be
     *  copied to the remote machines.
     */
    def createFederatedLauncher() {
        val launcher = new FedCLauncher(
            targetConfig,
            fileConfig,
            errorReporter
        );
        launcher.createLauncher(
            federates,
            federationRTIProperties
        );
    }
    
    /**
     * Write a Dockerfile for the current federate as given by filename.
     * The file will go into src-gen/filename.Dockerfile.
     * If there is no main reactor, then no Dockerfile will be generated
     * (it wouldn't be very useful).
     * @param The directory where the docker compose file is generated.
     * @param The name of the docker file.
     * @param The name of the federate.
     */
    override writeDockerFile(File dockerComposeDir, String dockerFileName, String federateName) {
        if (mainDef === null) {
            return
        }
        var srcGenPath = fileConfig.getSrcGenPath
        val dockerFile = srcGenPath + File.separator + dockerFileName
        // If a dockerfile exists, remove it.
        var file = new File(dockerFile)
        if (file.exists) {
            file.delete
        }
        val contents = new CodeBuilder()
        val compileCommand = targetConfig.buildCommands.nullOrEmpty ? 
                                 CDockerGenerator.generateDefaultCompileCommand() : 
                                 targetConfig.buildCommands.join(' ')
        contents.pr(CDockerGenerator.generateDockerFileContent(
            topLevelName, 
            targetConfig.dockerOptions.from, 
            CCppMode ? "g++" : "gcc",
            compileCommand, 
            srcGenPath)
        );
        contents.writeToFile(dockerFile)
        println(getDockerBuildCommand(dockerFile, dockerComposeDir, federateName))
    }

    def clockSyncIsOn() {
        return targetConfig.clockSync != ClockSyncMode.OFF
            && (!federationRTIProperties.get('host').toString.equals(currentFederate.host)
            || targetConfig.clockSyncOptions.localFederatesOn);
    }

    /**
     * Initialize clock synchronization (if enabled) and its related options for a given federate.
     * 
     * Clock synchronization can be enabled using the clock-sync target property.
     * @see https://github.com/icyphy/lingua-franca/wiki/Distributed-Execution#clock-synchronization
     */
    protected def initializeClockSynchronization() {
        // Check if clock synchronization should be enabled for this federate in the first place
        if (clockSyncIsOn()) {
            System.out.println("Initial clock synchronization is enabled for federate "
                + currentFederate.id
            );
            if (targetConfig.clockSync == ClockSyncMode.ON) {
                if (targetConfig.clockSyncOptions.collectStats) {
                    System.out.println("Will collect clock sync statistics for federate " + currentFederate.id)
                    // Add libm to the compiler flags
                    // FIXME: This is a linker flag not compile flag but we don't have a way to add linker flags
                    // FIXME: This is probably going to fail on MacOS (especially using clang)
                    // because libm functions are builtin
                    targetConfig.compilerFlags.add("-lm")
                }
                System.out.println("Runtime clock synchronization is enabled for federate "
                    + currentFederate.id
                );
            }
        }
    }
    
    /**
     * Copy target-specific header file to the src-gen directory.
     */
    def copyTargetHeaderFile() {
        FileUtil.copyFileFromClassPath("/lib/c/reactor-c/include/ctarget.h", fileConfig.getSrcGenPath.resolve("ctarget.h"))
        FileUtil.copyFileFromClassPath("/lib/c/reactor-c/lib/ctarget.c", fileConfig.getSrcGenPath.resolve("ctarget.c"))
    }

    ////////////////////////////////////////////
    //// Code generators.
    /** 
     * Generate a reactor class definition for the specified federate.
     * A class definition has four parts:
     * 
     * * Preamble code, if any, specified in the Lingua Franca file.
     * * A "self" struct type definition (see the class documentation above).
     * * A function for each reaction.
     * * A constructor for creating an instance.
     *  for deleting an instance.
     * 
     * If the reactor is the main reactor, then
     * the generated code may be customized. Specifically,
     * if the main reactor has reactions, these reactions
     * will not be generated if they are triggered by or send
     * data to contained reactors that are not in the federate.
     * @param reactor The parsed reactor data structure.
     */
    private def generateReactorClass(ReactorDecl reactor) {
        // FIXME: Currently we're not reusing definitions for declarations that point to the same definition.
        
        val defn = reactor.toDefinition
        
        if (reactor instanceof Reactor) {
            code.pr("// =============== START reactor class " + reactor.name)
        } else {
            code.pr("// =============== START reactor class " + defn.name + " as " + reactor.name)
        }
        
        // Preamble code contains state declarations with static initializers.
        generateUserPreamblesForReactor(defn)
            
        // Some of the following methods create lines of code that need to
        // go into the constructor.  Collect those lines of code here:
        val constructorCode = new CodeBuilder()
        generateAuxiliaryStructs(reactor)
        generateSelfStruct(reactor, constructorCode)
        generateReactions(reactor, currentFederate)
        generateConstructor(reactor, currentFederate, constructorCode)

        code.pr("// =============== END reactor class " + reactor.name)
        code.pr("")
    }
    
    /**
     * Generates preambles defined by user for a given reactor
     * @param reactor The given reactor
     */
    def generateUserPreamblesForReactor(Reactor reactor) {
        for (p : reactor.preambles ?: emptyList) {
            code.pr("// *********** From the preamble, verbatim:")
            code.prSourceLineNumber(p.code)
            code.pr(p.code.toText)
            code.pr("\n// *********** End of preamble.")
        }
    }
    
    /**
     * Generate a constructor for the specified reactor in the specified federate.
     * @param reactor The parsed reactor data structure.
     * @param federate A federate name, or null to unconditionally generate.
     * @param constructorCode Lines of code previously generated that need to
     *  go into the constructor.
     */
    protected def generateConstructor(
        ReactorDecl reactor, FederateInstance federate, CodeBuilder constructorCode
    ) {
        val structType = CUtil.selfType(reactor)
        code.pr('''
            «structType»* new_«reactor.name»() {
                «structType»* self = («structType»*)_lf_new_reactor(sizeof(«structType»));
                «constructorCode.toString»
                return self;
            }
        ''')
    }

    /**
     * Generate the struct type definitions for inputs, outputs, and
     * actions of the specified reactor.
     * @param reactor The parsed reactor data structure.
     */
    protected def generateAuxiliaryStructs(ReactorDecl decl) {
        val reactor = decl.toDefinition
        // In the case where there are incoming
        // p2p logical connections in decentralized
        // federated execution, there will be an
        // intended_tag field added to accommodate
        // the case where a reaction triggered by a
        // port or action is late due to network 
        // latency, etc..
        var StringBuilder federatedExtension = new StringBuilder();    
        if (isFederatedAndDecentralized) {
            federatedExtension.append('''
                «types.getTargetTagType» intended_tag;
            ''');
        }
        if (isFederated) {
            federatedExtension.append('''                
                «types.getTargetTimeType» physical_time_of_arrival;
            ''');
        }
        // First, handle inputs.
        for (input : reactor.allInputs) {
            var token = ''
            if (CUtil.isTokenType(input.inferredType, types)) {
                token = '''
                    lf_token_t* token;
                    int length;
                '''
            }
            code.pr(input, '''
                typedef struct {
                    «input.valueDeclaration»
                    bool is_present;
                    int num_destinations;
                    «token»
                    «federatedExtension.toString»
                } «variableStructType(input, decl)»;
            ''')
        }
        // Next, handle outputs.
    for (output : reactor.allOutputs) {
            var token = ''
            if (CUtil.isTokenType(output.inferredType, types)) {
                 token = '''
                    lf_token_t* token;
                    int length;
                 '''
            }
            code.pr(output, '''
                typedef struct {
                    «output.valueDeclaration»
                    bool is_present;
                    int num_destinations;
                    «token»
                    «federatedExtension.toString»
                } «variableStructType(output, decl)»;
            ''')
        }
        // Finally, handle actions.
        // The very first item on this struct needs to be
        // a trigger_t* because the struct will be cast to (trigger_t*)
        // by the schedule() functions to get to the trigger.
        for (action : reactor.allActions) {
            if (currentFederate.contains(action)) {
                code.pr(action, '''
                    typedef struct {
                        trigger_t* trigger;
                        «action.valueDeclaration»
                        bool is_present;
                        bool has_value;
                        lf_token_t* token;
                        «federatedExtension.toString»
                    } «variableStructType(action, decl)»;
                ''')
            }
            
        }
    }

    /**
     * For the specified port, return a declaration for port struct to
     * contain the value of the port. A multiport output with width 4 and
     * type int[10], for example, will result in this:
     * ```
     *     int value[10];
     * ```
     * There will be an array of size 4 of structs, each containing this value 
     * array.
     * @param port The port.
     * @return A string providing the value field of the port struct.
     */
    protected def valueDeclaration(Port port) {
        if (port.type === null && target.requiresTypes === true) {
            // This should have been caught by the validator.
            errorReporter.reportError(port, "Port is required to have a type: " + port.name)
            return ''
        }
        // Do not convert to lf_token_t* using lfTypeToTokenType because there
        // will be a separate field pointing to the token.
        return types.getVariableDeclaration(port.inferredType, "value", false) + ";"
    }

    /**
     * For the specified action, return a declaration for action struct to
     * contain the value of the action. An action of
     * type int[10], for example, will result in this:
     * ```
     *     int* value;
     * ```
     * This will return an empty string for an action with no type.
     * @param action The action.
     * @return A string providing the value field of the action struct.
     */
    protected def valueDeclaration(Action action) {
        if (action.type === null && target.requiresTypes === true) {
            return ''
        }
        // Do not convert to lf_token_t* using lfTypeToTokenType because there
        // will be a separate field pointing to the token.
        return types.getTargetType(action) + " value;"
    }

    /**
     * Generate the self struct type definition for the specified reactor
     * in the specified federate.
     * @param reactor The parsed reactor data structure.
     * @param constructorCode Place to put lines of code that need to
     *  go into the constructor.
     */
    private def generateSelfStruct(ReactorDecl decl, CodeBuilder constructorCode) {
        val reactor = decl.toDefinition
        val selfType = CUtil.selfType(decl)
        
        // Construct the typedef for the "self" struct.
        // Create a type name for the self struct.
        var body = new CodeBuilder()
        
        // Extensions can add functionality to the CGenerator
        generateSelfStructExtension(body, decl, constructorCode)
        
        // Next handle parameters.
        body.pr(CParameterGenerator.generateDeclarations(reactor, types))
        
        // Next handle states.
        body.pr(CStateGenerator.generateDeclarations(reactor, types))
        
        // Next handle actions.
        CActionGenerator.generateDeclarations(reactor, decl, currentFederate, body, constructorCode)
        
        // Next handle inputs and outputs.
        CPortGenerator.generateDeclarations(reactor, decl, body, constructorCode)
        
        // If there are contained reactors that either receive inputs
        // from reactions of this reactor or produce outputs that trigger
        // reactions of this reactor, then we need to create a struct
        // inside the self struct for each contained reactor. That
        // struct has a place to hold the data produced by this reactor's
        // reactions and a place to put pointers to data produced by
        // the contained reactors.
        generateInteractingContainedReactors(reactor, body, constructorCode);

        // Next, generate the fields needed for each reaction.
        CReactionGenerator.generateReactionAndTriggerStructs(
            currentFederate,
            body, 
            decl, 
            constructorCode,
            types,
            isFederated,
            isFederatedAndDecentralized
        );

        // Next, generate fields for modes
        CModesGenerator.generateDeclarations(reactor, body, constructorCode);

        // The first field has to always be a pointer to the list of
        // of allocated memory that must be freed when the reactor is freed.
        // This means that the struct can be safely cast to self_base_t.
        code.pr('''
            typedef struct {
                struct self_base_t base;
                «body.toString»
            } «selfType»;
        ''')
    }
    
    /**
     * Generate structs and associated code for contained reactors that
     * send or receive data to or from the container's reactions.
     * 
     * If there are contained reactors that either receive inputs
     * from reactions of this reactor or produce outputs that trigger
     * reactions of this reactor, then we need to create a struct
     * inside the self struct of the container for each contained reactor.
     * That struct has a place to hold the data produced by the container reactor's
     * reactions and a place to put pointers to data produced by
     * the contained reactors.
     * 
     * @param reactor The reactor.
     * @param body The place to put the struct definition for the contained reactors.
     * @param constructorCode The place to put matching code that goes in the container's constructor.
     */
    private def generateInteractingContainedReactors(
        Reactor reactor,
        CodeBuilder body,
        CodeBuilder constructorCode
    ) {
        // The contents of the struct will be collected first so that
        // we avoid duplicate entries and then the struct will be constructed.
        val contained = new InteractingContainedReactors(reactor, currentFederate);
        // Next generate the relevant code.
        for (containedReactor : contained.containedReactors) {
            // First define an _width variable in case it is a bank.
            var array = "";
            var width = -2;
            // If the instantiation is a bank, find the maximum bank width
            // to define an array.
            if (containedReactor.widthSpec !== null) {
                width = CReactionGenerator.maxContainedReactorBankWidth(containedReactor, null, 0, mainDef);
                array = "[" + width + "]";
            }
            // NOTE: The following needs to be done for each instance
            // so that the width can be parameter, not in the constructor.
            // Here, we conservatively use a width that is the largest of all isntances.
            constructorCode.pr('''
                // Set the _width variable for all cases. This will be -2
                // if the reactor is not a bank of reactors.
                self->_lf_«containedReactor.name»_width = «width»;
            ''')

            // Generate one struct for each contained reactor that interacts.
            body.pr('''struct {''')
            body.indent()
            for (port : contained.portsOfInstance(containedReactor)) {
                if (port instanceof Input) {
                    // If the variable is a multiport, then the place to store the data has
                    // to be malloc'd at initialization.
                    if (!ASTUtils.isMultiport(port)) {
                        // Not a multiport.
                        body.pr(port, '''
                            «variableStructType(port, containedReactor.reactorClass)» «port.name»;
                        ''')
                    } else {
                        // Is a multiport.
                        // Memory will be malloc'd in initialization.
                        body.pr(port, '''
                            «variableStructType(port, containedReactor.reactorClass)»** «port.name»;
                            int «port.name»_width;
                        ''')
                    }
                } else {
                    // Must be an output port.
                    // Outputs of contained reactors are pointers to the source of data on the
                    // self struct of the container.
                    if (!ASTUtils.isMultiport(port)) {
                        // Not a multiport.
                        body.pr(port, '''
                            «variableStructType(port, containedReactor.reactorClass)»* «port.name»;
                        ''')
                    } else {
                        // Is a multiport.
                        // Here, we will use an array of pointers.
                        // Memory will be malloc'd in initialization.
                        body.pr(port, '''
                            «variableStructType(port, containedReactor.reactorClass)»** «port.name»;
                            int «port.name»_width;
                        ''')
                    }
                    body.pr(port, '''
                        trigger_t «port.name»_trigger;
                    ''')
                    var reactorIndex = ''
                    if (containedReactor.widthSpec !== null) {
                        reactorIndex = '[reactor_index]'
                        constructorCode.pr('''
                            for (int reactor_index = 0; reactor_index < self->_lf_«containedReactor.name»_width; reactor_index++) {
                        ''')
                        constructorCode.indent()
                    }
                    val portOnSelf = '''self->_lf_«containedReactor.name»«reactorIndex».«port.name»'''
                    
                    if (isFederatedAndDecentralized) {
                        constructorCode.pr(port, '''
                            «portOnSelf»_trigger.intended_tag = (tag_t) { .time = NEVER, .microstep = 0u};
                        ''')
                    }
                    val triggered = contained.reactionsTriggered(containedReactor, port)
                    if (triggered.size > 0) {
                        body.pr(port, '''
                            reaction_t* «port.name»_reactions[«triggered.size»];
                        ''')
                        var triggeredCount = 0
                        for (index : triggered) {
                            constructorCode.pr(port, '''
                                «portOnSelf»_reactions[«triggeredCount++»] = &self->_lf__reaction_«index»;
                            ''')
                        }
                        constructorCode.pr(port, '''
                            «portOnSelf»_trigger.reactions = «portOnSelf»_reactions;
                        ''')
                    } else {
                        // Since the self struct is created using calloc, there is no need to set
                        // self->_lf_«containedReactor.name».«port.name»_trigger.reactions = NULL
                    }
                    // Since the self struct is created using calloc, there is no need to set
                    // self->_lf_«containedReactor.name».«port.name»_trigger.token = NULL;
                    // self->_lf_«containedReactor.name».«port.name»_trigger.is_present = false;
                    // self->_lf_«containedReactor.name».«port.name»_trigger.is_timer = false;
                    // self->_lf_«containedReactor.name».«port.name»_trigger.is_physical = false;
                    // self->_lf_«containedReactor.name».«port.name»_trigger.drop = false;
                    // self->_lf_«containedReactor.name».«port.name»_trigger.element_size = 0;
                    // self->_lf_«containedReactor.name».«port.name»_trigger.intended_tag = (0, 0);
                    constructorCode.pr(port, '''
                        «portOnSelf»_trigger.last = NULL;
                        «portOnSelf»_trigger.number_of_reactions = «triggered.size»;
                    ''')
                    
                    if (isFederated) {
                        // Set the physical_time_of_arrival
                        constructorCode.pr(port, '''
                            «portOnSelf»_trigger.physical_time_of_arrival = NEVER;
                        ''')
                    }
                    if (containedReactor.widthSpec !== null) {
                        constructorCode.unindent()
                        constructorCode.pr("}")
                    }
                }
            }
            body.unindent()
            body.pr('''
                } _lf_«containedReactor.name»«array»;
                int _lf_«containedReactor.name»_width;
            ''');
            
        }
    }
    
    /**
     * This function is provided to allow extensions of the CGenerator to append the structure of the self struct
     * @param body The body of the self struct
     * @param decl The reactor declaration for the self struct
     * @param constructorCode Code that is executed when the reactor is instantiated
     */
    def void generateSelfStructExtension(
        CodeBuilder body,
        ReactorDecl decl,
        CodeBuilder constructorCode
    ) {
        // Do nothing
    }
    
    /** Generate reaction functions definition for a reactor.
     *  These functions have a single argument that is a void* pointing to
     *  a struct that contains parameters, state variables, inputs (triggering or not),
     *  actions (triggering or produced), and outputs.
     *  @param reactor The reactor.
     *  @param federate The federate, or null if this is not
     *   federated or not the main reactor and reactions should be
     *   unconditionally generated.
     */
    def generateReactions(ReactorDecl decl, FederateInstance federate) {
        var reactionIndex = 0;
        val reactor = decl.toDefinition
        for (reaction : reactor.allReactions) {
            if (federate === null || federate.contains(reaction)) {
                generateReaction(reaction, decl, reactionIndex)
            }
            // Increment reaction index even if the reaction is not in the federate
            // so that across federates, the reaction indices are consistent.
            reactionIndex++
        }
    }
    
    /** Generate a reaction function definition for a reactor.
     *  This function will have a single argument that is a void* pointing to
     *  a struct that contains parameters, state variables, inputs (triggering or not),
     *  actions (triggering or produced), and outputs.
     *  @param reaction The reaction.
     *  @param reactor The reactor.
     *  @param reactionIndex The position of the reaction within the reactor. 
     */
    def generateReaction(Reaction reaction, ReactorDecl decl, int reactionIndex) {
        code.pr(CReactionGenerator.generateReaction(
            reaction,
            decl,
            reactionIndex,
            mainDef,
            errorReporter,
            types,
            isFederatedAndDecentralized,
            target.requiresTypes
        ))
    }
    
    /**
     * Record startup and shutdown reactions.
     * @param instance A reactor instance.
     */
    private def void recordStartupAndShutdown(ReactorInstance instance) {
        // For each reaction instance, allocate the arrays that will be used to
        // trigger downstream reactions.
        for (reaction : instance.reactions) {
            if (currentFederate.contains(reaction.getDefinition())) {
                val reactor = reaction.parent;
                
                val temp = new CodeBuilder();
                var foundOne = false;
                
                val reactionRef = CUtil.reactionRef(reaction)
                            
                // Next handle triggers of the reaction that come from a multiport output
                // of a contained reactor.  Also, handle startup and shutdown triggers.
                for (trigger : reaction.triggers) {
                    if (trigger.isStartup) {
                        temp.pr('''
                            _lf_startup_reactions[_lf_startup_reactions_count++] = &«reactionRef»;
                        ''')
                        startupReactionCount += currentFederate.numRuntimeInstances(reactor);
                        foundOne = true;
                    } else if (trigger.isShutdown) {
                        temp.pr('''
                            _lf_shutdown_reactions[_lf_shutdown_reactions_count++] = &«reactionRef»;
                        ''')
                        foundOne = true;
                        shutdownReactionCount += currentFederate.numRuntimeInstances(reactor);
    
                        if (targetConfig.tracing !== null) {
                            val description = CUtil.getShortenedName(reactor)
                            val reactorRef = CUtil.reactorRef(reactor)
                            temp.pr('''
                                _lf_register_trace_event(«reactorRef», &(«reactorRef»->_lf__shutdown),
                                        trace_trigger, "«description».shutdown");
                            ''')
                        }
                    }
                }
                if (foundOne) initializeTriggerObjects.pr(temp.toString);
            }
        }
    }

   

    /** 
     * Generate code to set up the tables used in _lf_start_time_step to decrement reference
     * counts and mark outputs absent between time steps. This function puts the code
     * into startTimeStep.
     */
    private def generateStartTimeStep(ReactorInstance instance) {
        // First, set up to decrement reference counts for each token type
        // input of a contained reactor that is present.
        for (child : instance.children) {
            if (currentFederate.contains(child) && child.inputs.size > 0) {
                
                // Avoid generating code if not needed.
                var foundOne = false;
                val temp = new CodeBuilder();
                
                temp.startScopedBlock(child, currentFederate, isFederated, true);

                for (input : child.inputs) {
                    if (CUtil.isTokenType((input.definition as Input).inferredType, types)) {
                        foundOne = true;
                        val portRef = CUtil.portRefName(input);
                        if (input.isMultiport()) {
                            temp.pr('''
                                for (int i = 0; i < «input.width»; i++) {
                                    _lf_tokens_with_ref_count[_lf_tokens_with_ref_count_count].token
                                            = &«portRef»[i]->token;
                                    _lf_tokens_with_ref_count[_lf_tokens_with_ref_count_count].status
                                            = (port_status_t*)&«portRef»[i]->is_present;
                                    _lf_tokens_with_ref_count[_lf_tokens_with_ref_count_count++].reset_is_present = false;
                                }
                            ''')
                        } else {
                            temp.pr('''
                                _lf_tokens_with_ref_count[_lf_tokens_with_ref_count_count].token
                                        = &«portRef»->token;
                                _lf_tokens_with_ref_count[_lf_tokens_with_ref_count_count].status
                                        = (port_status_t*)&«portRef»->is_present;
                                _lf_tokens_with_ref_count[_lf_tokens_with_ref_count_count++].reset_is_present = false;
                            ''')
                        }
                        startTimeStepTokens += currentFederate.numRuntimeInstances(input.parent) * input.width;
                    }
                }
                temp.endScopedBlock();

                if (foundOne) {
                    startTimeStep.pr(temp.toString());
                }
            }
        }
        // Avoid generating dead code if nothing is relevant.
        var foundOne = false;
        var temp = new CodeBuilder();
        var containerSelfStructName = CUtil.reactorRef(instance)

        // Handle inputs that get sent data from a reaction rather than from
        // another contained reactor and reactions that are triggered by an
        // output of a contained reactor.
        // Note that there may be more than one reaction reacting to the same
        // port so we have to avoid listing the port more than once.
        val portsSeen = new LinkedHashSet<PortInstance>();
        for (reaction : instance.reactions) {
            if (currentFederate.contains(reaction.definition)) {
                for (port : reaction.effects.filter(PortInstance)) {
                    if (port.definition instanceof Input && !portsSeen.contains(port)) {
                        portsSeen.add(port)
                        // This reaction is sending to an input. Must be
                        // the input of a contained reactor in the federate.
                        // NOTE: If instance == main and the federate is within a bank,
                        // this assumes that the reaction writes only to the bank member in the federate.
                        if (currentFederate.contains(port.parent)) {
                            foundOne = true;

                            temp.pr('''
                                // Add port «port.getFullName» to array of is_present fields.
                            ''')
                            
                            if (port.parent != instance) {
                                // The port belongs to contained reactor, so we also have
                                // iterate over the instance bank members.
                                temp.startScopedBlock();
                                temp.pr("int count = 0;");
                                temp.startScopedBlock(instance, currentFederate, isFederated, true);
                                temp.startScopedBankChannelIteration(port, currentFederate, null, isFederated);
                            } else {
                                temp.startScopedBankChannelIteration(port, currentFederate, "count", isFederated);
                            }
                            val portRef = CUtil.portRefNested(port);
                            val con = (port.isMultiport)? "->" : ".";
                            
                            temp.pr('''
                                _lf_is_present_fields[«startTimeStepIsPresentCount» + count] = &«portRef»«con»is_present;
                            ''')
                            if (isFederatedAndDecentralized) {
                                // Intended_tag is only applicable to ports in federated execution.
                                temp.pr('''
                                    _lf_intended_tag_fields[«startTimeStepIsPresentCount» + count] = &«portRef»«con»intended_tag;
                                ''')
                            }

                            startTimeStepIsPresentCount += port.width * currentFederate.numRuntimeInstances(port.parent);

                            if (port.parent != instance) {
                                temp.pr("count++;");
                                temp.endScopedBlock();
                                temp.endScopedBlock();
                                temp.endScopedBankChannelIteration(port, null);
                            } else {
                                temp.endScopedBankChannelIteration(port, "count");
                            }
                       }
                    }
                }
                // Find outputs of contained reactors that have token types and therefore
                // need to have their reference counts decremented.
                for (port : reaction.sources.filter(PortInstance)) {
                    if (port.isOutput && !portsSeen.contains(port)) {
                        portsSeen.add(port)
                        // This reaction is receiving data from the port.
                        if (CUtil.isTokenType((port.definition as Output).inferredType, types)) {
                            foundOne = true;
                            
                            temp.pr('''
                                // Add port «port.getFullName» to array _lf_tokens_with_ref_count.
                            ''')
                            
                            // Potentially have to iterate over bank members of the instance
                            // (parent of the reaction), bank members of the contained reactor (if a bank),
                            // and channels of the multiport (if multiport).
                            temp.startScopedBlock(instance, currentFederate, isFederated, true);
                            temp.startScopedBankChannelIteration(port, currentFederate, "count", isFederated);
                            
                            val portRef = CUtil.portRef(port, true, true, null, null, null);
                            
                            temp.pr('''
                                _lf_tokens_with_ref_count[_lf_tokens_with_ref_count_count].token = &«portRef»->token;
                                _lf_tokens_with_ref_count[_lf_tokens_with_ref_count_count].status = (port_status_t*)&«portRef»->is_present;
                                _lf_tokens_with_ref_count[_lf_tokens_with_ref_count_count++].reset_is_present = false;
                            ''')
                            startTimeStepTokens += port.width * currentFederate.numRuntimeInstances(port.parent);

                            temp.endScopedBankChannelIteration(port, "count");
                            temp.endScopedBlock();
                        }
                    }
                }
            }
        }
        if (foundOne) startTimeStep.pr(temp.toString());
        temp = new CodeBuilder();
        foundOne = false;
        
        for (action : instance.actions) {
            if (currentFederate === null || currentFederate.contains(action.definition)) {
                foundOne = true;
                temp.startScopedBlock(instance, currentFederate, isFederated, true);
                
                temp.pr('''
                    // Add action «action.getFullName» to array of is_present fields.
                    _lf_is_present_fields[«startTimeStepIsPresentCount»] 
                            = &«containerSelfStructName»->_lf_«action.name».is_present;
                ''')
                if (isFederatedAndDecentralized) {
                    // Intended_tag is only applicable to actions in federated execution with decentralized coordination.
                    temp.pr('''
                        // Add action «action.getFullName» to array of intended_tag fields.
                        _lf_intended_tag_fields[«startTimeStepIsPresentCount»] 
                                = &«containerSelfStructName»->_lf_«action.name».intended_tag;
                    ''')
                }
                startTimeStepIsPresentCount += currentFederate.numRuntimeInstances(action.parent);
                temp.endScopedBlock();
            }
        }
        if (foundOne) startTimeStep.pr(temp.toString());
        temp = new CodeBuilder();
        foundOne = false;
        
        // Next, set up the table to mark each output of each contained reactor absent.
        for (child : instance.children) {
            if (currentFederate.contains(child) && child.outputs.size > 0) {
                
                temp.startScopedBlock();
                temp.pr("int count = 0;");
                temp.startScopedBlock(child, currentFederate, isFederated, true);
        
                var channelCount = 0;
                for (output : child.outputs) {
                    if (!output.dependsOnReactions.isEmpty){
                        foundOne = true;
                        
                        temp.pr('''
                            // Add port «output.getFullName» to array of is_present fields.
                        ''')
                        temp.startChannelIteration(output);
                        
                        temp.pr('''
                            _lf_is_present_fields[«startTimeStepIsPresentCount» + count] = &«CUtil.portRef(output)».is_present;
                        ''')
                        
                        if (isFederatedAndDecentralized) {
                            // Intended_tag is only applicable to ports in federated execution with decentralized coordination.
                            temp.pr('''
                                // Add port «output.getFullName» to array of intended_tag fields.
                                _lf_intended_tag_fields[«startTimeStepIsPresentCount» + count] = &«CUtil.portRef(output)».intended_tag;
                            ''')
                        }
                        
                        temp.pr("count++;");
                        channelCount += output.width;
                        temp.endChannelIteration(output);
                    }
                }
                startTimeStepIsPresentCount += channelCount * currentFederate.numRuntimeInstances(child);
                temp.endScopedBlock();
                temp.endScopedBlock();
            }
        }
        if (foundOne) startTimeStep.pr(temp.toString());
    }

    /**
     * For each timer in the given reactor, generate initialization code for the offset
     * and period fields.
     * 
     * This method will also populate the global _lf_timer_triggers array, which is
     * used to start all timers at the start of execution.
     * 
     * @param instance A reactor instance.
     */
    private def generateTimerInitializations(ReactorInstance instance) {
        for (timer : instance.timers) {
            if (currentFederate.contains(timer.getDefinition())) {
                if (!timer.isStartup) {
                    initializeTriggerObjects.pr(CTimerGenerator.generateInitializer(timer))
                    timerCount += currentFederate.numRuntimeInstances(timer.parent);
                }
            }
        }
    }

    /**
     * Process a given .proto file.
     * 
     * Run, if possible, the proto-c protocol buffer code generator to produce
     * the required .h and .c files.
     * @param filename Name of the file to process.
     */
     def processProtoFile(String filename, CancelIndicator cancelIndicator) {
        val protoc = commandFactory.createCommand(
            "protoc-c",
            #['''--c_out=«this.fileConfig.getSrcGenPath»''', filename],
            fileConfig.srcPath)
        if (protoc === null) {
            errorReporter.reportError("Processing .proto files requires proto-c >= 1.3.3.")
            return
        }
        val returnCode = protoc.run(cancelIndicator)
        if (returnCode == 0) {
            val nameSansProto = filename.substring(0, filename.length - 6)
            targetConfig.compileAdditionalSources.add(
                this.fileConfig.getSrcGenPath.resolve(nameSansProto + ".pb-c.c").toString
            )
            
            targetConfig.compileLibraries.add('-l')
            targetConfig.compileLibraries.add('protobuf-c')
            targetConfig.compilerFlags.add('-lprotobuf-c');  
        } else {
            errorReporter.reportError("protoc-c returns error code " + returnCode)
        }
    }
     
    /** 
     * Construct a unique type for the struct of the specified
     * typed variable (port or action) of the specified reactor class.
     * This is required to be the same as the type name returned by
     * {@link variableStructType(TriggerInstance<?>)}.
     * @param variable The variable.
     * @param reactor The reactor class.
     * @return The name of the self struct.
     */
    static def variableStructType(Variable variable, ReactorDecl reactor) {
        '''«reactor.name.toLowerCase»_«variable.name»_t'''
    }

    /** 
     * Construct a unique type for the struct of the specified
     * instance (port or action).
     * This is required to be the same as the type name returned by
     * {@link variableStructType(Variable, ReactorDecl)}.
     * @param portOrAction The port or action instance.
     * @return The name of the self struct.
     */
    static def variableStructType(TriggerInstance<?> portOrAction) {
        '''«portOrAction.parent.reactorDeclaration.name.toLowerCase»_«portOrAction.name»_t'''
    }

    /**
     * Generates C code to retrieve port->member
     * This function is used for clarity and is called whenever struct is allocated on heap memory.
     * @param portName The name of the port in string
     * @param member The member's name (e.g., is_present)
     * @return Generated code
     */
    def getHeapPortMember(String portName, String member) '''
        «portName»->«member»
    '''
    
    /**
     * Return the operator used to retrieve struct members
     */
    def getStackStructOperator() '''
    .
    '''
    
    /**
     * If tracing is turned on, then generate code that records
     * the full name of the specified reactor instance in the
     * trace table. If tracing is not turned on, do nothing.
     * @param instance The reactor instance.
     */
    private def void generateTraceTableEntries(ReactorInstance instance) {
        if (targetConfig.tracing !== null) {
            initializeTriggerObjects.pr(
                CTracingGenerator.generateTraceTableEntries(instance, currentFederate)
            );
        }
    }
    
    /** 
     * Generate code to instantiate the specified reactor instance and
     * initialize it.
     * @param instance A reactor instance.
     * @param federate A federate instance to conditionally generate code by
     *  contained reactors or null if there are no federates.
     */
    def void generateReactorInstance(ReactorInstance instance) {
        var reactorClass = instance.definition.reactorClass
        var fullName = instance.fullName
        initializeTriggerObjects.pr(
                '// ***** Start initializing ' + fullName + ' of class ' + reactorClass.name)
        // Generate the instance self struct containing parameters, state variables,
        // and outputs (the "self" struct).
        initializeTriggerObjects.pr('''
            «CUtil.reactorRefName(instance)»[«CUtil.runtimeIndex(instance)»] = new_«reactorClass.name»();
        ''')
        // Generate code to initialize the "self" struct in the
        // _lf_initialize_trigger_objects function.
        generateTraceTableEntries(instance)
        generateReactorInstanceExtension(instance)
        generateParameterInitialization(instance)
        initializeOutputMultiports(instance)
        initializeInputMultiports(instance)
        recordStartupAndShutdown(instance);

        // Next, initialize the "self" struct with state variables.
        // These values may be expressions that refer to the parameter values defined above.        
        generateStateVariableInitializations(instance);

        // Generate trigger objects for the instance.
        generateTimerInitializations(instance);
        generateActionInitializations(instance);
        generateInitializeActionToken(instance);
        generateSetDeadline(instance);
        generateModeStructure(instance);

        // Recursively generate code for the children.
        for (child : instance.children) {
            if (currentFederate.contains(child)) {
                // If this reactor is a placeholder for a bank of reactors, then generate
                // an array of instances of reactors and create an enclosing for loop.
                // Need to do this for each of the builders into which the code writes.
                startTimeStep.startScopedBlock(child, currentFederate, isFederated, true);
                initializeTriggerObjects.startScopedBlock(child, currentFederate, isFederated, true);
                generateReactorInstance(child);
                initializeTriggerObjects.endScopedBlock();
                startTimeStep.endScopedBlock();
            }
        }
        
        // If this program is federated with centralized coordination and this reactor
        // instance is a federate, then check
        // for outputs that depend on physical actions so that null messages can be
        // sent to the RTI.
        if (isFederatedAndCentralized && instance.parent === main) {
            val outputDelayMap = currentFederate.findOutputsConnectedToPhysicalActions(instance)
            var minDelay = TimeValue.MAX_VALUE;
            var outputFound = null as Output;
            for (output : outputDelayMap.keySet) {
                val outputDelay = outputDelayMap.get(output)
                if (outputDelay.isEarlierThan(minDelay)) {
                    minDelay = outputDelay
                    outputFound = output
                }
            }
            if (minDelay != TimeValue.MAX_VALUE) {
                // Unless silenced, issue a warning.
                if (targetConfig.coordinationOptions.advance_message_interval === null) {
                    errorReporter.reportWarning(outputFound, '''
                            Found a path from a physical action to output for reactor "«instance.name»". 
                            The amount of delay is «minDelay.toString()».
                            With centralized coordination, this can result in a large number of messages to the RTI.
                            Consider refactoring the code so that the output does not depend on the physical action,
                            or consider using decentralized coordination. To silence this warning, set the target
                            parameter coordination-options with a value like {advance-message-interval: 10 msec}"''')
                }
                initializeTriggerObjects.pr('''
                    _fed.min_delay_from_physical_action_to_federate_output = «minDelay.timeInTargetLanguage»;
                ''')
            }
        }
        
        // For this instance, define what must be done at the start of
        // each time step. This sets up the tables that are used by the
        // _lf_start_time_step() function in reactor_common.c.
        // Note that this function is also run once at the end
        // so that it can deallocate any memory.
        generateStartTimeStep(instance)

        initializeTriggerObjects.pr("//***** End initializing " + fullName)
    }

    /**
     * For each action of the specified reactor instance, generate initialization code
     * for the offset and period fields. 
     * @param instance The reactor.
     */
    private def generateActionInitializations(ReactorInstance instance) {
        initializeTriggerObjects.pr(CActionGenerator.generateInitializers(instance, currentFederate));
    }
        
    /**
     * Initialize actions by creating a lf_token_t in the self struct.
     * This has the information required to allocate memory for the action payload.
     * Skip any action that is not actually used as a trigger.
     * @param reactor The reactor containing the actions.
     */
    private def void generateInitializeActionToken(ReactorInstance reactor) {
        for (action : reactor.actions) {
            // Skip this step if the action is not in use. 
            if (action.parent.triggers.contains(action) 
                && currentFederate.contains(action.definition)
            ) {
                var type = action.definition.inferredType
                var payloadSize = "0"
                if (!type.isUndefined) {
                    var String typeStr = types.getTargetType(type)
                    if (CUtil.isTokenType(type, types)) {
                        typeStr = CUtil.rootType(typeStr)
                    }
                    if (typeStr !== null && !typeStr.equals("") && !typeStr.equals("void")) {
                        payloadSize = '''sizeof(«typeStr»)'''
                    }    
                }
            
                var selfStruct = CUtil.reactorRef(action.parent);
                initializeTriggerObjects.pr(
                    CActionGenerator.generateTokenInitializer(
                        selfStruct, action.name, payloadSize
                    )
                )
                startTimeStepTokens += currentFederate.numRuntimeInstances(action.parent);
            }
        }
    }
    
    /**
     * Generate code that is executed while the reactor instance is being initialized.
     * This is provided as an extension point for subclasses.
     * Normally, the reactions argument is the full list of reactions,
     * but for the top-level of a federate, will be a subset of reactions that
     * is relevant to the federate.
     * @param instance The reactor instance.
     * @param reactions The reactions of this instance.
     */
    def void generateReactorInstanceExtension(ReactorInstance instance) {
        // Do nothing
    }
    
    /**
     * Generate code that initializes the state variables for a given instance.
     * Unlike parameters, state variables are uniformly initialized for all instances
     * of the same reactor.
     * @param instance The reactor class instance
     * @return Initialization code fore state variables of instance
     */
    def generateStateVariableInitializations(ReactorInstance instance) {
        val reactorClass = instance.definition.reactorClass
        val selfRef = CUtil.reactorRef(instance)
        for (stateVar : reactorClass.toDefinition.allStateVars) {
            if (stateVar.initialized) {
                var mode = stateVar.eContainer() instanceof Mode ? 
                    instance.lookupModeInstance(stateVar.eContainer() as Mode) :
                    instance.getMode(false);
                initializeTriggerObjects.pr(CStateGenerator.generateInitializer(
                    instance, 
                    selfRef,
                    stateVar,
                    mode,
                    types,
                    modalStateResetCount
                ))
                if (mode !== null) {
                    modalStateResetCount++
                }
            }
        }
    }
    
    /**
     * Generate code to set the deadline field of the reactions in the
     * specified reactor instance.
     * @param instance The reactor instance.
     */
    private def void generateSetDeadline(ReactorInstance instance) {
        for (reaction : instance.reactions) {
            if (reaction.declaredDeadline !== null
                && currentFederate.contains(reaction.getDefinition())
            ) {
                var deadline = reaction.declaredDeadline.maxDelay
                val selfRef = '''«CUtil.reactorRef(reaction.parent)»->_lf__reaction_«reaction.index»'''
                initializeTriggerObjects.pr('''
                    «selfRef».deadline = «deadline.timeInTargetLanguage»;
                ''')
            }
        }
    }
        
    /**
     * Generate code to initialize modes.
     * @param instance The reactor instance.
     */
    private def void generateModeStructure(ReactorInstance instance) {
        val parentMode = instance.getMode(false);
        val nameOfSelfStruct = CUtil.reactorRef(instance);
        // If this instance is enclosed in another mode
        if (parentMode !== null) {
            val parentModeRef = '''&«CUtil.reactorRef(parentMode.parent)»->_lf__modes[«parentMode.parent.modes.indexOf(parentMode)»]'''
            initializeTriggerObjects.pr("// Setup relation to enclosing mode")

            // If this reactor does not have its own modes, all reactions must be linked to enclosing mode
            if (instance.modes.empty) {
                for (reaction : instance.reactions.indexed) {
                    initializeTriggerObjects.pr('''
                        «CUtil.reactorRef(reaction.value.parent)»->_lf__reaction_«reaction.key».mode = «parentModeRef»;
                    ''')
                }
            } else { // Otherwise, only reactions outside modes must be linked and the mode state itself gets a parent relation
                initializeTriggerObjects.pr('''
                    ((self_base_t*)«nameOfSelfStruct»)->_lf__mode_state.parent_mode = «parentModeRef»;
                ''')
                for (reaction : instance.reactions.filter[it.getMode(true) === null]) {
                    initializeTriggerObjects.pr('''
                        «CUtil.reactorRef(reaction.parent)»->_lf__reaction_«instance.reactions.indexOf(reaction)».mode = «parentModeRef»;
                    ''')
                }
            }
        }
        // If this reactor has modes, register for mode change handling
        if (!instance.modes.empty) {
            initializeTriggerObjects.pr('''
                // Register for transition handling
                _lf_modal_reactor_states[«modalReactorCount++»] = &((self_base_t*)«nameOfSelfStruct»)->_lf__mode_state;
            ''')
        }
    }
    
    /**
     * Generate runtime initialization code for parameters of a given reactor instance
     * @param instance The reactor instance.
     */
    def void generateParameterInitialization(ReactorInstance instance) {
        var selfRef = CUtil.reactorRef(instance)
        for (parameter : instance.parameters) {
            // NOTE: we now use the resolved literal value. For better efficiency, we could
            // store constants in a global array and refer to its elements to avoid duplicate
            // memory allocations.
            // NOTE: If the parameter is initialized with a static initializer for an array
            // or struct (the initialization expression is surrounded by { ... }), then we
            // have to declare a static variable to ensure that the memory is put in data space
            // and not on the stack.
            // FIXME: Is there a better way to determine this than the string comparison? 
            val initializer = CParameterGenerator.getInitializer(parameter);
            if (initializer.startsWith("{")) {
                val temporaryVariableName = parameter.uniqueID
                initializeTriggerObjects.pr('''
                    static «types.getVariableDeclaration(parameter.type, temporaryVariableName, true)» = «initializer»;
                    «selfRef»->«parameter.name» = «temporaryVariableName»;
                ''')
            } else {
                initializeTriggerObjects.pr('''
                    «selfRef»->«parameter.name» = «initializer»;
                ''')
            }
        }
    }
    
    /**
     * Generate code that mallocs memory for any output multiports.
     * @param reactor The reactor instance.
     */
    def initializeOutputMultiports(ReactorInstance reactor) {
        val reactorSelfStruct = CUtil.reactorRef(reactor);
        for (output : reactor.outputs) {
            val portRefName = CUtil.portRefName(output);
            // If the port is a multiport, create an array.
            if (output.isMultiport) {
                val portStructType = variableStructType(output);
                initializeTriggerObjects.pr('''
                    «portRefName»_width = «output.width»;
                    // Allocate memory for multiport output.
                    «portRefName» = («portStructType»*)_lf_allocate(
                            «output.width», sizeof(«portStructType»),
                            &«reactorSelfStruct»->base.allocations); 
                    «portRefName»_pointers = («portStructType»**)_lf_allocate(
                            «output.width», sizeof(«portStructType»*),
                            &«reactorSelfStruct»->base.allocations); 
                    // Assign each output port pointer to be used in
                    // reactions to facilitate user access to output ports
                    for(int i=0; i < «output.width»; i++) {
                         «portRefName»_pointers[i] = &(«portRefName»[i]);
                    }
                ''')
            } else {
                initializeTriggerObjects.pr('''
                    // width of -2 indicates that it is not a multiport.
                    «CUtil.portRefName(output)»_width = -2;
                ''')
            }            
        }
    }
    
    /**
     * Allocate memory for inputs.
     * @param reactor The reactor.
     */
    def initializeInputMultiports(ReactorInstance reactor) {
        val reactorSelfStruct = CUtil.reactorRef(reactor); 
        for (input : reactor.inputs) {
            val portRefName = CUtil.portRefName(input)
            // If the port is a multiport, create an array.
            if (input.isMultiport) {
                initializeTriggerObjects.pr('''
                    «portRefName»_width = «input.width»;
                    // Allocate memory for multiport inputs.
                    «portRefName» = («variableStructType(input)»**)_lf_allocate(
                            «input.width», sizeof(«variableStructType(input)»*),
                            &«reactorSelfStruct»->base.allocations); 
                    // Set inputs by default to an always absent default input.
                    for (int i = 0; i < «input.width»; i++) {
                        «portRefName»[i] = &«CUtil.reactorRef(reactor)»->_lf_default__«input.name»;
                    }
                ''')
            } else {
                initializeTriggerObjects.pr('''
                    // width of -2 indicates that it is not a multiport.
                    «portRefName»_width = -2;
                ''')
            }
        }
    }
    
    /**
     * If the argument is a multiport, return a string that is a valid
     * C expression consisting of an (optional) integer added to any number of
     * parameter references on the specified self struct.
     * @param port The port.
     * @param contained If the port belongs to a contained reactor, then
     *  the contained reactor's instantiation. Otherwise, null.
     * @param reactorInstance The reactor referring to this port. If null, "self" will be used
     *  to reference the reactor.
     * @return The width expression for a multiport or an empty string if it is
     *  not a multiport.
     */
    protected def String multiportWidthSpecInC(Port port, Instantiation contained, ReactorInstance reactorInstance) {
        var result = new StringBuilder()
        var count = 0
        var selfRef = "self"
        if (reactorInstance !== null) { 
            if (contained !== null) {
                // Caution: If port belongs to a contained reactor, the self struct needs to be that
                // of the contained reactor instance, not this container
                selfRef = CUtil.reactorRef(reactorInstance.getChildReactorInstance(contained))
            } else {
                selfRef =CUtil.reactorRef(reactorInstance);
            }
        }
        if (port.widthSpec !== null) {
            if (!port.widthSpec.ofVariableLength) {
                for (term : port.widthSpec.terms) {
                    if (term.parameter !== null) {
                        result.append(selfRef)
                        result.append('->')
                        result.append(term.parameter.name)
                    } else {
                        count += term.width
                    }
                }
            }
        }
        if (count > 0) {
            if (result.length > 0) {
                result.append(' + ')
            }
            result.append(count)
        }
        return result.toString
    }

    override getTargetTypes() {
        return types;
    }

    // //////////////////////////////////////////
    // // Protected methods.

    // Perform set up that does not generate code
    protected def void setUpParameters(LFGeneratorContext context) {
        accommodatePhysicalActionsIfPresent()
        targetConfig.compileDefinitions.put("LOG_LEVEL", targetConfig.logLevel.ordinal.toString);
        targetConfig.compileAdditionalSources.add("ctarget.c");
        targetConfig.compileAdditionalSources.add("core" + File.separator + "mixed_radix.c");
        setCSpecificDefaults(context)
        // Create the main reactor instance if there is a main reactor.
        createMainReactorInstance();        
        // If there are federates, copy the required files for that.
        // Also, create the RTI C file and the launcher script.
        if (isFederated) {
            // Handle target parameters.
            // If the program is federated, then ensure that threading is enabled.
            targetConfig.threading = true
            // Convey to the C runtime the required number of worker threads to 
            // handle network input control reactions.
            targetConfig.compileDefinitions.put(
                "WORKERS_NEEDED_FOR_FEDERATE", 
                CUtil.minThreadsToHandleInputPorts(federates).toString
            );
        }
        if (hasModalReactors) {
            // So that each separate compile knows about modal reactors, do this:
            targetConfig.compileDefinitions.put("MODAL_REACTORS", "");
        }
        if (targetConfig.threading) {
            pickScheduler();
        }
        pickCompilePlatform();
        parseTargetParameters();
    }

    /**
     * Generate code for the body of a reaction that takes an input and
     * schedules an action with the value of that input.
     * @param action The action to schedule
     * @param port The port to read from
     */
    override generateDelayBody(Action action, VarRef port) { 
        val ref = ASTUtils.generateVarRef(port);
        // Note that the action.type set by the base class is actually
        // the port type.
        if (CUtil.isTokenType(action.inferredType, types)) {
            '''
            if («ref»->is_present) {
                // Put the whole token on the event queue, not just the payload.
                // This way, the length and element_size are transported.
                schedule_token(«action.name», 0, «ref»->token);
            }
            '''
        } else {
            '''
            schedule_copy(«action.name», 0, &«ref»->value, 1);  // Length is 1.
            '''
        }
    }
    
    /**
     * Generate code for the body of a reaction that is triggered by the
     * given action and writes its value to the given port. This realizes
     * the receiving end of a logical delay specified with the 'after'
     * keyword.
     * @param action The action that triggers the reaction
     * @param port The port to write to.
     */
    override generateForwardBody(Action action, VarRef port) {
        val outputName = ASTUtils.generateVarRef(port)
        if (CUtil.isTokenType(action.inferredType, types)) {
            // Forward the entire token and prevent freeing.
            // Increment the ref_count because it will be decremented
            // by both the action handling code and the input handling code.
            '''
            «DISABLE_REACTION_INITIALIZATION_MARKER»
            self->_lf_«outputName».value = («types.getTargetType(action)»)self->_lf__«action.name».token->value;
            self->_lf_«outputName».token = (lf_token_t*)self->_lf__«action.name».token;
            ((lf_token_t*)self->_lf__«action.name».token)->ref_count++;
            self->_lf_«outputName».is_present = true;
            '''
        } else {
            '''
            SET(«outputName», «action.name»->value);
            '''
        }
    }

    /**
     * Generate code for the body of a reaction that handles the
     * action that is triggered by receiving a message from a remote
     * federate.
     * @param action The action.
     * @param sendingPort The output port providing the data to send.
     * @param receivingPort The ID of the destination port.
     * @param receivingPortID The ID of the destination port.
     * @param sendingFed The sending federate.
     * @param receivingFed The destination federate.
     * @param receivingBankIndex The receiving federate's bank index, if it is in a bank.
     * @param receivingChannelIndex The receiving federate's channel index, if it is a multiport.
     * @param type The type.
     * @param isPhysical Indicates whether or not the connection is physical
     * @param serializer The serializer used on the connection.
     */
    override generateNetworkReceiverBody(
        Action action,
        VarRef sendingPort,
        VarRef receivingPort,
        int receivingPortID, 
        FederateInstance sendingFed,
        FederateInstance receivingFed,
        int receivingBankIndex,
        int receivingChannelIndex,
        InferredType type,
        boolean isPhysical,
        SupportedSerializers serializer
    ) {
        return CNetworkGenerator.generateNetworkReceiverBody(
            action,
            sendingPort,
            receivingPort,
            receivingPortID, 
            sendingFed,
            receivingFed,
            receivingBankIndex,
            receivingChannelIndex,
            type,
            isPhysical,
            serializer,
            types
        );
    }

    /**
     * Generate code for the body of a reaction that handles an output
     * that is to be sent over the network.
     * @param sendingPort The output port providing the data to send.
     * @param receivingPort The variable reference to the destination port.
     * @param receivingPortID The ID of the destination port.
     * @param sendingFed The sending federate.
     * @param sendingBankIndex The bank index of the sending federate, if it is a bank.
     * @param sendingChannelIndex The channel index of the sending port, if it is a multiport.
     * @param receivingFed The destination federate.
     * @param type The type.
     * @param isPhysical Indicates whether the connection is physical or not
     * @param delay The delay value imposed on the connection using after
     * @param serializer The serializer used on the connection.
     */
    override generateNetworkSenderBody(
        VarRef sendingPort,
        VarRef receivingPort,
        int receivingPortID, 
        FederateInstance sendingFed,
        int sendingBankIndex,
        int sendingChannelIndex,
        FederateInstance receivingFed,
        InferredType type,
        boolean isPhysical,
        Delay delay,
        SupportedSerializers serializer
    ) { 
        return CNetworkGenerator.generateNetworkSenderBody(
            sendingPort,
            receivingPort,
            receivingPortID, 
            sendingFed,
            sendingBankIndex,
            sendingChannelIndex,
            receivingFed,
            type,
            isPhysical,
            delay,
            serializer,
            types,
            targetConfig.coordination
        )
    }
    
    /**
     * Generate code for the body of a reaction that decides whether the trigger for the given
     * port is going to be present or absent for the current logical time.
     * This reaction is put just before the first reaction that is triggered by the network
     * input port "port" or has it in its sources. If there are only connections to contained 
     * reactors, in the top-level reactor.
     * 
     * @param port The port to generate the control reaction for
     * @param maxSTP The maximum value of STP is assigned to reactions (if any)
     *  that have port as their trigger or source
     */
    override generateNetworkInputControlReactionBody(
        int receivingPortID,
        TimeValue maxSTP
    ) {
        return CNetworkGenerator.generateNetworkInputControlReactionBody(
            receivingPortID,
            maxSTP,
            isFederatedAndDecentralized
        )
    }

    /**
     * Generate code for the body of a reaction that sends a port status message for the given
     * port if it is absent.
     * 
     * @param port The port to generate the control reaction for
     * @param portID The ID assigned to the port in the AST transformation
     * @param receivingFederateID The ID of the receiving federate
     * @param sendingBankIndex The bank index of the sending federate, if it is in a bank.
     * @param sendingChannelIndex The channel if a multiport
     * @param delay The delay value imposed on the connection using after
     */
    override generateNetworkOutputControlReactionBody(
        VarRef port,
        int portID,
        int receivingFederateID,
        int sendingBankIndex,
        int sendingChannelIndex,
        Delay delay
    ) {
        return CNetworkGenerator.generateNetworkOutputControlReactionBody(
            port,
            portID,
            receivingFederateID,
            sendingBankIndex,
            sendingChannelIndex,
            delay
        );
    }
    
    /**
     * Add necessary code to the source and necessary build supports to
     * enable the requested serializer in 'enabledSerializers'
     */  
    override enableSupportForSerializationIfApplicable(CancelIndicator cancelIndicator) {
        if (!targetConfig.protoFiles.isNullOrEmpty) {
            // Enable support for proto serialization
            enabledSerializers.add(SupportedSerializers.PROTO)
        }
        for (serializer : enabledSerializers) {
            switch (serializer) {
                case SupportedSerializers.NATIVE: {
                    // No need to do anything at this point.
                }
                case SupportedSerializers.PROTO: {
                    // Handle .proto files.
                    for (file : targetConfig.protoFiles) {
                        this.processProtoFile(file, cancelIndicator)
                        val dotIndex = file.lastIndexOf('.')
                        var rootFilename = file
                        if (dotIndex > 0) {
                            rootFilename = file.substring(0, dotIndex)
                        }
                        code.pr('#include "' + rootFilename + '.pb-c.h"')
                    }
                }
                case SupportedSerializers.ROS2: {
                    if(!CCppMode) {
                        throw new UnsupportedOperationException(
                            "To use the ROS 2 serializer, please use the CCpp target."
                            )
                    }
                    if (targetConfig.useCmake === false) {
                        throw new UnsupportedOperationException(
                            "Invalid target property \"cmake: false\"" +
                            "To use the ROS 2 serializer, please use the CMake build system (default)"
                            )
                    }
                    val ROSSerializer = new FedROS2CPPSerialization();
                    code.pr(ROSSerializer.generatePreambleForSupport.toString);
                    cMakeExtras = '''
                        «cMakeExtras»
                        «ROSSerializer.generateCompilerExtensionForSupport»
                    '''
                }
                
            }
        }
    }

    /** 
     * Generate code that needs to appear at the top of the generated
     * C file, such as #define and #include statements.
     */
    def void generateDirectives() {
        code.prComment("Code generated by the Lingua Franca compiler from:")
        code.prComment("file:/" + FileUtil.toUnixString(fileConfig.srcFile))
        code.pr(CPreambleGenerator.generateDefineDirectives(
            targetConfig,
            federates.size,
            isFederated, 
            fileConfig.srcGenPath,
            clockSyncIsOn(),
            hasModalReactors
        ))

        code.pr(CPreambleGenerator.generateIncludeStatements(
            targetConfig,
            isFederated
        ))
        
        // Do this after the above includes so that the preamble can
        // call built-in functions
        
    }

    /**
     * Generate top-level preamble code.
     */
    protected def void generateTopLevelPreambles() {
        if (this.mainDef !== null) {
            val mainModel = this.mainDef.reactorClass.toDefinition.eContainer as Model
            for (p : mainModel.preambles) {
                code.pr(p.code.toText)
            }
        }
    }

    /**
     * Parse the target parameters and set flags to the runCommand
     * accordingly.
     */
    def parseTargetParameters() {
        if (targetConfig.fastMode) {
            // The runCommand has a first entry that is ignored but needed.
            if (runCommand.length === 0) {
                runCommand.add(topLevelName)
            }
            runCommand.add("-f")
            runCommand.add("true")
        }
        if (targetConfig.keepalive) {
            // The runCommand has a first entry that is ignored but needed.
            if (runCommand.length === 0) {
                runCommand.add(topLevelName)
            }
            runCommand.add("-k")
            runCommand.add("true")
        }
        if (targetConfig.timeout !== null) {
            // The runCommand has a first entry that is ignored but needed.
            if (runCommand.length === 0) {
                runCommand.add(topLevelName)
            }
            runCommand.add("-o")
            runCommand.add(targetConfig.timeout.magnitude.toString)
            runCommand.add(targetConfig.timeout.unit.canonicalName)
        }
        
    }

    // Regular expression pattern for compiler error messages with resource
    // and line number information. The first match will a resource URI in the
    // form of "file:/path/file.lf". The second match will be a line number.
    // The third match is a character position within the line.
    // The fourth match will be the error message.
    static final Pattern compileErrorPattern = Pattern.compile(
        "^(file:(?<path>.*)):(?<line>[0-9]+):(?<column>[0-9]+):(?<message>.*)$"
    );
    
    /** Given a line of text from the output of a compiler, return
     *  an instance of ErrorFileAndLine if the line is recognized as
     *  the first line of an error message. Otherwise, return null.
     *  @param line A line of output from a compiler or other external
     *   tool that might generate errors.
     *  @return If the line is recognized as the start of an error message,
     *   then return a class containing the path to the file on which the
     *   error occurred (or null if there is none), the line number (or the
     *   string "1" if there is none), the character position (or the string
     *   "0" if there is none), and the message (or an empty string if there
     *   is none).
     */
    override parseCommandOutput(String line) {
        val matcher = compileErrorPattern.matcher(line)
        if (matcher.find()) {
            val result = new ErrorFileAndLine()
            result.filepath = matcher.group("path")
            result.line = matcher.group("line")
            result.character = matcher.group("column")
            result.message = matcher.group("message")
            
            if (!result.message.toLowerCase.contains("error:")) {
                result.isError = false
            }
            return result
        }
        return null as ErrorFileAndLine
    }
    
    ////////////////////////////////////////////
    //// Private methods.        
    protected static var DISABLE_REACTION_INITIALIZATION_MARKER
        = '// **** Do not include initialization code in this reaction.'

    public static var UNDEFINED_MIN_SPACING = -1
    
    /**
     * Extra lines that need to go into the generated CMakeLists.txt.
     */
    var String cMakeExtras = "";
    
       
    /** Returns the Target enum for this generator */
    override getTarget() {
        return Target.C
    }

    override getNetworkBufferType() '''uint8_t*'''

    
    override generateDelayGeneric() {
        throw new UnsupportedOperationException("TODO: auto-generated method stub")
    }
    
    ////////////////////////////////////////////////////////////
    //// Private methods
    
    /**
     * If a main or federted reactor has been declared, create a ReactorInstance
     * for this top level. This will also assign levels to reactions, then,
     * if the program is federated, perform an AST transformation to disconnect
     * connections between federates.
     */
    private def void createMainReactorInstance() {
        if (this.mainDef !== null) {
            if (this.main === null) {
                // Recursively build instances. This is done once because
                // it is the same for all federates.
                this.main = new ReactorInstance(mainDef.reactorClass.toDefinition, errorReporter, 
                    this.unorderedReactions)
                if (this.main.assignLevels().nodeCount > 0) {
                    errorReporter.reportError("Main reactor has causality cycles. Skipping code generation.");
                    return;
                }
                // Force reconstruction of dependence information.
                if (isFederated) {
                    // Avoid compile errors by removing disconnected network ports.
                    // This must be done after assigning levels.  
                    removeRemoteFederateConnectionPorts(main);
                    // There will be AST transformations that invalidate some info
                    // cached in ReactorInstance.
                    this.main.clearCaches(false);                    
                }
            }   
        }
    }
    
    /**
     * Generate an array of self structs for the reactor
     * and one for each of its children.
     * @param r The reactor instance.
     */
    private def void generateSelfStructs(ReactorInstance r) {
        if (!currentFederate.contains(r)) return;
        // FIXME: For federated execution, if the reactor is a bank, then
        // it may be that only one of the bank members is in the federate,
        // but this creates an array big enough to hold all bank members.
        // Fixing this will require making the functions in CUtil that
        // create references to the runtime instances aware of this exception.
        // For now, we just create a larger array than needed.
        initializeTriggerObjects.pr('''
            «CUtil.selfType(r)»* «CUtil.reactorRefName(r)»[«r.totalWidth»];
        ''')
        for (child : r.children) {
            generateSelfStructs(child);
        }
    }
    
    ////////////////////////////////////////////
    //// Protected fields
    
    /** The main place to put generated code. */
    protected var code = new CodeBuilder();

    /** The current federate for which we are generating code. */
    protected var currentFederate = null as FederateInstance;

    /** Place to collect code to initialize the trigger objects for all reactor instances. */
    protected var initializeTriggerObjects = new CodeBuilder()

    /** 
     * Count of the number of is_present fields of the self struct that
     * need to be reinitialized in _lf_start_time_step().
     */
    protected var startTimeStepIsPresentCount = 0

    ////////////////////////////////////////////
    //// Private fields
    
    /** The command to run the generated code if specified in the target directive. */
    var runCommand = new ArrayList<String>();

    /** Place to collect code to execute at the start of a time step. */
    var startTimeStep = new CodeBuilder()
        
    /** Count of the number of token pointers that need to have their
     *  reference count decremented in _lf_start_time_step().
     */
    var startTimeStepTokens = 0

    var timerCount = 0
    var startupReactionCount = 0
    var shutdownReactionCount = 0
    var modalReactorCount = 0
    var modalStateResetCount = 0
    
    // Indicate whether the generator is in Cpp mode or not
    var boolean CCppMode = false;

    var CTypes types;
}<|MERGE_RESOLUTION|>--- conflicted
+++ resolved
@@ -29,8 +29,6 @@
 import java.io.File;
 import java.nio.file.Files;
 import java.util.ArrayList;
-import java.util.HashSet;
-import java.util.LinkedHashMap;
 import java.util.LinkedHashSet;
 import java.util.LinkedList;
 import java.util.concurrent.Executors;
@@ -48,7 +46,6 @@
 import org.lflang.TargetProperty.ClockSyncMode;
 import org.lflang.TargetProperty.CoordinationType;
 import org.lflang.TimeValue;
-import org.lflang.federated.CGeneratorExtension;
 import org.lflang.federated.FedFileConfig;
 import org.lflang.federated.FederateInstance;
 import org.lflang.federated.launcher.FedCLauncher;
@@ -62,7 +59,6 @@
 import org.lflang.generator.GeneratorUtils;
 import org.lflang.generator.LFGeneratorContext;
 import org.lflang.generator.PortInstance;
-import org.lflang.generator.ReactionInstance;
 import org.lflang.generator.ReactorInstance;
 import org.lflang.generator.SubContext;
 import org.lflang.generator.TriggerInstance;
@@ -590,28 +586,8 @@
                 }
                 
                 // If there are timers, create a table of timers to be initialized.
-<<<<<<< HEAD
                 code.pr(CTimerGenerator.generateDeclarations(timerCount));
-
-                // If there are startup reactions, store them in an array.
-                code.pr(CReactionGenerator.generateStartupTriggersTable(startupReactionCount));
                 
-=======
-                if (timerCount > 0) {
-                    code.pr('''
-                        // Array of pointers to timer triggers to be scheduled in _lf_initialize_timers().
-                        trigger_t* _lf_timer_triggers[«timerCount»];
-                        int _lf_timer_triggers_size = «timerCount»;
-                    ''')
-                } else {
-                    code.pr('''
-                        // Array of pointers to timer triggers to be scheduled in _lf_initialize_timers().
-                        trigger_t** _lf_timer_triggers = NULL;
-                        int _lf_timer_triggers_size = 0;
-                    ''')
-                }
-                                
->>>>>>> 76597f1e
                 // If there are shutdown reactions, create a table of triggers.
                 code.pr(CReactionGenerator.generateShutdownTriggersTable(shutdownReactionCount));
                 
@@ -715,28 +691,10 @@
                     code.pr("void terminate_execution() {}");
                 }
                 
-<<<<<<< HEAD
                 code.pr(CModesGenerator.generateLfHandleModeChanges(
                     hasModalReactors,
                     modalStateResetCount
                 ));
-=======
-                if (hasModalReactors) {
-                    // Generate mode change detection
-                    code.pr('''
-                        void _lf_handle_mode_changes() {
-                            _lf_process_mode_changes(
-                                _lf_modal_reactor_states, 
-                                _lf_modal_reactor_states_size, 
-                                «modalStateResetCount > 0 ? "_lf_modal_state_reset" : "NULL"», 
-                                «modalStateResetCount > 0 ? "_lf_modal_state_reset_size" : 0»,
-                                _lf_timer_triggers,
-                                _lf_timer_triggers_size
-                            );
-                        }
-                    ''')
-                }
->>>>>>> 76597f1e
             }
             val targetFile = fileConfig.getSrcGenPath() + File.separator + cFilename
             code.writeToFile(targetFile)
@@ -919,145 +877,6 @@
     }
     
     /**
-<<<<<<< HEAD
-=======
-     * Generate the _lf_trigger_startup_reactions function.
-     */
-    private def generateTriggerStartupReactions() {
-        code.pr('''
-            void _lf_trigger_startup_reactions() {
-                «IF startupReactionCount > 0»
-                for (int i = 0; i < _lf_startup_reactions_size; i++) {
-                    if (_lf_startup_reactions[i] != NULL) {
-                        #ifdef MODAL_REACTORS
-                        if (!_lf_mode_is_active(_lf_startup_reactions[i]->mode)) {
-                            // Mode is not active. Remember to trigger startup when the mode
-                            // becomes active.
-                            _lf_startup_reactions[i]->mode->should_trigger_startup = true;
-                            continue;
-                        }
-                        #endif
-                        _lf_trigger_reaction(_lf_startup_reactions[i], -1);
-                    }
-                }
-                «ENDIF»
-            }
-        ''')
-    }
-    
-    /**
-     * Generate the _lf_initialize_trigger_objects function for 'federate'.
-     */
-    private def generateInitializeTriggerObjects(FederateInstance federate) {
-        code.pr('''
-            void _lf_initialize_trigger_objects() {
-        ''')
-        code.indent()
-        
-        // Initialize the LF clock.
-        code.pr('''
-            // Initialize the _lf_clock
-            lf_initialize_clock();
-        ''')
-
-        // Initialize tracing if it is enabled
-        if (targetConfig.tracing !== null) {
-            var traceFileName = topLevelName;
-            if (targetConfig.tracing.traceFileName !== null) {
-                traceFileName = targetConfig.tracing.traceFileName;
-                // Since all federates would have the same name, we need to append the federate name.
-                if (isFederated) {
-                    traceFileName += "_" + federate.name;
-                }
-            }
-            code.pr('''
-                // Initialize tracing
-                start_trace("«traceFileName».lft");
-            ''') // .lft is for Lingua Franca trace
-        }
-
-        // Create the table used to decrement reference counts between time steps.
-        if (startTimeStepTokens > 0) {
-            // Allocate the initial (before mutations) array of pointers to tokens.
-            code.pr('''
-                _lf_tokens_with_ref_count_size = «startTimeStepTokens»;
-                _lf_tokens_with_ref_count = (token_present_t*)calloc(«startTimeStepTokens», sizeof(token_present_t));
-                if (_lf_tokens_with_ref_count == NULL) error_print_and_exit("Out of memory!");
-            ''')
-        }
-        // Create the table to initialize is_present fields to false between time steps.
-        if (startTimeStepIsPresentCount > 0) {
-            // Allocate the initial (before mutations) array of pointers to _is_present fields.
-            code.pr('''
-                // Create the array that will contain pointers to is_present fields to reset on each step.
-                _lf_is_present_fields_size = «startTimeStepIsPresentCount»;
-                _lf_is_present_fields = (bool**)calloc(«startTimeStepIsPresentCount», sizeof(bool*));
-                if (_lf_is_present_fields == NULL) error_print_and_exit("Out of memory!");
-                _lf_is_present_fields_abbreviated = (bool**)calloc(«startTimeStepIsPresentCount», sizeof(bool*));
-                if (_lf_is_present_fields_abbreviated == NULL) error_print_and_exit("Out of memory!");
-                _lf_is_present_fields_abbreviated_size = 0;
-            ''')
-        }
-        
-        code.pr('''
-             _lf_startup_reactions = (reaction_t**)calloc(«startupReactionCount», sizeof(reaction_t*));
-             _lf_startup_reactions_size = «startupReactionCount»;
-        ''')
-
-        // Allocate the memory for triggers used in federated execution
-        code.pr(CGeneratorExtension.allocateTriggersForFederate(federate, this, startTimeStepIsPresentCount));
-
-        code.pr(initializeTriggerObjects.toString)
-
-        // Assign appropriate pointers to the triggers
-        // FIXME: For python target, almost surely in the wrong place.
-        code.pr(CGeneratorExtension.initializeTriggerForControlReactions(this.main, federate, this).toString());
-
-        var reactionsInFederate = main.reactions.filter[ 
-                r | return currentFederate.contains(r.definition);
-        ];
-
-        deferredInitialize(main, reactionsInFederate)
-        code.pr(CTriggerObjectsGenerator.deferredInitializeNonNested(
-            currentFederate,
-            main,
-            main,
-            reactionsInFederate,
-            isFederated
-        ));
-        // Next, for every input port, populate its "self" struct
-        // fields with pointers to the output port that sends it data.
-        code.pr(CTriggerObjectsGenerator.deferredConnectInputsToOutputs(
-            currentFederate,
-            main,
-            isFederated
-        ))
-        // Put the code here to set up the tables that drive resetting is_present and
-        // decrementing reference counts between time steps. This code has to appear
-        // in _lf_initialize_trigger_objects() after the code that makes connections
-        // between inputs and outputs.
-        code.pr(startTimeStep.toString());
-        code.pr(CTriggerObjectsGenerator.setReactionPriorities(
-            federate,
-            main,
-            isFederated
-        ))
-        code.pr(CTriggerObjectsGenerator.initializeFederate(
-            federate, main, targetConfig, 
-            federationRTIProperties,
-            isFederated, clockSyncIsOn()
-        ))
-        code.pr(CTriggerObjectsGenerator.generateSchedulerInitializer(
-            main,
-            targetConfig
-        ))
-        code.unindent()
-        code.pr("}\n")
-    }
-    
-    
-    /**
->>>>>>> 76597f1e
      * Look at the 'reactor' eResource.
      * If it is an imported .lf file, incorporate it into the current 
      * program in the following manner:
