/* Generator for C target. */

/*************
Copyright (c) 2019-2021, The University of California at Berkeley.

Redistribution and use in source and binary forms, with or without modification,
are permitted provided that the following conditions are met:

1. Redistributions of source code must retain the above copyright notice,
   this list of conditions and the following disclaimer.

2. Redistributions in binary form must reproduce the above copyright notice,
   this list of conditions and the following disclaimer in the documentation
   and/or other materials provided with the distribution.

THIS SOFTWARE IS PROVIDED BY THE COPYRIGHT HOLDERS AND CONTRIBUTORS "AS IS" AND ANY
EXPRESS OR IMPLIED WARRANTIES, INCLUDING, BUT NOT LIMITED TO, THE IMPLIED WARRANTIES OF
MERCHANTABILITY AND FITNESS FOR A PARTICULAR PURPOSE ARE DISCLAIMED. IN NO EVENT SHALL
THE COPYRIGHT HOLDER OR CONTRIBUTORS BE LIABLE FOR ANY DIRECT, INDIRECT, INCIDENTAL,
SPECIAL, EXEMPLARY, OR CONSEQUENTIAL DAMAGES (INCLUDING, BUT NOT LIMITED TO,
PROCUREMENT OF SUBSTITUTE GOODS OR SERVICES; LOSS OF USE, DATA, OR PROFITS; OR BUSINESS
INTERRUPTION) HOWEVER CAUSED AND ON ANY THEORY OF LIABILITY, WHETHER IN CONTRACT,
STRICT LIABILITY, OR TORT (INCLUDING NEGLIGENCE OR OTHERWISE) ARISING IN ANY WAY OUT OF
THE USE OF THIS SOFTWARE, EVEN IF ADVISED OF THE POSSIBILITY OF SUCH DAMAGE.
***************/

package org.lflang.generator.c

import java.io.File
import java.util.ArrayList
import java.util.Collection
import java.util.LinkedHashMap
import java.util.LinkedHashSet
import java.util.LinkedList
import java.util.Set
import java.util.concurrent.Executors
import java.util.concurrent.TimeUnit
import java.util.regex.Pattern
import org.eclipse.emf.common.CommonPlugin
import org.eclipse.emf.ecore.EObject
import org.eclipse.emf.ecore.resource.Resource
import org.eclipse.xtext.generator.IFileSystemAccess2
import org.eclipse.xtext.generator.IGeneratorContext
import org.eclipse.xtext.nodemodel.util.NodeModelUtils
import org.eclipse.xtext.util.CancelIndicator
import org.lflang.ASTUtils
import org.lflang.ErrorReporter
import org.lflang.FileConfig
import org.lflang.InferredType
import org.lflang.Target
import org.lflang.TargetConfig
import org.lflang.TargetProperty
import org.lflang.TargetProperty.ClockSyncMode
import org.lflang.TargetProperty.CoordinationType
import org.lflang.TargetProperty.LogLevel
import org.lflang.TimeValue
import org.lflang.federated.CGeneratorExtension
import org.lflang.federated.FedCLauncher
import org.lflang.federated.FedFileConfig
import org.lflang.federated.FedROS2CPPSerialization
import org.lflang.federated.FederateInstance
import org.lflang.federated.SupportedSerializers
import org.lflang.generator.ActionInstance
import org.lflang.generator.GeneratorBase
import org.lflang.generator.InvalidSourceException
import org.lflang.generator.MultiportInstance
import org.lflang.generator.ParameterInstance
import org.lflang.generator.PortInstance
import org.lflang.generator.ReactionInstance
import org.lflang.generator.ReactionInstanceGraph
import org.lflang.generator.ReactorInstance
import org.lflang.generator.TimerInstance
import org.lflang.generator.TriggerInstance
import org.lflang.lf.Action
import org.lflang.lf.ActionOrigin
import org.lflang.lf.Code
import org.lflang.lf.Delay
import org.lflang.lf.Input
import org.lflang.lf.Instantiation
import org.lflang.lf.Mode
import org.lflang.lf.ModeTransitionTypes
import org.lflang.lf.Model
import org.lflang.lf.Output
import org.lflang.lf.Port
import org.lflang.lf.Reaction
import org.lflang.lf.Reactor
import org.lflang.lf.ReactorDecl
import org.lflang.lf.StateVar
import org.lflang.lf.Timer
import org.lflang.lf.TriggerRef
import org.lflang.lf.TypedVariable
import org.lflang.lf.VarRef
import org.lflang.lf.Variable
import org.lflang.util.XtendUtil

import static extension org.lflang.ASTUtils.*
<<<<<<< HEAD
=======
import static extension org.lflang.JavaAstUtils.*
import org.lflang.TargetConfig
>>>>>>> 12eeac3c

/** 
 * Generator for C target. This class generates C code definining each reactor
 * class given in the input .lf file and imported .lf files. The generated code
 * has the following components:
 * 
 * * A typedef for inputs, outputs, and actions of each reactor class. These
 *   define the types of the variables that reactions use to access inputs and
 *   action values and to set output values.
 * 
 * * A typedef for a "self" struct for each reactor class. One instance of this
 *   struct will be created for each reactor instance. See below for details.
 * 
 * * A function definition for each reaction in each reactor class. These
 *   functions take an instance of the self struct as an argument.
 * 
 * * A constructor function for each reactor class. This is used to create
 *   a new instance of the reactor.
 * 
 * * A destructor function for each reactor class. This frees all dynamically
 *   allocated memory associated with an instance of the class.
 * 
 * After these, the main generated function is `_lf_initialize_trigger_objects()`.
 * This function creates the instances of reactors (using their constructors)
 * and makes connections between them.
 * 
 * A few other smaller functions are also generated.
 * 
 * ## Self Struct
 * 
 * The "self" struct has fields for each of the following:
 * 
 * * parameter: the field name and type match the parameter.
 * * state: the field name and type match the state.
 * * action: the field name prepends the action name with "_lf_".
 *   A second field for the action is also created to house the trigger_t object.
 *   That second field prepends the action name with "_lf__".
 * * output: the field name prepends the output name with "_lf_".
 * * input:  the field name prepends the output name with "_lf_".
 *   A second field for the input is also created to house the trigger_t object.
 *   That second field prepends the input name with "_lf__".
 *
 * If, in addition, the reactor contains other reactors and reacts to their outputs,
 * then there will be a struct within the self struct for each such contained reactor.
 * The name of that self struct will be the name of the contained reactor prepended with "_lf_".
 * That inside struct will contain pointers the outputs of the contained reactors
 * that are read together with pointers to booleans indicating whether those outputs are present.
 * 
 * If, in addition, the reactor has a reaction to shutdown, then there will be a pointer to
 * trigger_t object (see reactor.h) for the shutdown event and an action struct named
 * _lf_shutdown on the self struct.
 * 
 * ## Reaction Functions
 * 
 * For each reaction in a reactor class, this generator will produce a C function
 * that expects a pointer to an instance of the "self" struct as an argument.
 * This function will contain verbatim the C code specified in the reaction, but
 * before that C code, the generator inserts a few lines of code that extract from the
 * self struct the variables that that code has declared it will use. For example, if
 * the reaction declares that it is triggered by or uses an input named "x" of type
 * int, the function will contain a line like this:
 * ```
 *     e_x_t* x = self->_lf_x;
 * ```
 * where `r` is the full name of the reactor class and the struct type `r_x_t`
 * will be defined like this:
 * ```
 *     typedef struct {
 *         int value;
 *         bool is_present;
 *         int num_destinations;
 *     } r_x_t;
 * ```
 * The above assumes the type of `x` is `int`.
 * If the programmer fails to declare that it uses x, then the absence of the
 * above code will trigger a compile error when the verbatim code attempts to read `x`.
 *
 * ## Constructor
 * 
 * For each reactor class, this generator will create a constructor function named
 * `new_r`, where `r` is the reactor class name. This function will malloc and return
 * a pointer to an instance of the "self" struct.  This struct initially represents
 * an unconnected reactor. To establish connections between reactors, additional
 * information needs to be inserted (see below). The self struct is made visible
 * to the body of a reaction as a variable named "self".  The self struct contains the
 * following:
 * 
 * * Parameters: For each parameter `p` of the reactor, there will be a field `p`
 *   with the type and value of the parameter. So C code in the body of a reaction
 *   can access parameter values as `self->p`.
 * 
 * * State variables: For each state variable `s` of the reactor, there will be a field `s`
 *   with the type and value of the state variable. So C code in the body of a reaction
 *   can access state variables as as `self->s`.
 * 
 * The self struct also contains various fields that the user is not intended to
 * use. The names of these fields begin with at least two underscores. They are:
 * 
 * * Outputs: For each output named `out`, there will be a field `_lf_out` that is
 *   a struct containing a value field whose type matches that of the output.
 *   The output value is stored here. That struct also has a field `is_present`
 *   that is a boolean indicating whether the output has been set.
 *   This field is reset to false at the start of every time
 *   step. There is also a field `num_destinations` whose value matches the
 *   number of downstream reactions that use this variable. This field must be
 *   set when connections are made or changed. It is used to initialize
 *   reference counts for dynamically allocated message payloads.
 * 
 * * Inputs: For each input named `in` of type T, there is a field named `_lf_in`
 *   that is a pointer struct with a value field of type T. The struct pointed
 *   to also has an `is_present` field of type bool that indicates whether the
 *   input is present.
 * 
 * * Outputs of contained reactors: If a reactor reacts to outputs of a
 *   contained reactor `r`, then the self struct will contain a nested struct
 *   named `_lf_r` that has fields pointing to those outputs. For example,
 *   if `r` has an output `out` of type T, then there will be field in `_lf_r`
 *   named `out` that points to a struct containing a value field
 *   of type T and a field named `is_present` of type bool.
 * 
 * * Inputs of contained reactors: If a reactor sends to inputs of a
 *   contained reactor `r`, then the self struct will contain a nested struct
 *   named `_lf_r` that has fields for storing the values provided to those
 *   inputs. For example, if R has an input `in` of type T, then there will
 *   be field in _lf_R named `in` that is a struct with a value field
 *   of type T and a field named `is_present` of type bool.
 * 
 * * Actions: If the reactor has an action a (logical or physical), then there
 *   will be a field in the self struct named `_lf_a` and another named `_lf__a`.
 *   The type of the first is specific to the action and contains a `value`
 *   field with the type and value of the action (if it has a value). That
 *   struct also has a `has_value` field, an `is_present` field, and a
 *   `token` field (which is NULL if the action carries no value).
 *   The `_lf__a` field is of type trigger_t.
 *   That struct contains various things, including an array of reactions
 *   sensitive to this trigger and a lf_token_t struct containing the value of
 *   the action, if it has a value.  See reactor.h in the C library for
 *   details.
 * 
 * * Reactions: Each reaction will have several fields in the self struct.
 *   Each of these has a name that begins with `_lf__reaction_i`, where i is
 *   the number of the reaction, starting with 0. The fields are:
 *   * _lf__reaction_i: The struct that is put onto the reaction queue to
 *     execute the reaction (see reactor.h in the C library).
 * 
 *  * Timers: For each timer t, there is are two fields in the self struct:
 *    * _lf__t: The trigger_t struct for this timer (see reactor.h).
 *    * _lf__t_reactions: An array of reactions (pointers to the
 *      reaction_t structs on this self struct) sensitive to this timer.
 *
 * * Triggers: For each Timer, Action, Input, and Output of a contained
 *   reactor that triggers reactions, there will be a trigger_t struct
 *   on the self struct with name `_lf__t`, where t is the name of the trigger.
 * 
 * ## Destructor
 * 
 * For each reactor class, this generator will create a constructor function named
 * `delete_r`, where `r` is the reactor class name. This function takes a self
 * struct for the class as an argument and frees all dynamically allocated memory
 * for the instance of the class. 
 * 
 * ## Connections Between Reactors
 * 
 * Establishing connections between reactors involves two steps.
 * First, each destination (e.g. an input port) must have pointers to
 * the source (the output port). As explained above, for an input named
 * `in`, the field `_lf_in->value` is a pointer to the output data being read.
 * In addition, `_lf_in->is_present` is a pointer to the corresponding
 * `out->is_present` field of the output reactor's self struct.
 *  
 * In addition, the `reaction_i` struct on the self struct has a `triggers`
 * field that records all the trigger_t structs for ports and reactions
 * that are triggered by the i-th reaction. The triggers field is
 * an array of arrays of pointers to trigger_t structs.
 * The length of the outer array is the number of output ports the
 * reaction effects plus the number of input ports of contained
 * reactors that it effects. Each inner array has a length equal to the
 * number final destinations of that output port or input port.
 * The reaction_i struct has an array triggered_sizes that indicates
 * the sizes of these inner arrays. The num_outputs field of the
 * reaction_i struct gives the length of the triggered_sizes and
 * (outer) triggers arrays.
 * 
 * ## Runtime Tables
 * 
 * This generator creates an populates the following tables used at run time.
 * These tables may have to be resized and adjusted when mutations occur.
 * 
 * * _lf_is_present_fields: An array of pointers to booleans indicating whether an
 *   event is present. The _lf_start_time_step() function in reactor_common.c uses
 *   this to mark every event absent at the start of a time step. The size of this
 *   table is contained in the variable _lf_is_present_fields_size.
 * 
 * * _lf_tokens_with_ref_count: An array of pointers to structs that point to lf_token_t
 *   objects, which carry non-primitive data types between reactors. This is used
 *   by the _lf_start_time_step() function to decrement reference counts, if necessary,
 *   at the conclusion of a time step. Then the reference count reaches zero, the
 *   memory allocated for the lf_token_t object will be freed.  The size of this
 *   array is stored in the _lf_tokens_with_ref_count_size variable.
 * 
 * * _lf_shutdown_triggers: An array of pointers to trigger_t structs for shutdown
 *   reactions. The length of this table is in the _lf_shutdown_triggers_size
 *   variable.
 * 
 * * _lf_timer_triggers: An array of pointers to trigger_t structs for timers that
 *   need to be started when the program runs. The length of this table is in the
 *   _lf_timer_triggers_size variable.
 * 
 * * _lf_action_table: For a federated execution, each federate will have this table
 *   that maps port IDs to the corresponding trigger_t struct.
 * 
 * @author{Edward A. Lee <eal@berkeley.edu>}
 * @author{Marten Lohstroh <marten@berkeley.edu>}
 * @author{Mehrdad Niknami <mniknami@berkeley.edu>}
 * @author{Christian Menard <christian.menard@tu-dresden.de>}
 * @author{Matt Weber <matt.weber@berkeley.edu>}
 * @author{Soroush Bateni <soroush@utdallas.edu>
 * @author{Alexander Schulz-Rosengarten <als@informatik.uni-kiel.de>}
 */
class CGenerator extends GeneratorBase {
    
    ////////////////////////////////////////////
    //// Private variables
        
    // Place to collect code to initialize the trigger objects for all reactor instances.
    protected var initializeTriggerObjects = new StringBuilder()

    // Place to collect code to go at the end of the _lf_initialize_trigger_objects() function.
    var initializeTriggerObjectsEnd = new StringBuilder()

    /**
     * A representation of the dependencies between reactions as they are
     * inferred from the main reactor instance.
     */
    var ReactionInstanceGraph reactionGraph

    // The command to run the generated code if specified in the target directive.
    var runCommand = new ArrayList<String>()

    // Place to collect code to execute at the start of a time step.
    var startTimeStep = new StringBuilder()
    
    /** Count of the number of is_present fields of the self struct that
     *  need to be reinitialized in _lf_start_time_step().
     */
    public var startTimeStepIsPresentCount = 0
    
    /** Count of the number of token pointers that need to have their
     *  reference count decremented in _lf_start_time_step().
     */
    var startTimeStepTokens = 0

    // Place to collect code to initialize timers for all reactors.
    protected var startTimers = new StringBuilder()
    var timerCount = 0
    var startupReactionCount = 0
    var shutdownReactionCount = 0
    var modalReactorCount = 0

    // For each reactor, we collect a set of input and parameter names.
    var triggerCount = 0
    
    // Indicate whether the generator is in Cpp mode or not
    var boolean CCppMode = false;

    new(FileConfig fileConfig, ErrorReporter errorReporter, boolean CCppMode) {
        this(fileConfig, errorReporter)
        this.CCppMode = CCppMode;        
    }

    new(FileConfig fileConfig, ErrorReporter errorReporter) {
        super(fileConfig, errorReporter)       
    }

    ////////////////////////////////////////////
    //// Public methods

    override printInfo() {
        super.printInfo()
        println('******** generated binaries: ' + fileConfig.binPath)
    }

    /**
     * Set the appropriate target properties based on the target properties of
     * the main .lf file.
     */
    override setTargetConfig(IGeneratorContext context) {
        super.setTargetConfig(context);
        // Set defaults for the compiler after parsing the target properties
        // of the main .lf file.
        if (targetConfig.useCmake == false && targetConfig.compiler.isNullOrEmpty) {
            if (this.CCppMode) {
                targetConfig.compiler = "g++"
                targetConfig.compilerFlags.addAll("-O2", "-Wno-write-strings")
            } else {
                targetConfig.compiler = "gcc"
                targetConfig.compilerFlags.addAll("-O2") // "-Wall -Wconversion"
            }
        }
    }
    
    /**
     * Look for physical actions in 'resource'.
     * If found, take appropriate actions to accommodate.
     * 
     * Set keepalive to true.
     * Set threads to be at least one to allow asynchronous schedule calls
     */
    override accommodatePhysicalActionsIfPresent(Resource resource) {
        super.accommodatePhysicalActionsIfPresent(resource);

        // If there are any physical actions, ensure the threaded engine is used and that
        // keepalive is set to true, unless the user has explicitly set it to false.
        for (action : resource.allContents.toIterable.filter(Action)) {
            if (action.origin == ActionOrigin.PHYSICAL) {
                // If the unthreaded runtime is requested, use the threaded runtime instead
                // because it is the only one currently capable of handling asynchronous events.
                if (targetConfig.threads < 1) {
                    targetConfig.threads = 1
                    errorReporter.reportWarning(
                        action,
                        '''Using the threaded C runtime to allow for asynchronous handling of«
                        » physical action «action.name».'''
                    );
                }

            }

        }
        
    }
    
    /**
     * Return true if the host operating system is compatible and
     * otherwise report an error and return false.
     */
    protected def boolean isOSCompatible() {
        if (CCompiler.isHostWindows) { 
            if (isFederated) { 
                errorReporter.reportError(
                    "Federated LF programs with a C target are currently not supported on Windows. " + 
                    "Exiting code generation."
                )
                // Return to avoid compiler errors
                return false
            }
            if (CCppMode) {
                errorReporter.reportError(
                    "LF programs with a CCpp target are currently not supported on Windows. " + 
                    "Exiting code generation."
                )
                // FIXME: The incompatibility between our C runtime code and the
                //  Visual Studio compiler is extensive. 
                return false;             
            }
            if (targetConfig.useCmake == false) {
                errorReporter.reportError(
                    "Only CMake is supported as the build system on Windows. "+
                    "Use `cmake: true` in the target properties. Exiting code generation."
                )
                return false;
            }
        }
        return true;
    }

    /**
     * Generate C code from the Lingua Franca model contained by the
     * specified resource. This is the main entry point for code
     * generation.
     * @param resource The resource containing the source code.
     * @param fsa The file system access (used to write the result).
     * @param context FIXME: Undocumented argument. No idea what this is.
     */
    override void doGenerate(Resource resource, IFileSystemAccess2 fsa,
            IGeneratorContext context) {
        
        // The following generates code needed by all the reactors.
        super.doGenerate(resource, fsa, context)

        if (errorsOccurred) return;
        
        if (!isOSCompatible()) return; // Incompatible OS and configuration

         // Check for duplicate declerations.
         val names = newLinkedHashSet
         for (r : reactors) {
             // Get the declarations for reactors that are instantiated somewhere.
             // A declaration is either a reactor definition or an import statement.
             val declarations = this.instantiationGraph.getDeclarations(r);
             for (d : declarations) {
                 if (!names.add(d.name)) {
                     // Report duplicate declaration.
                     errorReporter.reportError("Multiple declarations for reactor class '" + d.name + "'.")
                 }
             }
         }
        
        // Create the output directories if they don't yet exist.
        
        var dir = fileConfig.getSrcGenPath.toFile
        if (!dir.exists()) dir.mkdirs()
        dir = fileConfig.binPath.toFile
        if (!dir.exists()) dir.mkdirs()
        
        // Add ctarget.c to the sources
        targetConfig.compileAdditionalSources.add("ctarget.c");

        // Copy the required core library files into the target file system.
        // This will overwrite previous versions.
        // Note that these files will be copied from the class path, therefore, the path
        // separator must always be '/'.
        var coreFiles = newArrayList(
            "reactor_common.c",
            "reactor.h",
            "pqueue.c",
            "pqueue.h",
            "tag.h",
            "tag.c",
            "trace.h",
            "trace.c",
            "util.h", 
            "util.c", 
            "platform.h"
            );
        if (targetConfig.threads === 0) {
            coreFiles.add("reactor.c")
        } else {
            coreFiles.add("reactor_threaded.c")
        }
        
        addPlatformFiles(coreFiles);
        
        // If there are federates, copy the required files for that.
        // Also, create the RTI C file and the launcher script.
        if (isFederated) {
            coreFiles.addAll(
                "federated/net_util.c",
                "federated/net_util.h",
                "federated/net_common.h", 
                "federated/federate.c", 
                "federated/federate.h", 
                "federated/clock-sync.h", 
                "federated/clock-sync.c"
            );
            createFederatedLauncher(coreFiles);
        }

        // Perform distinct code generation into distinct files for each federate.
        val baseFilename = topLevelName
        
        var commonCode = code;
        var commonStartTimers = startTimers;
        // Keep a separate file config for each federate
        val oldFileConfig = fileConfig;
        val numOfCompileThreads = Math.min(6,
                Math.min(
                    federates.size, 
                    Runtime.getRuntime().availableProcessors()
                )
            )
        val compileThreadPool = Executors.newFixedThreadPool(numOfCompileThreads);
        System.out.println("******** Using "+numOfCompileThreads+" threads.");
        for (federate : federates) {
            startTimeStepIsPresentCount = 0
            startTimeStepTokens = 0
            
            // If federated, append the federate name to the file name.
            // Only generate one output if there is no federation.
            if (isFederated) {
                topLevelName = baseFilename + '_' + federate.name // FIXME: don't (temporarily) reassign a class variable for this
                fileConfig = new FedFileConfig(fileConfig, federate.name);
                
                // Reset the cmake-includes and files, to be repopulated for each federate individually.
                // This is done to enable support for separately
                // adding cmake-includes/files for different federates to prevent linking and mixing
                // all federates' supporting libraries/files together.
                targetConfig.cmakeIncludes.clear();
                targetConfig.cmakeIncludesWithoutPath.clear();
                targetConfig.fileNames.clear();
                targetConfig.filesNamesWithoutPath.clear();
                
                // Re-apply the cmake-include target property of the main .lf file.
                val target = mainDef.reactorClass.eResource.findTarget
                if (target.config !== null) {
                    // Update the cmake-include
                    TargetProperty.updateOne(
                        this.targetConfig, 
                        TargetProperty.CMAKE_INCLUDE.description,
                        target.config.pairs ?: emptyList
                    )
                    // Update the files
                    TargetProperty.updateOne(
                        this.targetConfig, 
                        TargetProperty.FILES.description,
                        target.config.pairs ?: emptyList
                    )
                }
                
                // Need to copy user files again since the source structure changes
                // for federated programs.
                copyUserFiles(this.targetConfig, this.fileConfig);
                
                // Clear out previously generated code.
                code = new StringBuilder(commonCode)
                initializeTriggerObjects = new StringBuilder()
                initializeTriggerObjectsEnd = new StringBuilder()                
                        
                // Enable clock synchronization if the federate is not local and clock-sync is enabled
                initializeClockSynchronization(federate)
                

                startTimeStep = new StringBuilder()
                startTimers = new StringBuilder(commonStartTimers)
            }
            
            // Copy the core lib
            fileConfig.copyFilesFromClassPath("/lib/c/reactor-c/core", fileConfig.getSrcGenPath + File.separator + "core", coreFiles)
            
            // Copy the header files
            copyTargetHeaderFile()
            
            // Build the instantiation tree if a main reactor is present.
            if (this.mainDef !== null) {
                if (this.main === null) {
                    // Recursively build instances. This is done once because
                    // it is the same for all federates.
                    this.main = new ReactorInstance(mainDef.reactorClass.toDefinition, errorReporter, 
                        this.unorderedReactions)
                    this.reactionGraph = new ReactionInstanceGraph(main)
                }   
            }
            
            // Generate code for each reactor.
            generateReactorDefinitionsForFederate(federate);
        
            // Derive target filename from the .lf filename.
            val cFilename = CCompiler.getTargetFileName(topLevelName, this.CCppMode);


            var file = fileConfig.getSrcGenPath().resolve(cFilename).toFile
            // Delete source previously produced by the LF compiler.
            if (file.exists) {
                file.delete
            }

            // Delete binary previously produced by the C compiler.
            file = fileConfig.binPath.resolve(topLevelName).toFile
            if (file.exists) {
                file.delete
            }

            // Generate main instance, if there is one.
            // Note that any main reactors in imported files are ignored.        
            if (this.main !== null) {
                generateReactorInstance(this.main, federate)
                // Generate function to set default command-line options.
                // A literal array needs to be given outside any function definition,
                // so start with that.
                if (runCommand.length > 0) {
                    pr('''
                        char* _lf_default_argv[] = { "«runCommand.join('", "')»" };
                    ''');
                }
                pr('''
                    void _lf_set_default_command_line_options() {
                ''')
                indent()
                if (runCommand.length > 0) {
                    pr('default_argc = ' + runCommand.length + ';')
                    pr('''
                        default_argv = _lf_default_argv;
                    ''')
                }
                unindent()
                pr('}\n')
                
                // If there are timers, create a table of timers to be initialized.
                if (timerCount > 0) {
                    pr('''
                        // Array of pointers to timer triggers to be scheduled in _lf_initialize_timers().
                        trigger_t* _lf_timer_triggers[«timerCount»];
                    ''')
                } else {
                    pr('''
                        // Array of pointers to timer triggers to be scheduled in _lf_initialize_timers().
                        trigger_t** _lf_timer_triggers = NULL;
                    ''')
                }
                pr('''
                    int _lf_timer_triggers_size = «timerCount»;
                ''')
                
                // If there are startup reactions, store them in an array.
                if (startupReactionCount > 0) {
                    pr('''
                        // Array of pointers to timer triggers to be scheduled in _lf_trigger_startup_reactions().
                        reaction_t* _lf_startup_reactions[«startupReactionCount»];
                    ''')
                } else {
                    pr('''
                        // Array of pointers to reactions to be scheduled in _lf_trigger_startup_reactions().
                        reaction_t** _lf_startup_reactions = NULL;
                    ''')
                }
                pr('''
                    int _lf_startup_reactions_size = «startupReactionCount»;
                ''')
                
                // If there are shutdown reactions, create a table of triggers.
                if (shutdownReactionCount > 0) {
                    pr('''
                        // Array of pointers to shutdown triggers.
                        reaction_t* _lf_shutdown_reactions[«shutdownReactionCount»];
                    ''')
                } else {
                    pr('''
                        // Empty array of pointers to shutdown triggers.
                        reaction_t** _lf_shutdown_reactions = NULL;
                    ''')
                }
                pr('''
                    int _lf_shutdown_reactions_size = «shutdownReactionCount»;
                ''')
                
                // If there are modes, create a table of mode state to be checked for transitions.
                if (hasModalReactors) {
                    pr('''
                        // Array of pointers to mode states to be handled in __handle_mode_changes().
                        reactor_mode_state_t* __modal_reactor_states[«modalReactorCount»];
                        int __modal_reactor_states_size = «modalReactorCount»;
                    ''')
                }
                
                // Generate function to return a pointer to the action trigger_t
                // that handles incoming network messages destined to the specified
                // port. This will only be used if there are federates.
                if (federate.networkMessageActions.size > 0) {
                    pr('''trigger_t* _lf_action_table[«federate.networkMessageActions.size»];''')
                }
                pr('''
                    trigger_t* _lf_action_for_port(int port_id) {
                ''')
                indent()
                if (federate.networkMessageActions.size > 0) {
                    // Create a static array of trigger_t pointers.
                    // networkMessageActions is a list of Actions, but we
                    // need a list of trigger struct names for ActionInstances.
                    // There should be exactly one ActionInstance in the
                    // main reactor for each Action.
                    val triggers = new LinkedList<String>()
                    for (action : federate.networkMessageActions) {
                        // Find the corresponding ActionInstance.
                        val actionInstance = main.lookupActionInstance(action)
                        triggers.add(triggerStructName(actionInstance))
                    }
                    var actionTableCount = 0
                    for (trigger : triggers) {
                        pr(initializeTriggerObjects, '''
                            _lf_action_table[«actionTableCount++»] = &«trigger»;
                        ''')
                    }
                    pr('''
                        if (port_id < «federate.networkMessageActions.size») {
                            return _lf_action_table[port_id];
                        } else {
                            return NULL;
                        }
                    ''')
                } else {
                    pr('return NULL;')
                }
                unindent()
                pr('}\n')
                
                // Generate function to initialize the trigger objects for all reactors.
                generateInitializeTriggerObjects(federate);

                // Generate function to trigger startup reactions for all reactors.
                generateTriggerStartupReactions();

                // Generate function to schedule timers for all reactors.
                pr('''
                    void _lf_initialize_timers() {
                ''')
                indent()
                if (timerCount > 0) {
                    pr('''
                       for (int i = 0; i < _lf_timer_triggers_size; i++) {
                           if (_lf_timer_triggers[i] != NULL) {
                               _lf_initialize_timer(_lf_timer_triggers[i]);
                           }
                       }
                    ''')
                }
                unindent()
                pr("}")

                // Generate a function that will either do nothing
                // (if there is only one federate or the coordination 
                // is set to decentralized) or, if there are
                // downstream federates, will notify the RTI
                // that the specified logical time is complete.
                pr('''
                    void logical_tag_complete(tag_t tag_to_send) {
                        «IF isFederatedAndCentralized»
                            _lf_logical_tag_complete(tag_to_send);
                        «ENDIF»
                    }
                ''')
                
                if (isFederated) {
                    pr(generateFederateNeighborStructure(federate).toString());
                }
                                
                // Generate function to schedule shutdown reactions if any
                // reactors have reactions to shutdown.
                pr('''
                    bool _lf_trigger_shutdown_reactions() {                          
                        for (int i = 0; i < _lf_shutdown_reactions_size; i++) {
                            if (_lf_shutdown_reactions[i] != NULL) {
                                _lf_enqueue_reaction(_lf_shutdown_reactions[i]);
                            }
                        }
                        // Return true if there are shutdown reactions.
                        return (_lf_shutdown_reactions_size > 0);
                    }
                ''')
                
                // Generate an empty termination function for non-federated
                // execution. For federated execution, an implementation is
                // provided in federate.c.  That implementation will resign
                // from the federation and close any open sockets.
                if (!isFederated) {
                    pr("void terminate_execution() {}");
                }
                
                if (hasModalReactors) {
                    // Generate mode change detection
                    pr('''
                        void __handle_mode_changes() {
                            _lf_handle_mode_changes(__modal_reactor_states, __modal_reactor_states_size);
                        }
                    ''')
                }
            }
            val targetFile = fileConfig.getSrcGenPath() + File.separator + cFilename
            writeSourceCodeToFile(getCode().getBytes(), targetFile)
            
            
            if (targetConfig.useCmake) {
                // If cmake is requested, generated the CMakeLists.txt
                val cmakeGenerator = new CCmakeGenerator(targetConfig, fileConfig)
                val cmakeFile = fileConfig.getSrcGenPath() + File.separator + "CMakeLists.txt"
                writeSourceCodeToFile(
                cmakeGenerator.generateCMakeCode(
                        #[cFilename], 
                        topLevelName, 
                        errorReporter,
                        CCppMode,
                        mainDef !== null
                    ).toString().getBytes(),
                    cmakeFile
                )
            }
            
            // Create docker file.
            if (targetConfig.dockerOptions !== null) {
                writeDockerFile(topLevelName)
            }

            // If this code generator is directly compiling the code, compile it now so that we
            // clean it up after, removing the #line directives after errors have been reported.
            if (!targetConfig.noCompile && targetConfig.buildCommands.nullOrEmpty && !federate.isRemote) {
                // FIXME: Currently, a lack of main is treated as a request to not produce
                // a binary and produce a .o file instead. There should be a way to control
                // this. 
                // Create an anonymous Runnable class and add it to the compileThreadPool
                // so that compilation can happen in parallel.
                val cleanCode = getCode.removeLineDirectives.getBytes();
                val execName = topLevelName
                val threadFileConfig = fileConfig;
                val generator = this; // FIXME: currently only passed to report errors with line numbers in the Eclipse IDE
                val CppMode = CCppMode;
                compileThreadPool.execute(new Runnable() {
                    override void run() {
                        // Create the compiler to be used later
                        var cCompiler = new CCompiler(targetConfig, threadFileConfig,
                            errorReporter, CppMode);
                        if (targetConfig.useCmake) {
                            // Use CMake if requested.
                            cCompiler = new CCmakeCompiler(targetConfig, threadFileConfig,
                                errorReporter, CppMode);
                        }
                        if (!cCompiler.runCCompiler(execName, main === null, generator, context.cancelIndicator)) {
                            // If compilation failed, remove any bin files that may have been created.
                            threadFileConfig.deleteBinFiles()
                        }
                        writeSourceCodeToFile(cleanCode, targetFile)
                    }
                });
            }
            fileConfig = oldFileConfig;
        }
        
        // Initiate an orderly shutdown in which previously submitted tasks are 
        // executed, but no new tasks will be accepted.
        compileThreadPool.shutdown();
        
        // Wait for all compile threads to finish (FIXME: Can block forever)
        compileThreadPool.awaitTermination(Long.MAX_VALUE, TimeUnit.NANOSECONDS);
        
        // Restore the base filename.
        topLevelName = baseFilename
        
        // If a build directive has been given, invoke it now.
        // Note that the code does not get cleaned in this case.
        if (!targetConfig.noCompile) {
            if (!targetConfig.buildCommands.nullOrEmpty) {
                runBuildCommand()
            }
        }
        
        // In case we are in Eclipse, make sure the generated code is visible.
        refreshProject()
    }
    
<<<<<<< HEAD
    override checkModalReactorSupport(boolean _) {
        // Modal reactors are currently only supported for single threaded non federated applications
        super.checkModalReactorSupport(!isFederated && targetConfig.threads == 0)
    }
=======
    /**
     * Generate the _lf_trigger_startup_reactions function.
     */
    def generateTriggerStartupReactions() {

        pr('''
            void _lf_trigger_startup_reactions() {
        ''')
        indent()
        pr(startTimers.toString) // FIXME: these are actually startup actions, not timers.
        if (startupReactionCount > 0) {
            pr('''
                for (int i = 0; i < _lf_startup_reactions_size; i++) {
                    if (_lf_startup_reactions[i] != NULL) {
                        _lf_enqueue_reaction(_lf_startup_reactions[i]);
                    }
                }
            ''')
        }
        unindent()
        pr("}")
    }
    
    /**
     * Generate the _lf_initialize_trigger_objects function for 'federate'.
     */
    def generateInitializeTriggerObjects(FederateInstance federate) {
        pr('''
            void _lf_initialize_trigger_objects() {
        ''')
        indent()

        if (targetConfig.threads > 0) {
            // Set this as the default in the generated code,
            // but only if it has not been overridden on the command line.
            pr('''
                if (_lf_number_of_threads == 0u) {
                   _lf_number_of_threads = «targetConfig.threads»u;
                }
            ''')
        }

        // Initialize the LF clock.
        pr('''
            // Initialize the _lf_clock
            lf_initialize_clock();
        ''')

        // Initialize tracing if it is enabled
        if (targetConfig.tracing !== null) {
            var traceFileName = topLevelName;
            if (targetConfig.tracing.traceFileName !== null) {
                traceFileName = targetConfig.tracing.traceFileName;
                // Since all federates would have the same name, we need to append the federate name.
                if (isFederated) {
                    traceFileName += "_" + federate.name;
                }
            }
            pr('''
                // Initialize tracing
                start_trace("«traceFileName».lft");
            ''') // .lft is for Lingua Franca trace
        }

        // Create the table used to decrement reference counts between time steps.
        if (startTimeStepTokens > 0) {
            // Allocate the initial (before mutations) array of pointers to tokens.
            pr('''
                _lf_tokens_with_ref_count_size = «startTimeStepTokens»;
                _lf_tokens_with_ref_count = (token_present_t*)malloc(«startTimeStepTokens» * sizeof(token_present_t));
            ''')
        }
        // Create the table to initialize is_present fields to false between time steps.
        if (startTimeStepIsPresentCount > 0) {
            // Allocate the initial (before mutations) array of pointers to _is_present fields.
            pr('''
                // Create the array that will contain pointers to is_present fields to reset on each step.
                _lf_is_present_fields_size = «startTimeStepIsPresentCount»;
                _lf_is_present_fields = (bool**)malloc(«startTimeStepIsPresentCount» * sizeof(bool*));
            ''')
        }

        // Allocate the memory for triggers used in federated execution
        pr(CGeneratorExtension.allocateTriggersForFederate(federate, this));
        // Assign appropriate pointers to the triggers
        pr(initializeTriggerObjectsEnd,
            CGeneratorExtension.initializeTriggerForControlReactions(this.main, federate, this));

        pr(initializeTriggerObjects.toString)
        pr('// Populate arrays of trigger pointers.')
        pr(initializeTriggerObjectsEnd.toString)
        doDeferredInitialize(federate)

        // Put the code here to set up the tables that drive resetting is_present and
        // decrementing reference counts between time steps. This code has to appear
        // in _lf_initialize_trigger_objects() after the code that makes connections
        // between inputs and outputs.
        pr(startTimeStep.toString)

        setReactionPriorities(main, federate)

        initializeFederate(federate)
        unindent()
        pr('}\n')
    }
    
>>>>>>> 12eeac3c
    
    /**
     * Look at the 'reactor' eResource.
     * If it is an imported .lf file, incorporate it into the current 
     * program in the following manner:
     * - Merge its target property with `targetConfig`
     * - If there are any preambles, add them to the preambles of the reactor.
     */
    def inspectReactorEResource(ReactorDecl reactor) {
        // If the reactor is imported, look at the
        // target definition of the .lf file in which the reactor is imported from and
        // append any cmake-include.
        // Check if the reactor definition is imported
        if (reactor.eResource !== mainDef.reactorClass.eResource) {
            // Find the LFResource corresponding to this eResource
            val lfResource = resources.filter[ 
                r | return r.EResource === reactor.eResource;
            ].get(0);
            
            // Copy the user files and cmake-includes to the src-gen path of the main .lf file
            if (lfResource !== null) {
                copyUserFiles(lfResource.targetConfig, lfResource.fileConfig);
            }
            
            // Extract the contents of the imported file for the preambles
            val contents = reactor.toDefinition.eResource.contents;
            val model = contents.get(0) as Model
            // Add the preambles from the imported .lf file
            reactor.toDefinition.preambles.addAll(model.preambles)
        }
    }
    
    /**
     * Copy all files listed in the target property `files` and `cmake-include` 
     * into the src-gen folder of the main .lf file
     * 
     * @param targetConfig The targetConfig to read the `files` and `cmake-include` from.
     * @param fileConfig The fileConfig used to make the copy and resolve paths.
     */
    override copyUserFiles(TargetConfig targetConfig, FileConfig fileConfig) {
        super.copyUserFiles(targetConfig, fileConfig);
        
        val targetDir = this.fileConfig.getSrcGenPath
        for (filename : targetConfig.cmakeIncludes) {
            val relativeCMakeIncludeFileName = 
                fileConfig.copyFileOrResource(
                    filename,
                    fileConfig.srcFile.parent,
                    targetDir);
            // Check if the file exists
            if (relativeCMakeIncludeFileName.isNullOrEmpty) {
                errorReporter.reportError( 
                    "Failed to find cmake-include file " + filename
                )
            } else {
                this.targetConfig.cmakeIncludesWithoutPath.add(
                    relativeCMakeIncludeFileName
                );
            }
        }
    }
    
    /**
     * Generate code for defining all reactors that belong to the federate, 
     * including all the child reactors down the hierarchy. Duplicate
     * Duplicates are avoided.
     * 
     * Imported reactors' original .lf file is 
     * incorporated in the following manner:
     * - If there are any cmake-include files, add them to the current list
     *  of cmake-include files.
     * - If there are any preambles, add them to the preambles of the reactor.
     * 
     * @param federate The federate to generate reactors for
     */
    def void generateReactorDefinitionsForFederate(FederateInstance federate) {
        val generatedReactorDecls = newLinkedHashSet
        if (this.main !== null) {
            generateReactorChildrenForReactorInFederate(this.main, federate, generatedReactorDecls);
        }

        if (this.mainDef !== null) {
            generateReactorFederated(this.mainDef.reactorClass, federate)
        }

        // Generate code for each reactor that was not instantiated in main or its children.
        for (r : reactors) {
            // Get the declarations for reactors that are instantiated somewhere.
            // A declaration is either a reactor definition or an import statement.
            val declarations = this.instantiationGraph.getDeclarations(r);
            // If the reactor has no instantiations and there is no main reactor, then
            // generate code for it anyway (at a minimum, this means that the compiler is invoked
            // so that reaction bodies are checked).
            if (mainDef === null && declarations.isEmpty()) {
                generateReactorFederated(r, null)
            }
        }
    }
    
    /**
     * Generate code for the children of 'reactor' that belong to 'federate'.
     * Duplicates are avoided. 
     * 
     * Imported reactors' original .lf file is 
     * incorporated in the following manner:
     * - If there are any cmake-include files, add them to the current list
     *  of cmake-include files.
     * - If there are any preambles, add them to the preambles of the reactor.
     * 
     * @param reactor Used to extract children from
     * @param federate All generated reactors will belong to this federate
     */
    def void generateReactorChildrenForReactorInFederate(
        ReactorInstance reactor,
        FederateInstance federate,
        LinkedHashSet<ReactorDecl> generatedReactorDecls
    ) {
        for (r : reactor.children) {
            // FIXME: If the reactor is the bank itself, it is just a placeholder and should be skipped.
            // It seems that the way banks are instantiated is that
            // for a bank new[4] Foo, there will be a reactor instance Foo and four additional
            // reactor instances of Foo (5 total), but the first instance doesn't include
            // any of the reactor instances within Foo in its children structure.
            if (r.bankIndex != -2 && federate.contains(r)) {
                val declarations = this.instantiationGraph.getDeclarations(r.reactorDefinition);
                if (!declarations.isNullOrEmpty) {
                    for (d : declarations) {
                        if (!generatedReactorDecls.contains(d)) {
                            generatedReactorDecls.add(d);
                            generateReactorChildrenForReactorInFederate(r, federate, generatedReactorDecls);
                            inspectReactorEResource(d);
                            generateReactorFederated(d, federate);
                        }
                    }
                }
            }
        }
    }
    
    /**
     * Add the appropriate platform files to 'coreFiles'. These platform files
     * are specific to the OS/underlying hardware, which is detected here automatically.
     */
    def addPlatformFiles(ArrayList<String> coreFiles) {
        // Check the operating system
        val OS = System.getProperty("os.name").toLowerCase();
        // FIXME: allow for cross-compiling
        // Based on the detected operating system, copy the required files
        // to enable platform-specific functionality. See lib/c/reactor-c/core/platform.h
        // for more detail.
        if ((OS.indexOf("mac") >= 0) || (OS.indexOf("darwin") >= 0)) {
            // Mac support
            coreFiles.add("platform/lf_POSIX_threads_support.c")
            coreFiles.add("platform/lf_C11_threads_support.c")
            coreFiles.add("platform/lf_POSIX_threads_support.h")
            coreFiles.add("platform/lf_C11_threads_support.h")
            coreFiles.add("platform/lf_macos_support.c")            
            coreFiles.add("platform/lf_macos_support.h")
            coreFiles.add("platform/lf_unix_clock_support.c")
            // If there is no main reactor, then compilation will produce a .o file requiring further linking.
            // Also, if useCmake is set to true, we don't need to add platform files. The CMakeLists.txt file
            // will detect and use the appropriate platform file based on the platform that cmake is invoked on.
            if (mainDef !== null && !targetConfig.useCmake) {
                targetConfig.compileAdditionalSources.add(
                     "core" + File.separator + "platform" + File.separator + "lf_macos_support.c"
                );
            }
        } else if (OS.indexOf("win") >= 0) {
            // Windows support
            coreFiles.add("platform/lf_C11_threads_support.c")
            coreFiles.add("platform/lf_C11_threads_support.h")
            coreFiles.add("platform/lf_windows_support.c")
            coreFiles.add("platform/lf_windows_support.h")
            // For 64-bit epoch time
            coreFiles.add("platform/lf_unix_clock_support.c")
            // If there is no main reactor, then compilation will produce a .o file requiring further linking.
            // Also, if useCmake is set to true, we don't need to add platform files. The CMakeLists.txt file
            // will detect and use the appropriate platform file based on the platform that cmake is invoked on.
            if (mainDef !== null && !targetConfig.useCmake) {
                targetConfig.compileAdditionalSources.add(
                    "core" + File.separator + "platform" + File.separator + "lf_windows_support.c"
                )
            }
        } else if (OS.indexOf("nux") >= 0) {
            // Linux support
            coreFiles.add("platform/lf_POSIX_threads_support.c")
            coreFiles.add("platform/lf_C11_threads_support.c")
            coreFiles.add("platform/lf_POSIX_threads_support.h")
            coreFiles.add("platform/lf_C11_threads_support.h")
            coreFiles.add("platform/lf_linux_support.c")
            coreFiles.add("platform/lf_linux_support.h")
            coreFiles.add("platform/lf_unix_clock_support.c")
            // If there is no main reactor, then compilation will produce a .o file requiring further linking.
            // Also, if useCmake is set to true, we don't need to add platform files. The CMakeLists.txt file
            // will detect and use the appropriate platform file based on the platform that cmake is invoked on.
            if (mainDef !== null && !targetConfig.useCmake) {
                targetConfig.compileAdditionalSources.add(
                    "core" + File.separator + "platform" + File.separator + "lf_linux_support.c"
                )
            }
        } else {
            errorReporter.reportError("Platform " + OS + " is not supported")
        }
    }
    
    /**
     * Create a launcher script that executes all the federates and the RTI.
     * 
     * @param coreFiles The files from the core directory that must be
     *  copied to the remote machines.
     */
    def createFederatedLauncher(ArrayList<String> coreFiles) {
        val launcher = new FedCLauncher(
            targetConfig,
            fileConfig,
            errorReporter
        );
        launcher.createLauncher(
            coreFiles,
            federates,
            federationRTIProperties
        );
    }
    
    /**
     * Write a Dockerfile for the current federate as given by filename.
     * The file will go into src-gen/filename.Dockerfile.
     * If there is no main reactor, then no Dockerfile will be generated
     * (it wouldn't be very useful).
     * @param The root filename (without any extension).
     */
    def writeDockerFile(String filename) {
        if (this.mainDef === null) {
            return
        }
        
        var srcGenPath = fileConfig.getSrcGenPath
        val dockerFile = srcGenPath + File.separator + filename + '.Dockerfile'
        val contents = new StringBuilder()
        
        // If a dockerfile exists, remove it.
        var file = new File(dockerFile)
        if (file.exists) {
            file.delete
        }
        // The Docker configuration uses gcc, so config.compiler is ignored here.
        var compileCommand = '''gcc «targetConfig.compilerFlags.join(" ")» src-gen/«filename».c -o bin/«filename»'''
        if (!targetConfig.buildCommands.nullOrEmpty) {
            compileCommand = targetConfig.buildCommands.join(' ')
        }
        var additionalFiles = ''
        if (!targetConfig.fileNames.nullOrEmpty) {
            additionalFiles = '''COPY "«targetConfig.fileNames.join('" "')»" "src-gen/"'''
        }
        pr(contents, '''
            # Generated docker file for «topLevelName».lf in «srcGenPath».
            # For instructions, see: https://github.com/icyphy/lingua-franca/wiki/Containerized-Execution
            FROM «targetConfig.dockerOptions.from»
            WORKDIR /lingua-franca
            COPY src-gen/core src-gen/core
            COPY "src-gen/«filename».c" "src-gen/ctarget.h" "src-gen/"
            «additionalFiles»
            RUN set -ex && \
                apk add --no-cache gcc musl-dev && \
                mkdir bin && \
                «compileCommand» && \
                apk del gcc musl-dev && \
                rm -rf src-gen
            # Use ENTRYPOINT not CMD so that command-line arguments go through
            ENTRYPOINT ["./bin/«filename»"]
        ''')
        writeSourceCodeToFile(contents.toString.getBytes, dockerFile)
        println("Dockerfile written to " + dockerFile)
    }
    
    /**
     * Initialize clock synchronization (if enabled) and its related options for a given federate.
     * 
     * Clock synchronization can be enabled using the clock-sync target property.
     * @see https://github.com/icyphy/lingua-franca/wiki/Distributed-Execution#clock-synchronization
     * 
     * @param federate The federate to initialize clock synchronizatino for
     */
    protected def initializeClockSynchronization(FederateInstance federate) {
        // Check if clock synchronization should be enabled for this federate in the first place
        if (targetConfig.clockSync != ClockSyncMode.OFF
            && (!federationRTIProperties.get('host').toString.equals(federate.host) 
            || targetConfig.clockSyncOptions.localFederatesOn)
        ) {
            // Insert the #defines at the beginning
            code.insert(0, '''
                #define _LF_CLOCK_SYNC_INITIAL
                #define _LF_CLOCK_SYNC_PERIOD_NS «targetConfig.clockSyncOptions.period.timeInTargetLanguage»
                #define _LF_CLOCK_SYNC_EXCHANGES_PER_INTERVAL «targetConfig.clockSyncOptions.trials»
                #define _LF_CLOCK_SYNC_ATTENUATION «targetConfig.clockSyncOptions.attenuation»
            ''')
            System.out.println("Initial clock synchronization is enabled for federate "
                + federate.id
            );
            if (targetConfig.clockSync == ClockSyncMode.ON) {
                var collectStatsEnable = ''
                if (targetConfig.clockSyncOptions.collectStats) {
                    collectStatsEnable = "#define _LF_CLOCK_SYNC_COLLECT_STATS"
                    System.out.println("Will collect clock sync statistics for federate " + federate.id)
                    // Add libm to the compiler flags
                    // FIXME: This is a linker flag not compile flag but we don't have a way to add linker flags
                    // FIXME: This is probably going to fail on MacOS (especially using clang)
                    // because libm functions are builtin
                    targetConfig.compilerFlags.add("-lm")
                }
                code.insert(0, '''
                    #define _LF_CLOCK_SYNC_ON
                    «collectStatsEnable»
                ''')
                System.out.println("Runtime clock synchronization is enabled for federate "
                    + federate.id
                );
            }
        }
    }
    
    /**
     * If the number of federates is greater than one, then generate the code
     * that initializes global variables that describe the federate.
     * @param federate The federate instance.
     */
    protected def void initializeFederate(FederateInstance federate) {
        if (isFederated) {
            pr('''
                // ***** Start initializing the federated execution. */
            ''')            
            pr('''
                // Initialize the socket mutex
                lf_mutex_init(&outbound_socket_mutex);
                lf_cond_init(&port_status_changed);
            ''')
            
            if (isFederatedAndDecentralized) {
                val reactorInstance = main.getChildReactorInstance(federate.instantiation)
                for (param : reactorInstance.parameters) {
                    if (param.name.equalsIgnoreCase("STP_offset") && param.type.isTime) {
                        val stp = param.init.get(0).getTimeValue
                        if (stp !== null) {                        
                            pr('''
                                set_stp_offset(«stp.timeInTargetLanguage»);
                            ''')
                        }
                    }
                }
            }
            
            // Set indicator variables that specify whether the federate has
            // upstream logical connections.
            if (federate.dependsOn.size > 0) {
                pr('_fed.has_upstream  = true;')
            }
            if (federate.sendsTo.size > 0) {
                pr('_fed.has_downstream = true;')
            }
            // Set global variable identifying the federate.
            pr('''_lf_my_fed_id = «federate.id»;''');
            
            // We keep separate record for incoming and outgoing p2p connections to allow incoming traffic to be processed in a separate
            // thread without requiring a mutex lock.
            val numberOfInboundConnections = federate.inboundP2PConnections.length;
            val numberOfOutboundConnections  = federate.outboundP2PConnections.length;
            
            pr('''
                _fed.number_of_inbound_p2p_connections = «numberOfInboundConnections»;
                _fed.number_of_outbound_p2p_connections = «numberOfOutboundConnections»;
            ''')
            if (numberOfInboundConnections > 0) {
                pr('''
                    // Initialize the array of socket for incoming connections to -1.
                    for (int i = 0; i < NUMBER_OF_FEDERATES; i++) {
                        _fed.sockets_for_inbound_p2p_connections[i] = -1;
                    }
                ''')                    
            }
            if (numberOfOutboundConnections > 0) {                        
                pr('''
                    // Initialize the array of socket for outgoing connections to -1.
                    for (int i = 0; i < NUMBER_OF_FEDERATES; i++) {
                        _fed.sockets_for_outbound_p2p_connections[i] = -1;
                    }
                ''')                    
            }

            // If a test clock offset has been specified, insert code to set it here.
            if (targetConfig.clockSyncOptions.testOffset !== null) {
                pr('''
                    set_physical_clock_offset((1 + «federate.id») * «targetConfig.clockSyncOptions.testOffset.toNanoSeconds»LL);
                ''')
            }
            
            pr('''
                // Connect to the RTI. This sets _fed.socket_TCP_RTI and _lf_rti_socket_UDP.
                connect_to_rti("«federationRTIProperties.get('host')»", «federationRTIProperties.get('port')»);
            ''');            
            
            // Disable clock synchronization for the federate if it resides on the same host as the RTI,
            // unless that is overridden with the clock-sync-options target property.
            if (targetConfig.clockSync !== ClockSyncMode.OFF
                && (!federationRTIProperties.get('host').toString.equals(federate.host) 
                    || targetConfig.clockSyncOptions.localFederatesOn)
            ) {
                pr('''
                    synchronize_initial_physical_clock_with_rti(_fed.socket_TCP_RTI);
                ''')
            }
        
            if (numberOfInboundConnections > 0) {
                pr('''
                    // Create a socket server to listen to other federates.
                    // If a port is specified by the user, that will be used
                    // as the only possibility for the server. If not, the port
                    // will start from STARTING_PORT. The function will
                    // keep incrementing the port until the number of tries reaches PORT_RANGE_LIMIT.
                    create_server(«federate.port»);
                    // Connect to remote federates for each physical connection.
                    // This is done in a separate thread because this thread will call
                    // connect_to_federate for each outbound physical connection at the same
                    // time that the new thread is listening for such connections for inbound
                    // physical connections. The thread will live until all connections
                    // have been established.
                    lf_thread_create(&_fed.inbound_p2p_handling_thread_id, handle_p2p_connections_from_federates, NULL);
                ''')
            }
                            
            for (remoteFederate : federate.outboundP2PConnections) {
                pr('''connect_to_federate(«remoteFederate.id»);''')
            }
        }
    }
    
    /**
     * Copy target-specific header file to the src-gen directory.
     */
    def copyTargetHeaderFile() {
        fileConfig.copyFileFromClassPath("/lib/c/reactor-c/include/ctarget.h", fileConfig.getSrcGenPath + File.separator + "ctarget.h")
        fileConfig.copyFileFromClassPath("/lib/c/reactor-c/lib/ctarget.c", fileConfig.getSrcGenPath + File.separator + "ctarget.c")
    }

    ////////////////////////////////////////////
    //// Code generators.
    
    /**
     * Generate code that sends the neighbor structure message to the RTI.
     * @see MSG_TYPE_NEIGHBOR_STRUCTURE in net_common.h
     * 
     * @param federate The federate that is sending its neighbor structure
     */
    def generateFederateNeighborStructure(FederateInstance federate) {

        val rtiCode = new StringBuilder();
        pr(rtiCode, '''
            /**
             * Generated function that sends information about connections between this federate and
             * other federates where messages are routed through the RTI. Currently, this
             * only includes logical connections when the coordination is centralized. This
             * information is needed for the RTI to perform the centralized coordination.
             * @see MSG_TYPE_NEIGHBOR_STRUCTURE in net_common.h
             */
            void send_neighbor_structure_to_RTI(int rti_socket) {
        ''')

        indent(rtiCode);

        // Initialize the array of information about the federate's immediate upstream
        // and downstream relayed (through the RTI) logical connections, to send to the
        // RTI.
        pr(rtiCode, '''
            interval_t candidate_tmp;
            size_t buffer_size = 1 + 8 + 
                            «federate.dependsOn.keySet.size» * ( sizeof(uint16_t) + sizeof(int64_t) ) +
                            «federate.sendsTo.keySet.size» * sizeof(uint16_t);
            unsigned char buffer_to_send[buffer_size];
            
            size_t message_head = 0;
            buffer_to_send[message_head] = MSG_TYPE_NEIGHBOR_STRUCTURE;
            message_head++;
            encode_int32((int32_t)«federate.dependsOn.keySet.size», &(buffer_to_send[message_head]));
            message_head+=sizeof(int32_t);
            encode_int32((int32_t)«federate.sendsTo.keySet.size», &(buffer_to_send[message_head]));
            message_head+=sizeof(int32_t);
        ''')

        if (!federate.dependsOn.keySet.isEmpty) {
            // Next, populate these arrays.
            // Find the minimum delay in the process.
            // FIXME: Zero delay is not really the same as a microstep delay.
            for (upstreamFederate : federate.dependsOn.keySet) {
                pr(rtiCode, '''
                    encode_uint16((uint16_t)«upstreamFederate.id», &(buffer_to_send[message_head]));
                    message_head += sizeof(uint16_t);
                ''')
                // The minimum delay calculation needs to be made in the C code because it
                // may depend on parameter values.
                // FIXME: These would have to be top-level parameters, which don't really
                // have any support yet. Ideally, they could be overridden on the command line.
                // When that is done, they will need to be in scope here.
                val delays = federate.dependsOn.get(upstreamFederate)
                if (delays !== null) {
                    // There is at least one delay, so find the minimum.
                    // If there is no delay at all, this is encoded as NEVER.
                    pr(rtiCode, '''
                        candidate_tmp = FOREVER;
                    ''')
                    for (delay : delays) {
                        if (delay === null) {
                            // Use NEVER to encode no delay at all.
                            pr(rtiCode, '''
                                candidate_tmp = NEVER;
                            ''')
                        } else {
                            var delayTime = delay.getTargetTime
                            if (delay.parameter !== null) {
                                // The delay is given as a parameter reference. Find its value.
                                delayTime = ASTUtils.getInitialTimeValue(delay.parameter).timeInTargetLanguage
                            }
                            pr(rtiCode, '''
                                if («delayTime» < candidate_tmp) {
                                    candidate_tmp = «delayTime»;
                                }
                            ''')
                        }
                    }
                    pr(rtiCode, '''                            
                        encode_int64((int64_t)candidate_tmp, &(buffer_to_send[message_head]));
                        message_head += sizeof(int64_t);
                    ''')
                } else {
                    // Use NEVER to encode no delay at all.
                    pr(rtiCode, '''
                        encode_int64(NEVER, &(buffer_to_send[message_head]));
                        message_head += sizeof(int64_t);
                    ''')
                }
            }
        }
        
        // Next, set up the downstream array.
        if (!federate.sendsTo.keySet.isEmpty) {
            // Next, populate the array.
            // Find the minimum delay in the process.
            // FIXME: Zero delay is not really the same as a microstep delay.
            for (downstreamFederate : federate.sendsTo.keySet) {
                pr(rtiCode, '''
                    encode_uint16(«downstreamFederate.id», &(buffer_to_send[message_head]));
                    message_head += sizeof(uint16_t);
                ''')
            }
        }
        
        pr(rtiCode, '''
            write_to_socket_errexit(
                rti_socket, 
                buffer_size,
                buffer_to_send,
                "Failed to send the neighbor structure message to the RTI."
            );
        ''')

        unindent(rtiCode)
        pr(rtiCode, "}")

        return rtiCode;
    }
    
    /** 
     * Generate a reactor class definition for the specified federate.
     * A class definition has four parts:
     * 
     * * Preamble code, if any, specified in the Lingua Franca file.
     * * A "self" struct type definition (see the class documentation above).
     * * A function for each reaction.
     * * A constructor for creating an instance.
     * * A destructor
     *  for deleting an instance.
     * 
     * If the reactor is the main reactor, then
     * the generated code may be customized. Specifically,
     * if the main reactor has reactions, these reactions
     * will not be generated if they are triggered by or send
     * data to contained reactors that are not in the federate.
     * @param reactor The parsed reactor data structure.
     * @param federate A federate name, or null to unconditionally generate.
     */
    def generateReactorFederated(ReactorDecl reactor, FederateInstance federate) {
        // FIXME: Currently we're not reusing definitions for declarations that point to the same definition.
        
        val defn = reactor.toDefinition
        
        if (reactor instanceof Reactor) {
            pr("// =============== START reactor class " + reactor.name)
        } else {
            pr("// =============== START reactor class " + defn.name + " as " + reactor.name)
        }
        
        // Preamble code contains state declarations with static initializers.
        generateUserPreamblesForReactor(defn)
            
        // Some of the following methods create lines of code that need to
        // go into the constructor.  Collect those lines of code here:
        val constructorCode = new StringBuilder()
        val destructorCode = new StringBuilder()
        generateAuxiliaryStructs(reactor, federate)
        generateSelfStruct(reactor, federate, constructorCode, destructorCode)
        generateReactions(reactor, federate)
        generateConstructor(reactor, federate, constructorCode)
        generateDestructor(reactor, federate, destructorCode)

        pr("// =============== END reactor class " + reactor.name)
        pr("")
    }
    
    /**
     * Generates preambles defined by user for a given reactor
     * @param reactor The given reactor
     */
    def generateUserPreamblesForReactor(Reactor reactor) {
        for (p : reactor.preambles ?: emptyList) {
            pr("// *********** From the preamble, verbatim:")
            prSourceLineNumber(p.code)
            pr(p.code.toText)
            pr("\n// *********** End of preamble.")
        }
    }
    
    /**
     * Generate a constructor for the specified reactor in the specified federate.
     * @param reactor The parsed reactor data structure.
     * @param federate A federate name, or null to unconditionally generate.
     * @param constructorCode Lines of code previously generated that need to
     *  go into the constructor.
     */
    protected def generateConstructor(
        ReactorDecl reactor, FederateInstance federate, StringBuilder constructorCode
    ) {
        val structType = selfStructType(reactor)
        pr('''
            «structType»* new_«reactor.name»() {
                «structType»* self = («structType»*)calloc(1, sizeof(«structType»));
                «constructorCode.toString»
                return self;
            }
        ''')
    }

    /**
     * Generate a destructor for the specified reactor in the specified federate.
     * @param decl AST node that represents the declaration of the reactor.
     * @param federate A federate name, or null to unconditionally generate.
     * @param destructorCode Lines of code previously generated that need to
     *  go into the destructor.
     */
    protected def generateDestructor(
        ReactorDecl decl, FederateInstance federate, StringBuilder destructorCode
    ) {
        // Append to the destructor code freeing the trigger arrays for each reaction.
        var reactor = decl.toDefinition
        var reactionCount = 0
        for (reaction : reactor.reactions) {
            if (federate === null || federate.containsReaction(reaction)) {
                pr(destructorCode, '''
                    for(int i = 0; i < self->_lf__reaction_«reactionCount».num_outputs; i++) {
                        free(self->_lf__reaction_«reactionCount».triggers[i]);
                    }
                ''')
            }
            // Increment the reaction count even if not in the federate for consistency.
            reactionCount++;
        }
        
        val structType = selfStructType(decl)
        pr('''
            void delete_«decl.name»(«structType»* self) {
                «destructorCode.toString»
                free(self);
            }
        ''')
    }
    
    /**
     * Generate the struct type definitions for inputs, outputs, and
     * actions of the specified reactor in the specified federate.
     * @param reactor The parsed reactor data structure.
     * @param federate A federate name, or null to unconditionally generate.
     */
    protected def generateAuxiliaryStructs(
        ReactorDecl decl, FederateInstance federate
    ) {
        val reactor = decl.toDefinition
        // In the case where there are incoming
        // p2p logical connections in decentralized
        // federated execution, there will be an
        // intended_tag field added to accommodate
        // the case where a reaction triggered by a
        // port or action is late due to network 
        // latency, etc..
        var StringBuilder federatedExtension = new StringBuilder();    
        if (isFederatedAndDecentralized) {
            federatedExtension.append('''
                «targetTagType» intended_tag;
            ''');
        }
        if (isFederated) {
            federatedExtension.append('''                
                «targetTimeType» physical_time_of_arrival;
            ''');
        }
        // First, handle inputs.
        for (input : reactor.allInputs) {
            if (federate === null || federate.containsPort(input as Port)) {
                var token = ''
                if (input.inferredType.isTokenType) {
                    token = '''
                        lf_token_t* token;
                        int length;
                    '''
                }
                pr(input, code, '''
                    typedef struct {
                        «input.valueDeclaration»
                        bool is_present;
                        int num_destinations;
                        «token»
                        «federatedExtension.toString»
                    } «variableStructType(input, decl)»;
                ''')
            }
            
        }
        // Next, handle outputs.
        for (output : reactor.allOutputs) {
            if (federate === null || federate.containsPort(output as Port)) {
                var token = ''
                if (output.inferredType.isTokenType) {
                     token = '''
                        lf_token_t* token;
                        int length;
                     '''
                }
                pr(output, code, '''
                    typedef struct {
                        «output.valueDeclaration»
                        bool is_present;
                        int num_destinations;
                        «token»
                        «federatedExtension.toString»
                    } «variableStructType(output, decl)»;
                ''')
            }

        }
        // Finally, handle actions.
        // The very first item on this struct needs to be
        // a trigger_t* because the struct will be cast to (trigger_t*)
        // by the schedule() functions to get to the trigger.
        for (action : reactor.allActions) {
            if (federate === null || federate.containsAction(action)) {
                pr(action, code, '''
                    typedef struct {
                        trigger_t* trigger;
                        «action.valueDeclaration»
                        bool is_present;
                        bool has_value;
                        lf_token_t* token;
                        «federatedExtension.toString»
                    } «variableStructType(action, decl)»;
                ''')
            }
            
        }
    }

    /**
     * For the specified port, return a declaration for port struct to
     * contain the value of the port. A multiport output with width 4 and
     * type int[10], for example, will result in this:
     * ```
     *     int value[10];
     * ```
     * There will be an array of size 4 of structs, each containing this value 
     * array.
     * @param port The port.
     * @return A string providing the value field of the port struct.
     */
    protected def valueDeclaration(Port port) {
        if (port.type === null && target.requiresTypes === true) {
            // This should have been caught by the validator.
            errorReporter.reportError(port, "Port is required to have a type: " + port.name)
            return ''
        }
        // Do not convert to lf_token_t* using lfTypeToTokenType because there
        // will be a separate field pointing to the token.
        // val portType = lfTypeToTokenType(port.inferredType)
        val portType = port.inferredType.targetType
        // If the port type has the form type[number], then treat it specially
        // to get a valid C type.
        val matcher = arrayPatternFixed.matcher(portType)
        if (matcher.find()) {
            // for int[10], the first match is int, the second [10].
            // The following results in: int* _lf_foo[10];
            // if the port is an input and not a multiport.
            // An output multiport will result in, for example
            // int _lf_out[4][10];
            return '''«matcher.group(1)» value«matcher.group(2)»;''';
        } else {
            return '''«portType» value;'''
        }
    }

    /**
     * For the specified action, return a declaration for action struct to
     * contain the value of the action. An action of
     * type int[10], for example, will result in this:
     * ```
     *     int* value;
     * ```
     * This will return an empty string for an action with no type.
     * @param action The action.
     * @return A string providing the value field of the action struct.
     */
    protected def valueDeclaration(Action action) {
        if (action.type === null && target.requiresTypes === true) {
            return ''
        }
        // Do not convert to lf_token_t* using lfTypeToTokenType because there
        // will be a separate field pointing to the token.
        val actionType = action.inferredType.targetType
        // If the input type has the form type[number], then treat it specially
        // to get a valid C type.
        val matcher = arrayPatternFixed.matcher(actionType)
        if (matcher.find()) {
            // for int[10], the first match is int, the second [10].
            // The following results in: int* foo;
            return '''«matcher.group(1)»* value;''';
        } else {
            val matcher2 = arrayPatternVariable.matcher(actionType)
            if (matcher2.find()) {
                // for int[], the first match is int.
                // The following results in: int* foo;
                return '''«matcher2.group(1)»* value;''';
            }
            return '''«actionType» value;'''
        }
    }

    /**
     * Generate the self struct type definition for the specified reactor
     * in the specified federate.
     * @param reactor The parsed reactor data structure.
     * @param federate A federate name, or null to unconditionally generate.
     * @param constructorCode Place to put lines of code that need to
     *  go into the constructor.
     * @param destructorCode Place to put lines of code that need to
     *  go into the destructor.
     */
    protected def generateSelfStruct(
        ReactorDecl decl,
        FederateInstance federate,
        StringBuilder constructorCode,
        StringBuilder destructorCode
    ) {
        val reactor = decl.toDefinition
        val selfType = selfStructType(decl)
        
        // Construct the typedef for the "self" struct.
        // Create a type name for the self struct.
        
        var body = new StringBuilder()
        
        // Extensions can add functionality to the CGenerator
        generateSelfStructExtension(body, decl, federate, constructorCode, destructorCode)
        
        // Next handle parameters.
        generateParametersForReactor(body, reactor)
        
        // Next handle states.
        generateStateVariablesForReactor(body, reactor)
        
        // Next handle actions.
        for (action : reactor.allActions) {
            if (federate === null || federate.containsAction(action)) {
                pr(action, body, '''
                    «variableStructType(action, decl)» _lf_«action.name»;
                ''')
                // Initialize the trigger pointer in the action.
                pr(action, constructorCode, '''
                    self->_lf_«action.name».trigger = &self->_lf__«action.name»;
                ''')
            }
        }
        
        // Next handle inputs.
        for (input : reactor.allInputs) {
            if (federate === null || federate.containsPort(input as Port)) {
                // If the port is a multiport, the input field is an array of
                // pointers that will be allocated separately for each instance
                // because the sizes may be different. Otherwise, it is a simple
                // pointer.
                if (input.isMultiport) {
                    pr(input, body, '''
                        // Multiport input array will be malloc'd later.
                        «variableStructType(input, decl)»** _lf_«input.name»;
                        int _lf_«input.name»_width;
                        // Default input (in case it does not get connected)
                        «variableStructType(input, decl)» _lf_default__«input.name»;
                    ''')
                    // Add to the destructor code to free the malloc'd memory.
                    pr(input, destructorCode, '''
                        free(self->_lf_«input.name»);
                    ''')
                } else {
                    // input is not a multiport.
                    pr(input, body, '''
                        «variableStructType(input, decl)»* _lf_«input.name»;
                        // width of -2 indicates that it is not a multiport.
                        int _lf_«input.name»_width;
                        // Default input (in case it does not get connected)
                        «variableStructType(input, decl)» _lf_default__«input.name»;
                    ''')
    
                    pr(input, constructorCode, '''
                        // Set input by default to an always absent default input.
                        self->_lf_«input.name» = &self->_lf_default__«input.name»;
                    ''')
                }
            }
        }

        // Next handle outputs.
        for (output : reactor.allOutputs) {
            if (federate === null || federate.containsPort(output as Port)) {
                // If the port is a multiport, create an array to be allocated
                // at instantiation.
                if (output.isMultiport) {
                    pr(output, body, '''
                        // Array of output ports.
                        «variableStructType(output, decl)»* _lf_«output.name»;
                        int _lf_«output.name»_width;
                        // An array of pointers to the individual ports. Useful
                        // for the SET macros to work out-of-the-box for
                        // multiports in the body of reactions because their 
                        // value can be accessed via a -> operater (e.g.,foo[i]->value).
                        // So we have to handle multiports specially here a construct that
                        // array of pointers.
                        «variableStructType(output, decl)»** _lf_«output.name»_pointers;
                    ''')
                    // Add to the destructor code to free the malloc'd memory.
                    pr(output, destructorCode, '''
                        free(self->_lf_«output.name»);
                        free(self->_lf_«output.name»_pointers);
                    ''')
                } else {
                    pr(output, body, '''
                        «variableStructType(output, decl)» _lf_«output.name»;
                        int _lf_«output.name»_width;
                    ''')
                }
            }
        }
        
        // If there are contained reactors that either receive inputs
        // from reactions of this reactor or produce outputs that trigger
        // reactions of this reactor, then we need to create a struct
        // inside the self struct for each contained reactor. That
        // struct has a place to hold the data produced by this reactor's
        // reactions and a place to put pointers to data produced by
        // the contained reactors.
        generateInteractingContainedReactors(reactor, federate, body, constructorCode, destructorCode);
                
        // Next, generate the fields needed for each reaction.
        generateReactionAndTriggerStructs(body, decl, constructorCode, destructorCode, federate)
        
        // Next, generate fields for modes
        if (!reactor.allModes.empty) {
            // Reactor's mode instances and its state.
            pr(null, body, '''
                reactor_mode_t ___modes[«reactor.modes.size»];
                reactor_mode_state_t ___mode_state;
            ''')
            
            // Initialize the mode instances
            pr(null, constructorCode, '''
                // Initialize modes
            ''')
            for (modeAndIdx : reactor.allModes.indexed) {
                val mode = modeAndIdx.value
                pr(mode, constructorCode, '''
                    self->___modes[«modeAndIdx.key»].state = &self->___mode_state;
                    self->___modes[«modeAndIdx.key»].name = "«mode.name»";
                    self->___modes[«modeAndIdx.key»].deactivation_time = 0;
                ''')
            }
            
            // Initialize mode state with initial mode active upon start
            pr(null, constructorCode, '''
                // Initialize mode state
                self->___mode_state.parent_mode = NULL;
                self->___mode_state.initial_mode = &self->___modes[«reactor.modes.indexed.findFirst[it.value.initial].key»];
                self->___mode_state.active_mode = self->___mode_state.initial_mode;
                self->___mode_state.next_mode = NULL;
                self->___mode_state.mode_change = 0;
            ''')
        }
        
        // Generate code
        if (body.length > 0) {
            pr('''
                typedef struct {
                    «body.toString»
                } «selfType»;
            ''')
        } else {
            // There are no fields for the self struct.
            // C compilers complain about empty structs, so we generate a placeholder.
            pr('''
                typedef struct {
                    bool hasContents;
                } «selfType»;
            ''')
        }
    }
    
    /**
     * Generate structs and associated code for contained reactors that
     * send or receive data to or from the container's reactions.
     * 
     * If there are contained reactors that either receive inputs
     * from reactions of this reactor or produce outputs that trigger
     * reactions of this reactor, then we need to create a struct
     * inside the self struct of the container for each contained reactor.
     * That struct has a place to hold the data produced by the container reactor's
     * reactions and a place to put pointers to data produced by
     * the contained reactors.
     * 
     * @param reactor The reactor.
     * @param federate The federate instance.
     * @param body The place to put the struct definition for the contained reactors.
     * @param constructorCode The place to put matching code that goes in the container's constructor.
     * @param destructorCode The place to put matching code that goes in the container's destructor.
     */
    private def generateInteractingContainedReactors(
        Reactor reactor,
        FederateInstance federate,
        StringBuilder body,
        StringBuilder constructorCode,
        StringBuilder destructorCode
    ) {
        // The contents of the struct will be collected first so that
        // we avoid duplicate entries and then the struct will be constructed.
        val contained = new InteractingContainedReactors(reactor, federate);
        // Next generate the relevant code.
        for (containedReactor : contained.containedReactors) {
            // First define an _width variable in case it is a bank.
            var array = "";
            var width = -2;
            // If the instantiation is a bank, find the maximum bank width
            // to define an array.
            if (containedReactor.widthSpec !== null) {
                width = maxContainedReactorBankWidth(containedReactor, null, 0);
                array = "[" + width + "]";
            }
            // NOTE: The following needs to be done for each instance
            // so that the width can be parameter, not in the constructor.
            // Here, we conservatively use a width that is the largest of all isntances.
            pr(constructorCode, '''
                // Set the _width variable for all cases. This will be -2
                // if the reactor is not a bank of reactors.
                self->_lf_«containedReactor.name»_width = «width»;
            ''')

            // Generate one struct for each contained reactor that interacts.
            pr(body, '''struct {''')
            indent(body)
            for (port : contained.portsOfInstance(containedReactor)) {
                if (port instanceof Input) {
                    // If the variable is a multiport, then the place to store the data has
                    // to be malloc'd at initialization.
                    if (!port.isMultiport) {
                        // Not a multiport.
                        pr(port, body, '''
                            «variableStructType(port, containedReactor.reactorClass)» «port.name»;
                        ''')
                    } else {
                        // Is a multiport.
                        // Memory will be malloc'd in initialization.
                        pr(port, body, '''
                            «variableStructType(port, containedReactor.reactorClass)»** «port.name»;
                            int «port.name»_width;
                        ''')
                    }
                } else {
                    // Must be an output entry.
                    // Outputs of contained reactors are pointers to the source of data on the
                    // self struct of the container.
                    if (!port.isMultiport) {
                        // Not a multiport.
                        pr(port, body, '''
                            «variableStructType(port, containedReactor.reactorClass)»* «port.name»;
                        ''')
                    } else {
                        // Is a multiport.
                        // Here, we will use an array of pointers.
                        // Memory will be malloc'd in initialization.
                        pr(port, body, '''
                            «variableStructType(port, containedReactor.reactorClass)»** «port.name»;
                            int «port.name»_width;
                        ''')
                    }
                    pr(port, body, '''
                        trigger_t «port.name»_trigger;
                    ''')
                    var reactorIndex = ''
                    if (containedReactor.widthSpec !== null) {
                        reactorIndex = '[reactorIndex]'
                        pr(constructorCode, '''
                            for (int reactorIndex = 0; reactorIndex < self->_lf_«containedReactor.name»_width; reactorIndex++) {
                        ''')
                        indent(constructorCode)
                    }
                    if (isFederatedAndDecentralized) {
                        pr(port, constructorCode, '''
                            self->_lf_«containedReactor.name»«reactorIndex».«port.name»_trigger.intended_tag = (tag_t) { .time = NEVER, .microstep = 0u};
                        ''')
                    }
                    val triggered = contained.reactionsTriggered(containedReactor, port)
                    if (triggered.size > 0) {
                        pr(port, body, '''
                            reaction_t* «port.name»_reactions[«triggered.size»];
                        ''')
                        var triggeredCount = 0
                        for (index : triggered) {
                            pr(port, constructorCode, '''
                                self->_lf_«containedReactor.name»«reactorIndex».«port.name»_reactions[«triggeredCount++»] = &self->_lf__reaction_«index»;
                            ''')
                        }
                        pr(port, constructorCode, '''
                            self->_lf_«containedReactor.name»«reactorIndex».«port.name»_trigger.reactions = self->_lf_«containedReactor.name»«reactorIndex».«port.name»_reactions;
                        ''')
                    } else {
                        // Since the self struct is created using calloc, there is no need to set
                        // self->_lf_«containedReactor.name».«port.name»_trigger.reactions = NULL
                    }
                    // Since the self struct is created using calloc, there is no need to set
                    // self->_lf_«containedReactor.name».«port.name»_trigger.token = NULL;
                    // self->_lf_«containedReactor.name».«port.name»_trigger.is_present = false;
                    // self->_lf_«containedReactor.name».«port.name»_trigger.is_timer = false;
                    // self->_lf_«containedReactor.name».«port.name»_trigger.is_physical = false;
                    // self->_lf_«containedReactor.name».«port.name»_trigger.drop = false;
                    // self->_lf_«containedReactor.name».«port.name»_trigger.element_size = 0;
                    // self->_lf_«containedReactor.name».«port.name»_trigger.intended_tag = (0, 0);
                    pr(port, constructorCode, '''
                        self->_lf_«containedReactor.name»«reactorIndex».«port.name»_trigger.last = NULL;
                        self->_lf_«containedReactor.name»«reactorIndex».«port.name»_trigger.number_of_reactions = «triggered.size»;
                    ''')
                    
                    if (isFederated) {
                        // Set the physical_time_of_arrival
                        pr(port, constructorCode, '''
                            self->_lf_«containedReactor.name»«reactorIndex».«port.name»_trigger.physical_time_of_arrival = NEVER;
                        ''')
                    }
                    if (containedReactor.widthSpec !== null) {
                        unindent(constructorCode)
                        pr(constructorCode, "}")
                    }
                }
                if (port.isMultiport) {
                    // Add to the destructor code to free the malloc'd memory.
                    if (containedReactor.widthSpec !== null) {
                        pr(port, destructorCode, '''
                            for (int j = 0; j < self->_lf_«containedReactor.name»_width; j++) {
                                for (int i = 0; i < self->_lf_«containedReactor.name»[j].«port.name»_width; i++) {
                                    free(self->_lf_«containedReactor.name»[j].«port.name»[i]);
                                }
                            }
                        ''')
                    } else {
                        pr(port, destructorCode, '''
                            for (int i = 0; i < self->_lf_«containedReactor.name».«port.name»_width; i++) {
                                free(self->_lf_«containedReactor.name».«port.name»[i]);
                            }
                        ''')
                    }
                }
            }
            unindent(body)
            pr(body, '''
                } _lf_«containedReactor.name»«array»;
                int _lf_«containedReactor.name»_width;
            ''');
            
        }
    }
    
    /**
     * This function is provided to allow extensions of the CGenerator to append the structure of the self struct
     * @param body The body of the self struct
     * @param decl The reactor declaration for the self struct
     * @param instance The current federate instance
     * @param constructorCode Code that is executed when the reactor is instantiated
     * @param destructorCode Code that is executed when the reactor instance is freed
     */
    def void generateSelfStructExtension(StringBuilder selfStructBody, ReactorDecl decl, FederateInstance instance, StringBuilder constructorCode, StringBuilder destructorCode) {
        // Do nothing
    }
    
    /**
     * Generate code for parameters variables of a reactor in the form "parameter.type parameter.name;"
     * @param reactor The reactor
     * @param builder The StringBuilder that the generated code is appended to
     * @return 
     */
    def generateParametersForReactor(StringBuilder builder, Reactor reactor) {
        for (parameter : reactor.allParameters) {
            prSourceLineNumber(builder, parameter)
            pr(builder, parameter.getInferredType.targetType + ' ' + parameter.name + ';');
        }
    }
    
    /**
     * Generate code for state variables of a reactor in the form "stateVar.type stateVar.name;"
     * @param reactor The reactor
     * @param builder The StringBuilder that the generated code is appended to
     * @return 
     */
    def generateStateVariablesForReactor(StringBuilder builder, Reactor reactor) {        
        for (stateVar : reactor.allStateVars) {            
            prSourceLineNumber(builder, stateVar)
            pr(builder, stateVar.getInferredType.targetType + ' ' + stateVar.name + ';');
        }
    }
    
    /**
     * Generate the fields of the self struct and statements for the constructor
     * to create and initialize a reaction_t struct for each reaction in the
     * specified reactor and a trigger_t struct for each trigger (input, action,
     * timer, or output of a contained reactor).
     * @param body The place to put the code for the self struct.
     * @param reactor The reactor.
     * @param constructorCode The place to put the constructor code.
     * @param constructorCode The place to put the destructor code.
     * @param federate The federate instance, or null if there is no federation.
     */
    protected def void generateReactionAndTriggerStructs(
        StringBuilder body, 
        ReactorDecl decl, 
        StringBuilder constructorCode, 
        StringBuilder destructorCode, 
        FederateInstance federate
    ) {
        var reactionCount = 0;
        val reactor = decl.toDefinition
        // Iterate over reactions and create initialize the reaction_t struct
        // on the self struct. Also, collect a map from triggers to the reactions
        // that are triggered by that trigger. Also, collect a set of sources
        // that are read by reactions but do not trigger reactions.
        // Finally, collect a set of triggers and sources that are outputs
        // of contained reactors. 
        val triggerMap = new LinkedHashMap<Variable,LinkedList<Integer>>()
        val sourceSet = new LinkedHashSet<Variable>()
        val outputsOfContainedReactors = new LinkedHashMap<Variable,Instantiation>
        val startupReactions = new LinkedHashSet<Integer>
        val shutdownReactions = new LinkedHashSet<Integer>
        for (reaction : reactor.allReactions) {
            if (federate === null || federate.containsReaction(reaction)) {
                // Create the reaction_t struct.
                pr(reaction, body, '''reaction_t _lf__reaction_«reactionCount»;''')
                
                // Create the map of triggers to reactions.
                for (trigger : reaction.triggers) {
                    // trigger may not be a VarRef (it could be "startup" or "shutdown").
                    if (trigger instanceof VarRef) {
                        var reactionList = triggerMap.get(trigger.variable)
                        if (reactionList === null) {
                            reactionList = new LinkedList<Integer>()
                            triggerMap.put(trigger.variable, reactionList)
                        }
                        reactionList.add(reactionCount)
                        if (trigger.container !== null) {
                            outputsOfContainedReactors.put(trigger.variable, trigger.container)
                        }
                    }
                    if (trigger.isStartup) {
                        startupReactions.add(reactionCount)
                    }
                    if (trigger.isShutdown) {
                        shutdownReactions.add(reactionCount)
                    }
                }
                // Create the set of sources read but not triggering.
                for (source : reaction.sources) {
                    sourceSet.add(source.variable)
                    if (source.container !== null) {
                        outputsOfContainedReactors.put(source.variable, source.container)
                    }
                }

                pr(destructorCode, '''
                    if (self->_lf__reaction_«reactionCount».output_produced != NULL) {
                        free(self->_lf__reaction_«reactionCount».output_produced);
                    }
                    if (self->_lf__reaction_«reactionCount».triggers != NULL) {
                        free(self->_lf__reaction_«reactionCount».triggers);
                    }
                    if (self->_lf__reaction_«reactionCount».triggered_sizes != NULL) {
                        free(self->_lf__reaction_«reactionCount».triggered_sizes);
                    }
                ''')

                var deadlineFunctionPointer = "NULL"
                if (reaction.deadline !== null) {
                    // The following has to match the name chosen in generateReactions
                    val deadlineFunctionName = decl.name.toLowerCase + '_deadline_function' + reactionCount
                    deadlineFunctionPointer = "&" + deadlineFunctionName
                }
                
                // Assign the STP handler
                var STPFunctionPointer = "NULL"
                if (reaction.stp !== null) {
                    // The following has to match the name chosen in generateReactions
                    val STPFunctionName = decl.name.toLowerCase + '_STP_function' + reactionCount
                    STPFunctionPointer = "&" + STPFunctionName
                }

                // Set the defaults of the reaction_t struct in the constructor.
                // Since the self struct is allocated using calloc, there is no need to set:
                // self->_lf__reaction_«reactionCount».index = 0;
                // self->_lf__reaction_«reactionCount».chain_id = 0;
                // self->_lf__reaction_«reactionCount».pos = 0;
                // self->_lf__reaction_«reactionCount».running = false;
                // self->_lf__reaction_«reactionCount».deadline = 0LL;
                // self->_lf__reaction_«reactionCount».is_STP_violated = false;
                pr(reaction, constructorCode, '''
<<<<<<< HEAD
                    self->___reaction_«reactionCount».number = «reactionCount»;
                    self->___reaction_«reactionCount».function = «reactionFunctionName(decl, reactionCount)»;
                    self->___reaction_«reactionCount».self = self;
                    self->___reaction_«reactionCount».deadline_violation_handler = «deadlineFunctionPointer»;
                    self->___reaction_«reactionCount».STP_handler = «STPFunctionPointer»;
                    self->___reaction_«reactionCount».name = "?";
                    «IF reaction.eContainer instanceof Mode»
                        self->___reaction_«reactionCount».mode = &self->___modes[«reactor.modes.indexOf(reaction.eContainer as Mode)»];
                    «ELSE»
                        self->___reaction_«reactionCount».mode = NULL;
                    «ENDIF»
=======
                    self->_lf__reaction_«reactionCount».number = «reactionCount»;
                    self->_lf__reaction_«reactionCount».function = «reactionFunctionName(decl, reactionCount)»;
                    self->_lf__reaction_«reactionCount».self = self;
                    self->_lf__reaction_«reactionCount».deadline_violation_handler = «deadlineFunctionPointer»;
                    self->_lf__reaction_«reactionCount».STP_handler = «STPFunctionPointer»;
                    self->_lf__reaction_«reactionCount».name = "?";
>>>>>>> 12eeac3c
                ''')

            }
            // Increment the reactionCount even if the reaction is not in the federate
            // so that reaction indices are consistent across federates.
            reactionCount++
        }
        
        // Next, create and initialize the trigger_t objects.
        // Start with the timers.
        for (timer : reactor.allTimers) {
            createTriggerT(body, timer, triggerMap, constructorCode, destructorCode)
            // Since the self struct is allocated using calloc, there is no need to set:
            // self->_lf__«timer.name».is_physical = false;
            // self->_lf__«timer.name».drop = false;
            // self->_lf__«timer.name».element_size = 0;
            pr(constructorCode, '''
                self->_lf__«timer.name».is_timer = true;
            ''')
            if (isFederatedAndDecentralized) {
                pr(constructorCode, '''
                    self->_lf__«timer.name».intended_tag = (tag_t) { .time = NEVER, .microstep = 0u};
                ''')
            }
        }
        
        // Handle startup triggers.
        if (startupReactions.size > 0) {
            pr(body, '''
                trigger_t _lf__startup;
                reaction_t* _lf__startup_reactions[«startupReactions.size»];
            ''')
            if (isFederatedAndDecentralized) {
                pr(constructorCode, '''
                    self->_lf__startup.intended_tag = (tag_t) { .time = NEVER, .microstep = 0u};
                ''')
            }
            var i = 0
            for (reactionIndex : startupReactions) {
                pr(constructorCode, '''
                    self->_lf__startup_reactions[«i++»] = &self->_lf__reaction_«reactionIndex»;
                ''')
            }
            pr(constructorCode, '''
                self->_lf__startup.last = NULL;
                self->_lf__startup.reactions = &self->_lf__startup_reactions[0];
                self->_lf__startup.number_of_reactions = «startupReactions.size»;
                self->_lf__startup.is_timer = false;
            ''')
        }
        // Handle shutdown triggers.
        if (shutdownReactions.size > 0) {
            pr(body, '''
                trigger_t _lf__shutdown;
                reaction_t* _lf__shutdown_reactions[«shutdownReactions.size»];
            ''')
            if (isFederatedAndDecentralized) {
                pr(constructorCode, '''
                    self->_lf__shutdown.intended_tag = (tag_t) { .time = NEVER, .microstep = 0u};
                ''')
            }
            var i = 0
            for (reactionIndex : shutdownReactions) {
                pr(constructorCode, '''
                    self->_lf__shutdown_reactions[«i++»] = &self->_lf__reaction_«reactionIndex»;
                ''')
            }
            pr(constructorCode, '''
                self->_lf__shutdown.last = NULL;
                self->_lf__shutdown.reactions = &self->_lf__shutdown_reactions[0];
                self->_lf__shutdown.number_of_reactions = «shutdownReactions.size»;
                self->_lf__shutdown.is_timer = false;
            ''')
        }

        // Next handle actions.
        for (action : reactor.allActions) {
            if (federate === null || federate.containsAction(action)) {
                createTriggerT(body, action, triggerMap, constructorCode, destructorCode)
                var isPhysical = "true";
                if (action.origin == ActionOrigin.LOGICAL) {
                    isPhysical = "false";
                }
                var elementSize = "0"
                // If the action type is 'void', we need to avoid generating the code
                // 'sizeof(void)', which some compilers reject.
                if (action.type !== null && action.targetType.rootType != 'void') {
                    elementSize = '''sizeof(«action.targetType.rootType»)'''
                }
    
                // Since the self struct is allocated using calloc, there is no need to set:
                // self->_lf__«action.name».is_timer = false;
                pr(constructorCode, '''
                    self->_lf__«action.name».is_physical = «isPhysical»;
                    «IF !action.policy.isNullOrEmpty»
                    self->_lf__«action.name».policy = «action.policy»;
                    «ENDIF»
                    self->_lf__«action.name».element_size = «elementSize»;
                ''')
            }
        }

        // Next handle inputs.
        for (input : reactor.allInputs) {
            if (federate === null || federate.containsPort(input as Port)) {            
                createTriggerT(body, input, triggerMap, constructorCode, destructorCode)
            }
        }
    }
    
    /**
     * Define the trigger_t object on the self struct, an array of
     * reaction_t pointers pointing to reactions triggered by this variable,
     * and initialize the pointers in the array in the constructor.
     * @param body The place to write the self struct entries.
     * @param variable The trigger variable (Timer, Action, or Input).
     * @param triggerMap A map from Variables to a list of the reaction indices
     *  triggered by the variable.
     * @param constructorCode The place to write the constructor code.
     * @param destructorCode The place to write the destructor code.
     */
    private def void createTriggerT(
        StringBuilder body, 
        Variable variable,
        LinkedHashMap<Variable, LinkedList<Integer>> triggerMap,
        StringBuilder constructorCode,
        StringBuilder destructorCode
    ) {
        // variable is a port, a timer, or an action.
        pr(variable, body, '''
            trigger_t _lf__«variable.name»;
        ''')
        pr(variable, constructorCode, '''
            self->_lf__«variable.name».last = NULL;
        ''')
        if (isFederatedAndDecentralized) {
            pr(variable, constructorCode, '''
                self->_lf__«variable.name».intended_tag = (tag_t) { .time = NEVER, .microstep = 0u};
            ''')
        }
        // Generate the reactions triggered table.
        val reactionsTriggered = triggerMap.get(variable)
        if (reactionsTriggered !== null) {
            pr(variable, body, '''reaction_t* _lf__«variable.name»_reactions[«reactionsTriggered.size»];''')
            var count = 0
            for (reactionTriggered : reactionsTriggered) {
                prSourceLineNumber(constructorCode, variable)
                pr(variable, constructorCode, '''
                    self->_lf__«variable.name»_reactions[«count»] = &self->_lf__reaction_«reactionTriggered»;
                ''')
                count++
            }
            // Set up the trigger_t struct's pointer to the reactions.
            pr(variable, constructorCode, '''
                self->_lf__«variable.name».reactions = &self->_lf__«variable.name»_reactions[0];
                self->_lf__«variable.name».number_of_reactions = «count»;
            ''')
            
            if (isFederated) {
                // Set the physical_time_of_arrival
                pr(variable, constructorCode, '''
                    self->_lf__«variable.name».physical_time_of_arrival = NEVER;
                ''')
            }
        }
        if (variable instanceof Input) {
            val rootType = variable.targetType.rootType
            // Since the self struct is allocated using calloc, there is no need to set:
            // self->_lf__«input.name».is_timer = false;
            // self->_lf__«input.name».offset = 0LL;
            // self->_lf__«input.name».period = 0LL;
            // self->_lf__«input.name».is_physical = false;
            // self->_lf__«input.name».drop = false;
            // If the input type is 'void', we need to avoid generating the code
            // 'sizeof(void)', which some compilers reject.
            val size = (rootType == 'void') ? '0' : '''sizeof(«rootType»)'''
            pr(constructorCode, '''
                self->_lf__«variable.name».element_size = «size»;
            ''')
        
            if (isFederated) {
                pr(body,
                    CGeneratorExtension.createPortStatusFieldForInput(variable, this)                    
                );
            }
        
        }
    }    
    
    /** Generate reaction functions definition for a reactor.
     *  These functions have a single argument that is a void* pointing to
     *  a struct that contains parameters, state variables, inputs (triggering or not),
     *  actions (triggering or produced), and outputs.
     *  @param reactor The reactor.
     *  @param federate The federate, or null if this is not
     *   federated or not the main reactor and reactions should be
     *   unconditionally generated.
     */
    def generateReactions(ReactorDecl decl, FederateInstance federate) {
        var reactionIndex = 0;
        val reactor = decl.toDefinition
        for (reaction : reactor.allReactions) {
            if (federate === null || federate.containsReaction(reaction)) {
                generateReaction(reaction, decl, reactionIndex)
            }
            // Increment reaction index even if the reaction is not in the federate
            // so that across federates, the reaction indices are consistent.
            reactionIndex++
        }
    }
    
    /** Generate a reaction function definition for a reactor.
     *  This function will have a single argument that is a void* pointing to
     *  a struct that contains parameters, state variables, inputs (triggering or not),
     *  actions (triggering or produced), and outputs.
     *  @param reaction The reaction.
     *  @param reactor The reactor.
     *  @param reactionIndex The position of the reaction within the reactor. 
     */
    def generateReaction(Reaction reaction, ReactorDecl decl, int reactionIndex) {
        val functionName = reactionFunctionName(decl, reactionIndex)
        
        
        pr('void ' + functionName + '(void* instance_args) {')
        indent()
        var body = reaction.code.toText
        
        generateInitializationForReaction(body, reaction, decl, reactionIndex)
        
        // Code verbatim from 'reaction'
        prSourceLineNumber(reaction.code)
        pr(body)
        unindent()
        pr("}")

        // Now generate code for the late function, if there is one
        // Note that this function can only be defined on reactions
        // in federates that have inputs from a logical connection.
        if (reaction.stp !== null) {
            val lateFunctionName = decl.name.toLowerCase + '_STP_function' + reactionIndex

            pr('void ' + lateFunctionName + '(void* instance_args) {')
            indent();
            generateInitializationForReaction(body, reaction, decl, reactionIndex)
            // Code verbatim from 'late'
            prSourceLineNumber(reaction.stp.code)
            pr(reaction.stp.code.toText)
            unindent()
            pr("}")
        }

        // Now generate code for the deadline violation function, if there is one.
        if (reaction.deadline !== null) {
            // The following name has to match the choice in generateReactionInstances
            val deadlineFunctionName = decl.name.toLowerCase + '_deadline_function' + reactionIndex

            pr('void ' + deadlineFunctionName + '(void* instance_args) {')
            indent();
            generateInitializationForReaction(body, reaction, decl, reactionIndex)
            // Code verbatim from 'deadline'
            prSourceLineNumber(reaction.deadline.code)
            pr(reaction.deadline.code.toText)
            unindent()
            pr("}")
        }
    }
    
    /**
     * Generate code that passes existing intended tag to all output ports
     * and actions. This intended tag is the minimum intended tag of the 
     * triggering inputs of the reaction.
     * 
     * @param body The body of the reaction. Used to check for the DISABLE_REACTION_INITIALIZATION_MARKER.
     * @param reaction The initialization code will be generated for this specific reaction
     * @param decl The reactor that has the reaction
     * @param reactionIndex The index of the reaction relative to other reactions in the reactor, starting from 0
     */
    def generateIntendedTagInheritence(String body, Reaction reaction, ReactorDecl decl, int reactionIndex) {
        // Construct the intended_tag inheritance code to go into
        // the body of the function.
        var StringBuilder intendedTagInheritenceCode = new StringBuilder()
        // Check if the coordination mode is decentralized and if the reaction has any effects to inherit the STP violation
        if (isFederatedAndDecentralized && !reaction.effects.nullOrEmpty) {
            pr(intendedTagInheritenceCode, '''
                #pragma GCC diagnostic push
                #pragma GCC diagnostic ignored "-Wunused-variable"
                if (self->_lf__reaction_«reactionIndex».is_STP_violated == true) {
            ''')
            indent(intendedTagInheritenceCode);            
            pr(intendedTagInheritenceCode, '''            
                // The operations inside this if clause (if any exists) are expensive 
                // and must only be done if the reaction has unhandled STP violation.
                // Otherwise, all intended_tag values are (NEVER, 0) by default.
                
                // Inherited intended tag. This will take the minimum
                // intended_tag of all input triggers
                «targetTagType» inherited_min_intended_tag = («targetTagType») { .time = FOREVER, .microstep = UINT_MAX };
            ''')
            pr(intendedTagInheritenceCode, '''
                // Find the minimum intended tag
            ''')
            // Go through every trigger of the reaction and check the
            // value of intended_tag to choose the minimum.
            for (TriggerRef inputTrigger : reaction.triggers ?: emptyList) {
                if (inputTrigger instanceof VarRef) {
                    if (inputTrigger.variable instanceof Output) {
                        // Output from a contained reactor
                        val outputPort = inputTrigger.variable as Output                        
                        if (outputPort.isMultiport) {
                            pr(intendedTagInheritenceCode, '''
                                for (int i=0; i < «inputTrigger.container.name».«inputTrigger.variable.name»_width; i++) {
                                    if (compare_tags(«inputTrigger.container.name».«inputTrigger.variable.name»[i]->intended_tag,
                                                     inherited_min_intended_tag) < 0) {
                                        inherited_min_intended_tag = «inputTrigger.container.name».«inputTrigger.variable.name»[i]->intended_tag;
                                    }
                                }
                            ''')
                            
                        } else
                            pr(intendedTagInheritenceCode, '''
                                if (compare_tags(«inputTrigger.container.name».«inputTrigger.variable.name»->intended_tag,
                                                 inherited_min_intended_tag) < 0) {
                                    inherited_min_intended_tag = «inputTrigger.container.name».«inputTrigger.variable.name»->intended_tag;
                                }
                            ''')
                    } else if (inputTrigger.variable instanceof Port) {
                        // Input port
                        val inputPort = inputTrigger.variable as Port 
                        if (inputPort.isMultiport) {
                            pr(intendedTagInheritenceCode, '''
                                for (int i=0; i < «inputTrigger.variable.name»_width; i++) {
                                    if (compare_tags(«inputTrigger.variable.name»[i]->intended_tag, inherited_min_intended_tag) < 0) {
                                        inherited_min_intended_tag = «inputTrigger.variable.name»[i]->intended_tag;
                                    }
                                }
                            ''')
                        } else {
                            pr(intendedTagInheritenceCode, '''
                                if (compare_tags(«inputTrigger.variable.name»->intended_tag, inherited_min_intended_tag) < 0) {
                                    inherited_min_intended_tag = «inputTrigger.variable.name»->intended_tag;
                                }
                            ''')
                        }
                    } else if (inputTrigger.variable instanceof Action) {
                        pr(intendedTagInheritenceCode, '''
                            if (compare_tags(«inputTrigger.variable.name»->trigger->intended_tag, inherited_min_intended_tag) < 0) {
                                inherited_min_intended_tag = «inputTrigger.variable.name»->trigger->intended_tag;
                            }
                        ''')
                    }

                }
            }
            if (reaction.triggers === null || reaction.triggers.size === 0) {
                // No triggers are given, which means the reaction would react to any input.
                // We need to check the intended tag for every input.
                // NOTE: this does not include contained outputs. 
                for (input : (reaction.eContainer as Reactor).inputs) {
                    pr(intendedTagInheritenceCode, '''
                        if (compare_tags(«input.name»->intended_tag, inherited_min_intended_tag) > 0) {
                            inherited_min_intended_tag = «input.name»->intended_tag;
                        }
                    ''')
                }
            }
            
            // Once the minimum intended tag has been found,
            // it will be passed down to the port effects
            // of the reaction. Note that the intended tag
            // will not pass on to actions downstream.
            // Last reaction that sets the intended tag for the effect
            // will be seen.
            pr(intendedTagInheritenceCode, '''
                // All effects inherit the minimum intended tag of input triggers
                if (inherited_min_intended_tag.time != NEVER) {
            ''')
            indent(intendedTagInheritenceCode);
            for (effect : reaction.effects ?: emptyList) {
                if (effect.variable instanceof Input) {
                    if ((effect.variable as Port).isMultiport) {
                        pr(intendedTagInheritenceCode, '''
                            for(int i=0; i < «effect.container.name».«effect.variable.name»_width; i++) {
                                «effect.container.name».«effect.variable.name»[i]->intended_tag = inherited_min_intended_tag;
                            }
                        ''')
                    } else {
                        if (effect.container.widthSpec !== null) {
                            // Contained reactor is a bank.
                            pr(intendedTagInheritenceCode, '''
                                for (int bankIndex = 0; bankIndex < self->_lf_«effect.container.name»_width; bankIndex++) {
                                    «effect.container.name»[bankIndex].«effect.variable.name» = &(self->_lf_«effect.container.name»[bankIndex].«effect.variable.name»);
                                }
                            ''')
                        } else {
                            // Input to a contained reaction
                            pr(intendedTagInheritenceCode, '''
                                // Don't reset the intended tag of the output port if it has already been set.
                                «effect.container.name».«effect.variable.name»->intended_tag = inherited_min_intended_tag;
                            ''')                            
                        }
                    }                   
                }
            }
            unindent(intendedTagInheritenceCode);
            pr(intendedTagInheritenceCode, '''
                }
            ''')
            unindent(intendedTagInheritenceCode);
            pr(intendedTagInheritenceCode,'''
            }
            #pragma GCC diagnostic pop
            ''')
            
            // Write the the intended tag inheritance initialization
            // to the main code.
            pr(intendedTagInheritenceCode.toString) 
        }
        return intendedTagInheritenceCode
    }
    
    /**
     * Generate necessary initialization code inside the body of the reaction that belongs to reactor decl.
     * @param body The body of the reaction. Used to check for the DISABLE_REACTION_INITIALIZATION_MARKER.
     * @param reaction The initialization code will be generated for this specific reaction
     * @param decl The reactor that has the reaction
     * @param reactionIndex The index of the reaction relative to other reactions in the reactor, starting from 0
     */
    def generateInitializationForReaction(String body, Reaction reaction, ReactorDecl decl, int reactionIndex) {
        val reactor = decl.toDefinition
        
        // Construct the reactionInitialization code to go into
        // the body of the function before the verbatim code.
        var StringBuilder reactionInitialization = new StringBuilder()

        // Define the "self" struct.
        var structType = selfStructType(decl)
        // A null structType means there are no inputs, state,
        // or anything else. No need to declare it.
        if (structType !== null) {
             pr('''
                 #pragma GCC diagnostic push
                 #pragma GCC diagnostic ignored "-Wunused-variable"
                 «structType»* self = («structType»*)instance_args;
             ''')
        }

        // Do not generate the initialization code if the body is marked
        // to not generate it.
        if (body.startsWith(CGenerator.DISABLE_REACTION_INITIALIZATION_MARKER)) {
             pr('''
                 #pragma GCC diagnostic pop
             ''')
            return;
        }

        // A reaction may send to or receive from multiple ports of
        // a contained reactor. The variables for these ports need to
        // all be declared as fields of the same struct. Hence, we first
        // collect the fields to be defined in the structs and then
        // generate the structs.
        var fieldsForStructsForContainedReactors = new LinkedHashMap<Instantiation, StringBuilder>

        // Actions may appear twice, first as a trigger, then with the outputs.
        // But we need to declare it only once. Collect in this data structure
        // the actions that are declared as triggered so that if they appear
        // again with the outputs, they are not defined a second time.
        // That second redefinition would trigger a compile error.  
        var actionsAsTriggers = new LinkedHashSet<Action>();

        // Next, add the triggers (input and actions; timers are not needed).
        // This defines a local variable in the reaction function whose
        // name matches that of the trigger. The value of the local variable
        // is a struct with a value and is_present field, the latter a boolean
        // that indicates whether the input/action is present.
        // If the trigger is an output, then it is an output of a
        // contained reactor. In this case, a struct with the name
        // of the contained reactor is created with one field that is
        // a pointer to a struct with a value and is_present field.
        // E.g., if the contained reactor is named 'c' and its output
        // port is named 'out', then c.out->value c.out->is_present are
        // defined so that they can be used in the verbatim code.
        for (TriggerRef trigger : reaction.triggers ?: emptyList) {
            if (trigger instanceof VarRef) {
                if (trigger.variable instanceof Port) {
                    generatePortVariablesInReaction(
                        reactionInitialization,
                        fieldsForStructsForContainedReactors,
                        trigger, 
                        decl)
                } else if (trigger.variable instanceof Action) {
                    generateActionVariablesInReaction(
                        reactionInitialization, 
                        trigger.variable as Action, 
                        decl
                    )
                    actionsAsTriggers.add(trigger.variable as Action);
                }
            }
        }
        if (reaction.triggers === null || reaction.triggers.size === 0) {
            // No triggers are given, which means react to any input.
            // Declare an argument for every input.
            // NOTE: this does not include contained outputs. 
            for (input : reactor.inputs) {
                generateInputVariablesInReaction(reactionInitialization, input, decl)
            }
        }
        // Define argument for non-triggering inputs.
        for (VarRef src : reaction.sources ?: emptyList) {
            if (src.variable instanceof Port) {
                generatePortVariablesInReaction(reactionInitialization, fieldsForStructsForContainedReactors, src, decl)
            } else if (src.variable instanceof Action) {
                // It's a bit odd to read but not be triggered by an action, but
                // OK, I guess we allow it.
                generateActionVariablesInReaction(
                    reactionInitialization,
                    src.variable as Action,
                    decl
                )
                actionsAsTriggers.add(src.variable as Action);
            }
        }

        // Define variables for each declared output or action.
        // In the case of outputs, the variable is a pointer to where the
        // output is stored. This gives the reaction code access to any previous
        // value that may have been written to that output in an earlier reaction.
        if (reaction.effects !== null) {
            for (effect : reaction.effects) {
                if (effect.variable instanceof Action) {
                    // It is an action, not an output.
                    // If it has already appeared as trigger, do not redefine it.
                    if (!actionsAsTriggers.contains(effect.variable)) {
                        pr(reactionInitialization, '''
                            «variableStructType(effect.variable, decl)»* «effect.variable.name» = &self->_lf_«effect.variable.name»;
                        ''')
                    }
                } else if (effect.variable instanceof Mode) {
                    // Mode change effect
                    val idx = reactor.allModes.indexOf(effect.variable as Mode)
                    if (idx >= 0) {
                        pr(reactionInitialization, '''
                            reactor_mode_t* «effect.variable.name» = &self->___modes[«idx»];
                            char _«effect.variable.name»_change_type = «effect.modeTransitionType === ModeTransitionTypes.HISTORY ? 2 : 1»;
                        ''')
                    } else {
                        errorReporter.reportError(
                            reaction,
                            "In generateReaction(): " + effect.variable.name + " not a valid mode of this reactor."
                        )
                    }
                } else {
                    if (effect.variable instanceof Output) {
                        generateOutputVariablesInReaction(
                            reactionInitialization, 
                            effect,
                            decl
                        )
                    } else if (effect.variable instanceof Input) {
                        // It is the input of a contained reactor.
                        generateVariablesForSendingToContainedReactors(
                            reactionInitialization,
                            fieldsForStructsForContainedReactors,
                            effect.container,
                            effect.variable as Input
                        )
                    } else {
                        errorReporter.reportError(
                            reaction,
                            "In generateReaction(): " + effect.variable.name + " is neither an input nor an output."
                        )
                    }
                }
            }
        }
        // Before the reaction initialization,
        // generate the structs used for communication to and from contained reactors.
        for (containedReactor : fieldsForStructsForContainedReactors.keySet) {
            var array = "";
            if (containedReactor.widthSpec !== null) {
                pr('''
                    int «containedReactor.name»_width = self->_lf_«containedReactor.name»_width;
                ''')
                array = '''[«maxContainedReactorBankWidth(containedReactor, null, 0)»]''';
            }
            pr('''
                struct «containedReactor.name» {
                    «fieldsForStructsForContainedReactors.get(containedReactor)»
                } «containedReactor.name»«array»;
            ''')
        }
        // Next generate all the collected setup code.
        pr(reactionInitialization.toString)
        pr('''
            #pragma GCC diagnostic pop
        ''')

        if (reaction.stp === null) {
            // Pass down the intended_tag to all input and output effects
            // downstream if the current reaction does not have a STP
            // handler.
            generateIntendedTagInheritence(body, reaction, decl, reactionIndex)
        }
    }
    
    /**
     * Return the maximum bank width for the given instantiation within all
     * instantiations of its parent reactor.
     * On the first call to this method, the breadcrumbs should be null and the max
     * argument should be zero. On recursive calls, breadcrumbs is a list of nested
     * instantiations, the max is the maximum width found so far.  The search for
     * instances of the parent reactor will begin with the last instantiation
     * in the specified list.
     * 
     * This rather complicated method is used when a reaction sends or receives data
     * to or from a bank of contained reactors. There will be an array of structs on
     * the self struct of the parent, and the size of the array is conservatively set
     * to the maximum of all the identified bank widths.  This is a bit wasteful of
     * memory, but it avoids having to malloc the array for each instance, and in
     * typical usage, there will be few instances or instances that are all the same
     * width.
     * 
     * @param containedReactor The contained reactor instantiation.
     * @param breadcrumbs null on first call (non-recursive).
     * @param max 0 on first call.
     */
    private def int maxContainedReactorBankWidth(
        Instantiation containedReactor, 
        LinkedList<Instantiation> breadcrumbs,
        int max
    ) {
        // If the instantiation is not a bank, return 1.
        if (containedReactor.widthSpec === null) {
            return 1
        }
        // If there is no main, then we just use the default width.
        if (mainDef === null) {
            return ASTUtils.width(containedReactor.widthSpec, null)
        }
        var nestedBreadcrumbs = breadcrumbs
        if (nestedBreadcrumbs === null) {
            nestedBreadcrumbs = new LinkedList<Instantiation>
            nestedBreadcrumbs.add(mainDef)
        }
        var result = max
        var parent = containedReactor.eContainer as Reactor
        if (parent == mainDef.reactorClass.toDefinition) {
            // The parent is main, so there can't be any other instantiations of it.
            return ASTUtils.width(containedReactor.widthSpec, null)
        }
        // Search for instances of the parent within the tail of the breadcrumbs list.
        val container = nestedBreadcrumbs.first.reactorClass.toDefinition
        for (instantiation: container.instantiations) {
            // Put this new instantation at the head of the list.
            nestedBreadcrumbs.add(0, instantiation)
            if (instantiation.reactorClass.toDefinition == parent) {
                // Found a matching instantiation of the parent.
                // Evaluate the original width specification in this context.
                val candidate = ASTUtils.width(containedReactor.widthSpec, nestedBreadcrumbs)
                if (candidate > result) {
                    result = candidate
                }
            } else {
                // Found some other instantiation, not the parent.
                // Search within it for instantiations of the parent.
                // Note that we assume here that the parent cannot contain
                // instances of itself.
                val candidate = maxContainedReactorBankWidth(containedReactor, nestedBreadcrumbs, result)
                if (candidate > result) {
                    result = candidate
                }
            }
            nestedBreadcrumbs.remove
        }
        return result
    }

    /** 
     * Generate code to create the trigger table for each reaction of the
     * specified reactor.  Each table lists the triggers that the reaction's
     * execution may trigger. Each table is an array of arrays
     * of pointers to the trigger_t structs representing the downstream inputs
     * (or outputs of the container reactor) that are triggered by the reaction.
     * Each trigger table goes into the reaction's reaction_t triggers field.
     * That reaction_t struct is assumed to be on the self struct of the reactor
     * instance with name "_lf__reaction_i", where i is the index of the reaction.
     * The generated code will also set the values of the triggered_sizes array
     * on the reaction_t struct to indicate the size of each array of trigger_t
     * pointers. The generated code will malloc each of these arrays, and the
     * destructor for the reactor instance will free them.
     * The generated code goes into the _lf_initialize_trigger_objects() function.
     * @param reactorIntance The reactor instance.
     * @param federate The federate name or null if no federation.
     */
    def generateRemoteTriggerTable(ReactorInstance reactorInstance, FederateInstance federate) {
        val selfStruct = selfStructName(reactorInstance)
        var reactionCount = 0
        for (reaction : reactorInstance.reactions) {
            if (federate === null || federate.containsReaction(
                reaction.definition
            )) {
                var Collection<PortInstance> destinationPorts = null

                var portCount = 0
                // Record the number of reactions that this reaction depends on.
                // This is used for optimization. When that number is 1, the reaction can
                // be executed immediately when its triggering reaction has completed.
                var dominatingReaction = this.reactionGraph.findSingleDominatingReaction(reaction)
                // The dominating reaction may not be included in this federate, in which case, we need to keep searching.
                while (dominatingReaction !== null 
                    && (federate !== null && 
                        !federate.containsReaction(
                            dominatingReaction.definition
                            )
                        )
                ) {
                    dominatingReaction = this.reactionGraph.findSingleDominatingReaction(dominatingReaction);
                }
                if (dominatingReaction !== null
                    && (federate !== null 
                        && federate.containsReaction(
                            dominatingReaction.definition
                            )
                        )
                ) {
                    val upstreamReaction =
                        '''«selfStructName(dominatingReaction.parent)»->_lf__reaction_«dominatingReaction.reactionIndex»'''
                    pr(initializeTriggerObjectsEnd, '''
                        // Reaction «reactionCount» of «reactorInstance.getFullName» depends on one maximal upstream reaction.
                        «selfStruct»->_lf__reaction_«reactionCount».last_enabling_reaction = &(«upstreamReaction»);
                    ''')
                } else {
                    pr(initializeTriggerObjectsEnd, '''
                        // Reaction «reactionCount» of «reactorInstance.getFullName» does not depend on one maximal upstream reaction.
                        «selfStruct»->_lf__reaction_«reactionCount».last_enabling_reaction = NULL;
                    ''')
                }
                if (targetConfig.logLevel >= LogLevel.LOG) {
                    pr(initializeTriggerObjectsEnd, '''
                        // Reaction «reactionCount» of «reactorInstance.getFullName»'s name.
                        «selfStruct»->_lf__reaction_«reactionCount».name = "«reactorInstance.fullName» reaction «reactionCount»";
                    ''')
                }
                                
                for (port : reaction.effects.filter(PortInstance)) {
                    // Skip multiports and handle the component ports instead.
                    if (!(port instanceof MultiportInstance)) {
                        // Also skip ports whose parent is not in the federation.
                        // This can happen with reactions in the top-level that have
                        // as an effect a port in a bank.
                        if (federate === null || federate.contains(port.parent)) {
                            // Port is not within a multiport.
                            // The port to which the reaction writes may have dependent
                            // reactions in the container. If so, we list that port here.
                            var portsWithDependentReactions = new LinkedHashSet<PortInstance>()

                            // The size of the array to be inserted into the triggers array of
                            // the reaction is the sum of the number of destination ports and
                            // the number of destination reactions (reactions of the container
                            // sensitive to this port.
                            var numberOfTriggerTObjects = 0

                            // Collect the destinations for each output port.
                            if (port.definition instanceof Output) {
                                // For each output, obtain the destinations from the parent.
                                // Pointers to the destination trigger_t objects will be collected into
                                // an array. 
                                var parent = reactorInstance.parent
                                if (parent !== null) {
                                    destinationPorts = parent.transitiveClosure(port)
                                } else {
                                    // At the top level, where there cannot be any destinations
                                    // for an output port.
                                    destinationPorts = new LinkedList<PortInstance>()
                                }

                                // The port may also have dependent reactions, which are
                                // reactions in the container of this port's container.
                                if (port.dependentReactions.size > 0) {
                                    portsWithDependentReactions.add(port)
                                    // There will be only one trigger object for all these dependent reactions
                                    // because they will all be triggered by the same trigger object.
                                    numberOfTriggerTObjects += 1
                                }
                            } else {
                                // The port is the input port of a contained reactor,
                                // use that reactor instance to compute the transitive closure.
                                destinationPorts = port.parent.transitiveClosure(port)
                            }

                            numberOfTriggerTObjects += destinationPorts.size

                            // Record this array size in reaction's reaction_t triggered_sizes array.
                            pr(initializeTriggerObjectsEnd, '''
                                // Reaction «reactionCount» of «reactorInstance.getFullName» triggers «numberOfTriggerTObjects»
                                // downstream reactions through port «port.getFullName».
                                «selfStruct»->_lf__reaction_«reactionCount».triggered_sizes[«portCount»] = «numberOfTriggerTObjects»;
                            ''')
                            if (numberOfTriggerTObjects > 0) {
                                // Next, malloc the memory for the trigger array and record its location.
                                // NOTE: Need a unique name for the pointer to the malloc'd array because some of the
                                // initialization has to occur at the end of _lf_initialize_trigger_objects(), after
                                // all reactor instances have been created.
                                var bankIndex = ""
                                if (reactorInstance.bankIndex >= 0) {
                                    bankIndex = '_' + reactorInstance.bankIndex + '_'
                                }
                                val triggerArray = '''«reactorInstance.uniqueID»«bankIndex»_«reaction.reactionIndex»_«portCount»'''
                                pr(initializeTriggerObjectsEnd, '''
                                    // For reaction «reactionCount» of «reactorInstance.getFullName», allocate an
                                    // array of trigger pointers for downstream reactions through port «port.getFullName»
                                    trigger_t** «triggerArray» = (trigger_t**)malloc(«numberOfTriggerTObjects» * sizeof(trigger_t*));
                                    «selfStruct»->_lf__reaction_«reactionCount».triggers[«portCount»] = «triggerArray»;
                                ''')

                                // Next, initialize the newly created array.
                                var destinationCount = 0;
                                for (destination : destinationPorts) {
                                    // If the destination of a connection is an input
                                    // port of a reactor that has no reactions to that input,
                                    // then this trigger struct will not have been created.
                                    // In that case, we want NULL.
                                    // If the destination is an output port, however, then
                                    // the dependentReactions.size reflects the number of downstream
                                    // reactions, including possible reactions in the container.
                                    if (destination.isOutput) {
                                        if (destination.dependentReactions.size === 0) {
                                            pr(initializeTriggerObjectsEnd, '''
                                                // Destination port «destination.getFullName» itself has no reactions.
                                                «triggerArray»[«destinationCount++»] = NULL;
                                            ''')
                                        } else {
                                            // Add to portsWithDependentReactions. This occurs if the destination is
                                            // output port of the container, and that output port triggers reactions in
                                            // its container.
                                            portsWithDependentReactions.add(destination)
                                        }
                                    } else if (destination.dependentReactions.size === 0) {
                                        pr(initializeTriggerObjectsEnd, '''
                                            // Destination port «destination.getFullName» itself has no reactions.
                                            «triggerArray»[«destinationCount++»] = NULL;
                                        ''')
                                    } else if (!(destination instanceof MultiportInstance)) { // Skip multiports.
                                    // Instead, the component ports are handled.
                                        pr(initializeTriggerObjectsEnd, '''
                                            // Point to destination port «destination.getFullName»'s trigger struct.
                                            «triggerArray»[«destinationCount++»] = &«triggerStructName(destination)»;
                                        ''')
                                    }
                                    if (destinationCount > numberOfTriggerTObjects) {
                                        // This should not happen, but rather than generate incorrect code, throw an exception.
                                        throw new InvalidSourceException("Internal error: Assigning a trigger beyond the end of the array!")
                                    }
                                }
                                for (portWithDependentReactions : portsWithDependentReactions) {
                                    // Check whether at least one reaction belongs to this federate.
                                    var belongs = false
                                    for (destinationReaction : portWithDependentReactions.dependentReactions) {
                                        if (reactorBelongsToFederate(destinationReaction.parent, federate)) {
                                            belongs = true
                                        }
                                    }
                                    if (belongs) {
                                        pr(initializeTriggerObjectsEnd, '''
                                            // Port «port.getFullName» has reactions in its parent's parent.
                                            // Point to the trigger struct for those reactions.
                                            «triggerArray»[«destinationCount++»] = &«triggerStructName(
                                                portWithDependentReactions, 
                                                portWithDependentReactions.parent.parent
                                            )»;
                                        ''')
                                    }
                                    if (destinationCount > numberOfTriggerTObjects) {
                                        // This should not happen, but rather than generate incorrect code, throw an exception.
                                        throw new InvalidSourceException("Internal error 2: Assigning a trigger beyond the end of the array!")
                                    }
                                }
                            }
                        }
                        // Count the port even if it is not contained in the federate because effect
                        // may be a bank (it can't be an instance of a bank), so an empty placeholder
                        // will be needed for each member of the bank that is not in the federate.
                        portCount++
                    }
                }
            }
            // Increment reaction count even if it is not in the federate for consistency.
            reactionCount++
        }
    }
    
    /** 
     * Generate code to set up the tables used in _lf_start_time_step to decrement reference
     * counts and mark outputs absent between time steps. This function puts the code
     * into startTimeStep.
     */
    def generateStartTimeStep(ReactorInstance instance, FederateInstance federate) {
        // First, set up to decrement reference counts for each token type
        // input of a contained reactor that is present.
        for (child : instance.children) {
            if (reactorBelongsToFederate(child, federate)) {
                var nameOfSelfStruct = selfStructName(child)
                for (input : child.inputs) {
                    if (isTokenType((input.definition as Input).inferredType)) {
                        if (input instanceof MultiportInstance) {
                            pr(startTimeStep, '''
                                for (int i = 0; i < «input.width»; i++) {
                                    _lf_tokens_with_ref_count[«startTimeStepTokens» + i].token
                                            = &«nameOfSelfStruct»->_lf_«input.name»[i]->token;
                                    _lf_tokens_with_ref_count[«startTimeStepTokens» + i].status
                                            = (port_status_t*)&«nameOfSelfStruct»->_lf_«input.name»[i]->is_present;
                                    _lf_tokens_with_ref_count[«startTimeStepTokens» + i].reset_is_present = false;
                                }
                            ''')
                            startTimeStepTokens += input.width
                        } else {
                            pr(startTimeStep, '''
                                _lf_tokens_with_ref_count[«startTimeStepTokens»].token
                                        = &«nameOfSelfStruct»->_lf_«input.name»->token;
                                _lf_tokens_with_ref_count[«startTimeStepTokens»].status
                                        = (port_status_t*)&«nameOfSelfStruct»->_lf_«input.name»->is_present;
                                _lf_tokens_with_ref_count[«startTimeStepTokens»].reset_is_present = false;
                            ''')
                            startTimeStepTokens++
                        }
                    }
                }
            }
        }
        var containerSelfStructName = selfStructName(instance)
        // Handle inputs that get sent data from a reaction rather than from
        // another contained reactor and reactions that are triggered by an
        // output of a contained reactor.
        // Note that there may be more than one reaction reacting to the same
        // port so we have to avoid listing the port more than once.
        val portsSeen = new LinkedHashSet<PortInstance>();
        for (reaction : instance.reactions) {
            if (federate === null || federate.containsReaction(
                reaction.definition
            )) {
                for (port : reaction.effects.filter(PortInstance)) {
                    // Skip any actual multiports if they are listed. Only count the individual ports.
                    if (port.definition instanceof Input  && !(port instanceof MultiportInstance)) {
                        // This reaction is sending to an input. Must be
                        // the input of a contained reactor in the federate.
                        val sourcePort = sourcePort(port)
                        if (reactorBelongsToFederate(sourcePort.parent, federate)) {
                            // If this is a multiport, then the port struct on the self
                            // struct is a pointer. Otherwise, it is the struct itself.
                            var multiportIndex = stackStructOperator // '.'
                            if (sourcePort.multiportIndex >= 0) {
                                multiportIndex = '[' + sourcePort.multiportIndex + ']->'
                            }
                            pr(startTimeStep, '''
                                // Add port «sourcePort.getFullName» to array of is_present fields.
                                _lf_is_present_fields[«startTimeStepIsPresentCount»] 
                                        = &«containerSelfStructName»->_lf_«sourcePort.parent.name».«sourcePort.name»«multiportIndex»is_present;
                            ''')
                            if (isFederatedAndDecentralized) {
                                // Intended_tag is only applicable to ports in federated execution.
                                pr(startTimeStep, '''
                                    // Add port «sourcePort.getFullName» to array of is_present fields.
                                    _lf_intended_tag_fields[«startTimeStepIsPresentCount»] 
                                            = &«containerSelfStructName»->_lf_«sourcePort.parent.name».«sourcePort.name»«multiportIndex»intended_tag;
                                ''')
                            }
                            startTimeStepIsPresentCount++
                        }
                    }
                }
                // Find outputs of contained reactors that have token types and therefore
                // need to have their reference counts decremented.
                for (port : reaction.sources) {
                    if (port.definition instanceof Output && !portsSeen.contains(port)) {
                        portsSeen.add(port as PortInstance)
                        // This reaction is receiving data from the port.
                        if (isTokenType((port.definition as Output).inferredType)) {
                            if (port instanceof MultiportInstance) {
                                pr(startTimeStep, '''
                                    for (int i = 0; i < «port.width»; i++) {
                                        _lf_tokens_with_ref_count[«startTimeStepTokens» + i].token
                                                = &«containerSelfStructName»->_lf_«port.parent.name».«port.name»[i]->token;
                                        _lf_tokens_with_ref_count[«startTimeStepTokens» + i].status
                                                = (port_status_t*)&«containerSelfStructName»->_lf_«port.parent.name».«port.name»[i]->is_present;
                                        _lf_tokens_with_ref_count[«startTimeStepTokens» + i].reset_is_present = false;
                                    }
                                ''')
                                startTimeStepTokens += port.width
                            } else {
                                pr(startTimeStep, '''
                                    _lf_tokens_with_ref_count[«startTimeStepTokens»].token
                                            = &«containerSelfStructName»->_lf_«port.parent.name».«port.name»->token;
                                    _lf_tokens_with_ref_count[«startTimeStepTokens»].status
                                            = (port_status_t*)&«containerSelfStructName»->_lf_«port.parent.name».«port.name»->is_present;
                                    _lf_tokens_with_ref_count[«startTimeStepTokens»].reset_is_present = false;
                                ''')
                                startTimeStepTokens++
                            }
                        }
                    }
                }
            }
        }
        // Next, set up the table to mark each output of each contained reactor absent.
        for (child : instance.children) {
            if (reactorBelongsToFederate(child, federate)) {
                var nameOfSelfStruct = selfStructName(child)
                for (output : child.outputs) {
                    if (output instanceof MultiportInstance) {
                        var j = 0
                        for (multiportInstance : output.instances) {
                            pr(startTimeStep, '''
                                // Add port «output.getFullName» to array of is_present fields.
                                _lf_is_present_fields[«startTimeStepIsPresentCount»] = &«nameOfSelfStruct»->«getStackPortMember('''_lf_«output.name»[«j»]''', "is_present")»;
                            ''')
                            if (isFederatedAndDecentralized) {
                                // Intended_tag is only applicable to ports in federated execution with decentralized coordination.
                                pr(startTimeStep, '''
                                    // Add port «output.getFullName» to array of intended_tag fields.
                                    _lf_intended_tag_fields[«startTimeStepIsPresentCount»] = &«nameOfSelfStruct»->«getStackPortMember('''_lf_«output.name»[«j»]''', "intended_tag")»;
                                ''')
                            }
                            startTimeStepIsPresentCount++
                            j++
                        }
                    } else {
                        pr(startTimeStep, '''
                            // Add port «output.getFullName» to array of is_present fields.
                            _lf_is_present_fields[«startTimeStepIsPresentCount»] = &«nameOfSelfStruct»->«getStackPortMember('''_lf_«output.name»''', "is_present")»;
                        ''')
                        if (isFederatedAndDecentralized) {                            
                            // Intended_tag is only applicable to ports in federated execution with decentralized coordination.
                            pr(startTimeStep, '''
                                // Add port «output.getFullName» to array of Intended_tag fields.
                                _lf_intended_tag_fields[«startTimeStepIsPresentCount»] = &«nameOfSelfStruct»->«getStackPortMember('''_lf_«output.name»''', "intended_tag")»;
                            ''')                            
                        }
                        startTimeStepIsPresentCount++
                    }
                }
            }
        }
        for (action : instance.actions) {
            if (federate === null || federate.containsAction(action.definition)) {
                pr(startTimeStep, '''
                    // Add action «action.getFullName» to array of is_present fields.
                    _lf_is_present_fields[«startTimeStepIsPresentCount»] 
                            = &«containerSelfStructName»->_lf_«action.name».is_present;
                ''')
                if (isFederatedAndDecentralized) {
                    // Intended_tag is only applicable to actions in federated execution with decentralized coordination.
                    pr(startTimeStep, '''
                        // Add action «action.getFullName» to array of intended_tag fields.
                        _lf_intended_tag_fields[«startTimeStepIsPresentCount»] 
                                = &«containerSelfStructName»->_lf_«action.name».intended_tag;
                    ''')
                }
                startTimeStepIsPresentCount++
            }
        }
    }
    
    /**
     * For each timer and action in the specified reactor instance, generate
     * initialization code for the offset and period fields. This code goes into
     * _lf_initialize_trigger_objects(). This has to be done separately for each
     * instance, rather than by the constructor, because the values of the offset
     * and period may be given by parameters, so the values are potentially
     * different for each instance.
     * 
     * This method will also populate the global _lf_timer_triggers array, which is
     * used to start all timers at the start of execution.
     * 
     * @param reactorInstance The instance for which we are generating trigger objects.
     * @return A map of trigger names to the name of the trigger struct.
     */
    def generateOffsetAndPeriodInitializations(ReactorInstance reactorInstance, FederateInstance federate) {
        var count = 0
        // Iterate over triggers (input ports, actions, and timers that trigger reactions).
        for (triggerInstance : reactorInstance.triggersAndReads) {
            var trigger = triggerInstance.definition
            var triggerStructName = triggerStructName(triggerInstance)
            if (trigger instanceof Timer && !triggerInstance.isStartup) {
                val offset = timeInTargetLanguage((triggerInstance as TimerInstance).offset)
                val period = timeInTargetLanguage((triggerInstance as TimerInstance).period)
                pr(initializeTriggerObjects, '''
                    «triggerStructName».offset = «offset»;
                    «triggerStructName».period = «period»;
                    _lf_timer_triggers[«timerCount»] = &«triggerStructName»;
                ''')
                timerCount++
            } else if (trigger instanceof Action && !triggerInstance.isShutdown) {
                if (federate === null ||
                    federate.containsAction(triggerInstance.definition as Action)) {
                    var minDelay = (triggerInstance as ActionInstance).minDelay
                    var minSpacing = (triggerInstance as ActionInstance).minSpacing
                    pr(initializeTriggerObjects, '''
                        «triggerStructName».offset = «timeInTargetLanguage(minDelay)»;
                        «IF minSpacing !== null»
                            «triggerStructName».period = «timeInTargetLanguage(minSpacing)»;
                        «ELSE»
                            «triggerStructName».period = «CGenerator.UNDEFINED_MIN_SPACING»;
                        «ENDIF»
                    ''')
                }
            } else {
                // The trigger is either a port or a startup or shutdown trigger.
                // Nothing to do in initialize_trigger_objects
            }
            if (trigger instanceof Timer || trigger instanceof Action) {
                // Establish connection to enclosing mode
                val mode = triggerInstance.getMode(false)
                if (mode !== null) {
                    val modeRef = '''&«selfStructName(mode.parent)»->___modes[«mode.parent.modes.indexOf(mode)»];'''
                    pr(initializeTriggerObjects, '''«triggerStructName».mode = «modeRef»;''')
                } else {
                    pr(initializeTriggerObjects, '''«triggerStructName».mode = NULL;''')
                }
            }
            count++
            triggerCount++
        }
    }

    /**
     * Process a given .proto file.
     * 
     * Run, if possible, the proto-c protocol buffer code generator to produce
     * the required .h and .c files.
     * @param filename Name of the file to process.
     */
     def processProtoFile(String filename, CancelIndicator cancelIndicator) {
        val protoc = commandFactory.createCommand(
            "protoc-c",
            #['''--c_out=«this.fileConfig.getSrcGenPath»''', filename],
            fileConfig.srcPath)
        if (protoc === null) {
            errorReporter.reportError("Processing .proto files requires proto-c >= 1.3.3.")
            return
        }
        val returnCode = protoc.run(cancelIndicator)
        if (returnCode == 0) {
            val nameSansProto = filename.substring(0, filename.length - 6)
            targetConfig.compileAdditionalSources.add(
                this.fileConfig.getSrcGenPath.resolve(nameSansProto + ".pb-c.c").toString
            )
            
            targetConfig.compileLibraries.add('-l')
            targetConfig.compileLibraries.add('protobuf-c')
            targetConfig.compilerFlags.add('-lprotobuf-c');  
        } else {
            errorReporter.reportError("protoc-c returns error code " + returnCode)
        }
    }
    
    /**
     * Return a string that defines the log level.
     */
    static def String defineLogLevel(GeneratorBase generator) {
        // FIXME: if we align the levels with the ordinals of the
        // enum (see CppGenerator), then we don't need this function.
        switch(generator.targetConfig.logLevel) {
            case ERROR: '''
                #define LOG_LEVEL 0
            '''
            case WARN: '''
                #define LOG_LEVEL 1
            '''
            case INFO: '''
                #define LOG_LEVEL 2
            ''' 
            case LOG: '''
                #define LOG_LEVEL 3
            '''
            case DEBUG: '''
                #define LOG_LEVEL 4
            '''
        }
    }
    
    /**
     * Return a string for referencing the struct with the value and is_present
     * fields of the specified port. This is used for establishing the destination of
     * data for a connection between ports.
     * This will have one of the following forms:
     * 
     * * selfStruct->_lf_portName
     * * selfStruct->_lf_portName[i]
     * 
     * @param port An instance of a destination input port.
     */
    static def destinationReference(PortInstance port) {
        var destStruct = selfStructName(port.parent)

        // If the destination is in a multiport, find its index.
        var destinationIndexSpec = ''
        if (port.multiportIndex >= 0) {
            destinationIndexSpec = '[' + port.multiportIndex + ']'
        }
                
        if (port.isInput) {
            return '''«destStruct»->_lf_«port.name»«destinationIndexSpec»'''
        } else {
            throw new InvalidSourceException("INTERNAL ERROR: destinationReference() should only be called on input ports.")
        }        
    }
 
    /**
     * Return a string for referencing the port struct with the value
     * and is_present fields in a self struct that receives data from
     * the specified output port to be used by a reaction.
     * The output port is contained by a contained reactor.
     * This will have one of the following forms:
     * 
     * * selfStruct->_lf_reactorName.portName
     * * selfStruct->_lf_reactorName.portName[i]
     * 
     * The selfStruct is that of the container of reactor that
     * contains the port. If the port is in a multiport, then i is
     * the index of the port within the multiport.
     * 
     * @param port An instance of a destination port.
     */
    static def reactionReference(PortInstance port) {
         var destStruct = selfStructName(port.parent.parent)

        // If the destination is in a multiport, find its index.
        var destinationIndexSpec = ''
        if (port.multiportIndex >= 0) {
            destinationIndexSpec = '[' + port.multiportIndex + ']'
        }
                
        if (port.isOutput) {
            return '''«destStruct»->_lf_«port.parent.name».«port.name»«destinationIndexSpec»'''
        } else {
            return '// Nothing to do. Port is an input.'
        }
    }
 
    /**
     * Return a string for referencing the data or is_present value of
     * the specified port. This is used for establishing the source of
     * data for a connection between ports.
     * This will have one of the following forms:
     * 
     * * &selfStruct->_lf_portName
     * * &selfStruct->_lf_parentName.portName
     * * &selfStruct->_lf_portName[i]
     * * selfStruct->_lf_parentName.portName[i]
     * 
     * If the port depends on another port, then this will reference
     * the eventual upstream port where the data is store. E.g., it is an input that
     * connected to upstream output, then portName will be the name
     * of the upstream output and the selfStruct will be that of the
     * upstream reactor. If the port is an input port that is written to
     * by a reaction of the parent of the port's parent, then the selfStruct
     * will be that of the parent of the port's parent, and parentName
     * will the name of the port's parent.
     * If the port is an output, then selfStruct will be the parent's
     * selfStruct and the portName will be the name of the port.
     * If the port is a multiport, then one of the last two forms will
     * be used, where i is the index of the multiport.
     * 
     * @param port An instance of the port to be referenced.
     */
    static def sourceReference(PortInstance port) {
        // If the port depends on another port, find the ultimate source port,
        // which could be the input port if it is written to by a reaction
        // or it could be an upstream output port. 
        var eventualSource = sourcePort(port)
        
        // If it is in a multiport, find its index.          
        var sourceIndexSpec = ''
        var indirection = '&'
        if (eventualSource.multiportIndex >= 0) {
            sourceIndexSpec = '[' + eventualSource.multiportIndex + ']'
            if (eventualSource.isInput) {
                indirection = ''
            }
        }
                
        if (eventualSource.isOutput) {
            val sourceStruct = selfStructName(eventualSource.parent)
            return '''«indirection»«sourceStruct»->_lf_«eventualSource.name»«sourceIndexSpec»'''
        } else {
            val sourceStruct = selfStructName(eventualSource.parent.parent)
            return '''«indirection»«sourceStruct»->_lf_«eventualSource.parent.name».«eventualSource.name»«sourceIndexSpec»'''
        }
    }

    /** Return the unique name for the "self" struct of the specified
     *  reactor instance from the instance ID. If the instance is a member
     *  of a bank of reactors, this returns something of the form
     *  name_self[index], where the index is the position within the bank.
     *  @param instance The reactor instance.
     *  @return The name of the self struct.
     */
    static def selfStructName(ReactorInstance instance) {
        var result = instance.uniqueID + "_self"
        // If this reactor is a member of a bank of reactors, then change
        // the name of its self struct to append [index].
        if (instance.bankIndex >= 0) {
            result += "[" + instance.bankIndex + "]"
        }
        return result
    }

    /** Construct a unique type for the "self" struct of the specified
     *  reactor class from the reactor class.
     *  @param reactor The reactor class.
     *  @return The name of the self struct.
     */
    def selfStructType(ReactorDecl reactor) {
        return reactor.name.toLowerCase + "_self_t"
    }
    
    /** Construct a unique type for the struct of the specified
     *  typed variable (port or action) of the specified reactor class.
     *  @param variable The variable.
     *  @param reactor The reactor class.
     *  @return The name of the self struct.
     */
    def variableStructType(Variable variable, ReactorDecl reactor) {
        '''«reactor.name.toLowerCase»_«variable.name»_t'''
    }
    
    /** Return the function name for specified reaction of the
     *  specified reactor.
     *  @param reactor The reactor
     *  @param reactionIndex The reaction index.
     *  @return The function name for the reaction.
     */
    def reactionFunctionName(ReactorDecl reactor, int reactionIndex) {
          reactor.name.toLowerCase + "reaction_function_" + reactionIndex
    }

    /** Return a reference to the trigger_t struct of the specified
     *  trigger instance (input port or action). This trigger_t struct
     *  is on the self struct.
     *  @param instance The port or action instance.
     *  @return The name of the trigger struct.
     */
    static def triggerStructName(TriggerInstance<? extends Variable> instance) {
        return selfStructName(instance.parent) 
                + '''->_lf__'''
                + instance.name
    }
    
    /** Return a reference to the trigger_t struct for the specified output
     *  port of a contained reactor that triggers a reaction in the specified reactor.
     *  @param port The output port of a contained reactor.
     *  @param reaction The reaction triggered by this port.
     *  @return The name of the trigger struct, which is in the self struct
     *   of the container of the reaction.
     */
    static def triggerStructName(PortInstance port, ReactorInstance reactor) {
        return '''«selfStructName(reactor)»->_lf_«port.parent.name».«port.name»_trigger'''
    }
    
    /**
     * Generates C code to retrieve port->member
     * This function is used for clarity and is called whenever struct is allocated on heap memory.
     * @param portName The name of the port in string
     * @param member The member's name (e.g., is_present)
     * @return Generated code
     */
    def getHeapPortMember(String portName, String member) '''
        «portName»->«member»
    '''
    
    
    /**
     * Return the operator used to retrieve struct members
     */
    def getStackStructOperator() '''
    .
    '''
    
    /**
     * Generates C code to retrieve port.member
     * This function is used for clarity and is called whenever struct is allocated on stack memory.
     * @param portName The name of the port in string
     * @param member The member's name(e.g., is_present)
     * @return Generated code
     */
    def getStackPortMember(String portName, String member) '''«portName».«member»'''
    
    /**
     * Return the full name of the specified instance without
     * the leading name of the top-level reactor, unless this
     * is the top-level reactor, in which case return its name.
     * @param instance The instance.
     * @return A shortened instance name.
     */
    def getShortenedName(ReactorInstance instance) {
        var description = instance.getFullName
        // If not at the top level, strip off the name of the top level.
        val period = description.indexOf(".")
        if (period > 0) {
            description = description.substring(period + 1)
        }
        return description
    }
    
    /**
     * If tracing is turned on, then generate code that records
     * the full name of the specified reactor instance in the
     * trace table. If tracing is not turned on, do nothing.
     * @param instance The reactor instance.
     * @param builder The place to put the generated code.
     * @param federate A federate instance to conditionally generate code for actions
     *  and timers
     */
    def void generateTraceTableEntries(ReactorInstance instance, StringBuilder builder, FederateInstance federate) {
        // If tracing is turned on, record the address of this reaction
        // in the _lf_trace_object_descriptions table that is used to generate
        // the header information in the trace file.
        if (targetConfig.tracing !== null) {
            var description = getShortenedName(instance)
            var nameOfSelfStruct = selfStructName(instance)
            pr(builder, '''
                _lf_register_trace_event(«nameOfSelfStruct», NULL, trace_reactor, "«description»");
            ''')
            for (action : instance.actions) {
                if (federate === null || federate.containsAction(action.definition)) {
                    pr(builder, '''
                        _lf_register_trace_event(«nameOfSelfStruct», &(«nameOfSelfStruct»->_lf__«action.name»), trace_trigger, "«description».«action.name»");
                    ''')
                }
            }
            for (timer : instance.timers) {
                pr(builder, '''
                    _lf_register_trace_event(«nameOfSelfStruct», &(«nameOfSelfStruct»->_lf__«timer.name»), trace_trigger, "«description».«timer.name»");
                ''')
            }
        }
    } 

    /** 
     * Generate code to instantiate the specified reactor instance and
     * initialize it.
     * @param instance A reactor instance.
     * @param federate A federate instance to conditionally generate code by
     *  contained reactors or null if there are no federates.
     */
    def void generateReactorInstance(ReactorInstance instance, FederateInstance federate) {
        // If this is not the main reactor and is not in the federate, nothing to do.
        if (instance !== this.main && !reactorBelongsToFederate(instance, federate)) {
            return
        }
        var reactorClass = instance.definition.reactorClass
        var fullName = instance.fullName
        pr(initializeTriggerObjects, '// ************* Instance ' + fullName + ' of class ' +
            reactorClass.name)
            
        var nameOfSelfStruct = selfStructName(instance)
        var structType = selfStructType(reactorClass)
        
        // If this reactor is a placeholder for a bank of reactors, then generate
        // an array of instances of reactors and return.
        if (instance.bankMembers !== null) {
            pr(initializeTriggerObjects, '''
                «structType»* «nameOfSelfStruct»[«instance.bankMembers.size»];
            ''')
            return
        }

        // If this reactor is an instance in a bank of federates, then only generate an
        // instance if the bank index of the reactor matches the bank index of the federate.
        if (federate.instantiation === instance.definition    // Is a top-level federate.
            && federate.instantiation.widthSpec !== null      // Is in a bank of federates.
            && federate.bankIndex != instance.bankIndex    // Bank position does not match.
        ) {
            return;
        }

        // Generate the instance self struct containing parameters, state variables,
        // and outputs (the "self" struct). The form is slightly different
        // depending on whether its in a bank of reactors.
        if (instance.bankIndex >= 0) {
            pr(initializeTriggerObjects, '''
                «nameOfSelfStruct» = new_«reactorClass.name»();
            ''')
        } else {
            pr(initializeTriggerObjects, '''
                «structType»* «nameOfSelfStruct» = new_«reactorClass.name»();
            ''')
        }
        
        generateTraceTableEntries(instance, initializeTriggerObjects, federate)
              
        generateReactorInstanceExtension(initializeTriggerObjects, instance, federate)

        // Generate code to initialize the "self" struct in the
        // _lf_initialize_trigger_objects function.
        pr(initializeTriggerObjects, "//***** Start initializing " + fullName)

        // Start with parameters.
        generateParameterInitialization(initializeTriggerObjects, instance)
        
        // Once parameters are done, we can allocate memory for any multiports.
        // Allocate memory for outputs.
        for (output : reactorClass.toDefinition.outputs) {
            if (federate === null || 
                federate.containsPort(output as Port)
            ) {
                // If the port is a multiport, create an array.
                if (output.isMultiport) {
                    initializeOutputMultiport(initializeTriggerObjects, output, nameOfSelfStruct, instance)
                } else {
                    pr(initializeTriggerObjects, '''
                        // width of -2 indicates that it is not a multiport.
                        «nameOfSelfStruct»->_lf_«output.name»_width = -2;
                    ''')
                }            
            }
        }

        // For each reaction instance, allocate the arrays that will be used to
        // trigger downstream reactions.
        // Avoid allocating more than once (in case a port is in the
        // effects field of more than once reactor).
        val portAllocatedAlready = new LinkedHashSet<PortInstance>()
        var reactionCount = 0
        for (reaction : instance.reactions) {
            if (federate === null || federate.containsReaction(reaction.definition)) {
                generateReactionOutputs(reaction, portAllocatedAlready);

                // Next handle triggers of the reaction that come from a multiport output
                // of a contained reactor.  Also, handle startup and shutdown triggers.
                // FIXME: This does not handle triggers that come from a contained bank of reactors.
                for (trigger : reaction.triggers) {
                    if (trigger instanceof PortInstance) {
                        // If the port is a multiport, then we need to create an entry for each
                        // individual port.
                        if (trigger instanceof MultiportInstance && trigger.parent !== null && trigger.isOutput) {
                            // If the width is given as a numeric constant, then add that constant
                            // to the output count. Otherwise, assume it is a reference to one or more parameters.
                            val width = (trigger as MultiportInstance).width;
                            val containerName = trigger.parent.name
                            val portStructType = variableStructType(trigger.definition,
                                trigger.parent.definition.reactorClass)

                            pr(initializeTriggerObjectsEnd, '''
                                «nameOfSelfStruct»->_lf_«containerName».«trigger.name»_width = «width»;
                                // Allocate memory to store pointers to the multiport outputs of a contained reactor.
                                «nameOfSelfStruct»->_lf_«containerName».«trigger.name» = («portStructType»**)malloc(sizeof(«portStructType»*) 
                                        * «nameOfSelfStruct»->_lf_«containerName».«trigger.name»_width);
                            ''')
                        }
                    }
                    if (trigger.isStartup) {
                        pr(initializeTriggerObjects, '''
                            _lf_startup_reactions[«startupReactionCount++»] = &«nameOfSelfStruct»->_lf__reaction_«reactionCount»;
                        ''')
                    } else if (trigger.isShutdown) {
                        pr(initializeTriggerObjects, '''
                            _lf_shutdown_reactions[«shutdownReactionCount++»] = &«nameOfSelfStruct»->_lf__reaction_«reactionCount»;
                        ''')

                        if (targetConfig.tracing !== null) {
                            val description = getShortenedName(instance)
                            pr(initializeTriggerObjects, '''
                                _lf_register_trace_event(«nameOfSelfStruct», &(«nameOfSelfStruct»->_lf__shutdown),
                                        trace_trigger, "«description».shutdown");
                            ''')
                        }
                    }
                }
            }
            // Increment the reactionCount even if the reaction is not in the federate
            // so that reaction indices are consistent across federates.
            reactionCount++
        }
        
        // Next, allocate memory for input. 
        for (input : reactorClass.toDefinition.inputs) {
            if (federate === null || 
                federate.containsPort(input as Port)
            ) {
                // If the port is a multiport, create an array.
                if (input.isMultiport) {
                    pr(initializeTriggerObjects, '''
                        «nameOfSelfStruct»->_lf_«input.name»_width = «multiportWidthSpecInC(input, null, instance)»;
                        // Allocate memory for multiport inputs.
                        «nameOfSelfStruct»->_lf_«input.name» = («variableStructType(input, reactorClass)»**)malloc(sizeof(«variableStructType(input, reactorClass)»*) * «nameOfSelfStruct»->_lf_«input.name»_width); 
                        // Set inputs by default to an always absent default input.
                        for (int i = 0; i < «nameOfSelfStruct»->_lf_«input.name»_width; i++) {
                            «nameOfSelfStruct»->_lf_«input.name»[i] = &«nameOfSelfStruct»->_lf_default__«input.name»;
                        }
                    ''')
                } else {
                    pr(initializeTriggerObjects, '''
                        // width of -2 indicates that it is not a multiport.
                        «nameOfSelfStruct»->_lf_«input.name»_width = -2;
                    ''')
                }
            }           
        }

        // Next, initialize the "self" struct with state variables.
        // These values may be expressions that refer to the parameter values defined above.        
        generateStateVariableInitializations(instance)

        // Generate reaction structs for the instance.
        generateRemoteTriggerTable(instance, federate)

        // Generate trigger objects for the instance.
        generateOffsetAndPeriodInitializations(instance, federate)

        // Next, set the number of destinations,
        // which is used to initialize reference counts.
        // Reference counts are decremented by each destination reactor
        // at the conclusion of a time step. Hence, the initial reference
        // count should equal the number of destination _reactors_, not the
        // number of destination ports nor the number of destination reactions.
        // One of the destination reactors may be the container of this
        // instance because it may have a reaction to an output of this instance. 
        for (output : instance.outputs) {
            if (federate === null || federate.containsPort(output.definition)) {
                if (output instanceof MultiportInstance) {
                    var j = 0
                    for (multiportInstance : output.instances) {
                        var numDestinations = multiportInstance.numDestinationReactors
                        pr(initializeTriggerObjectsEnd, '''
                            «nameOfSelfStruct»->«getStackPortMember('''_lf_«output.name»[«j»]''', "num_destinations")» = «numDestinations»;
                        ''')
                        j++
                    }
                } else {
                    var numDestinations = output.numDestinationReactors
                    pr(initializeTriggerObjectsEnd, '''
                        «nameOfSelfStruct»->«getStackPortMember('''_lf_«output.name»''', "num_destinations")» = «numDestinations»;
                    ''')
                }
            }
        }
        
        // Do the same for inputs of contained reactors that are sent data by reactions
        // of this reactor.
        for (reaction : instance.reactions) {
            if (federate === null || federate.containsReaction(
                reaction.definition
            )) {
                // Handle reactions that produce outputs sent to inputs
                // of contained reactors.  An input port can have only
                // one source, so we can immediately generate the initialization.
                for (port : reaction.effects.filter(PortInstance)) {
                    // Skip multiport destinations and instead handle the ports within the multiport.
                    if (port.isInput && !(port instanceof MultiportInstance)) {
                        var numDestinations = 0
                        if(!port.dependentReactions.isEmpty) numDestinations = 1
                        numDestinations += port.dependentPorts.size
                        // If it is a multiport, then the struct port object is a pointer.
                        // Otherwise, it is the actual port struct.
                        var portIndex = stackStructOperator // '.'
                        if (port.multiportIndex >= 0) {
                            portIndex = '[' + port.multiportIndex + ']->'
                        }
                        pr(initializeTriggerObjectsEnd, '''
                            «nameOfSelfStruct»->_lf_«port.parent.name».«port.name»«portIndex»num_destinations = «numDestinations»;
                        ''')
                    }
                }
            }
        }

        // Next, initialize actions by creating a lf_token_t in the self struct.
        // This has the information required to allocate memory for the action payload.
        // Skip any action that is not actually used as a trigger.
        val triggersInUse = instance.triggers
        for (action : instance.actions) {
            // Skip this step if the action is not in use. 
            if (triggersInUse.contains(action) && 
                (federate === null || federate.containsAction(action.definition))
            ) {
                var type = action.definition.inferredType
                var payloadSize = "0"
                
                if (!type.isUndefined) {
                    var String typeStr = type.targetType
                    if (isTokenType(type)) {
                        typeStr = typeStr.rootType
                    } else {
                        typeStr = type.targetType
                    }
                    if (typeStr !== null && !typeStr.equals("") && !typeStr.equals("void")) {
                        payloadSize = '''sizeof(«typeStr»)'''
                    }    
                }
            
                // Create a reference token initialized to the payload size.
                // This token is marked to not be freed so that the trigger_t struct
                // always has a reference token.
                pr(initializeTriggerObjects,
                    '''
                    «nameOfSelfStruct»->_lf__«action.name».token = _lf_create_token(«payloadSize»);
                    «nameOfSelfStruct»->_lf__«action.name».status = absent;
                    '''
                )
                // At the start of each time step, we need to initialize the is_present field
                // of each action's trigger object to false and free a previously
                // allocated token if appropriate. This code sets up the table that does that.
                pr(initializeTriggerObjects, '''
                    _lf_tokens_with_ref_count[«startTimeStepTokens»].token
                            = &«nameOfSelfStruct»->_lf__«action.name».token;
                    _lf_tokens_with_ref_count[«startTimeStepTokens»].status
                            = &«nameOfSelfStruct»->_lf__«action.name».status;
                    _lf_tokens_with_ref_count[«startTimeStepTokens»].reset_is_present = true;
                ''')
                startTimeStepTokens++
            }
        }
        // Handle reaction local deadlines.
        reactionCount = 0
        for (reaction : instance.reactions) {
            if (federate === null || federate.containsReaction(
                reaction.definition
            )) {
                if (reaction.declaredDeadline !== null) {
                    var deadline = reaction.declaredDeadline.maxDelay
                    val reactionStructName = '''«selfStructName(reaction.parent)»->_lf__reaction_«reactionCount»'''
                    pr(initializeTriggerObjects, '''
                        «reactionStructName».deadline = «timeInTargetLanguage(deadline)»;
                    ''')
                }
            }
            // Increment the reaction count even if not in the federate for consistency.
            reactionCount++;
        }
        
        // Initialize modes
        val parentMode = instance.getMode(false);
        // If this instance is enclosed in another mode
        if (parentMode !== null) {
            val parentModeRef = '''&«selfStructName(parentMode.parent)»->___modes[«parentMode.parent.modes.indexOf(parentMode)»]'''
            pr(initializeTriggerObjects, "// Setup relation to enclosing mode")
            
            // If this reactor does not have its own modes, all reactions must be linked to enclosing mode
            if (instance.modes.empty) {
                for (reaction : instance.reactions.indexed) {
                    pr(initializeTriggerObjects, '''
                        «selfStructName(reaction.value.parent)»->___reaction_«reaction.key».mode = «parentModeRef»;
                    ''')
                }
            } else { // Otherwise, only reactions outside modes must be linked and the mode state itself gets a parent relation
                pr(initializeTriggerObjects, '''
                    «nameOfSelfStruct»->___mode_state.parent_mode = «parentModeRef»;
                ''')
                for (reaction : instance.reactions.filter[it.getMode(true) === null]) {
                    pr(initializeTriggerObjects, '''
                        «selfStructName(reaction.parent)»->___reaction_«instance.reactions.indexOf(reaction)».mode = «parentModeRef»;
                    ''')
                }
            }
        }
        // If this reactor has modes, register for mode change handling
        if (!instance.modes.empty) {
            pr(initializeTriggerObjects, '''
                // Register for transition handling
                __modal_reactor_states[«modalReactorCount++»] = &«nameOfSelfStruct»->___mode_state;
            ''')
        }
        
        // Handle children
        for (child : instance.children) {
            if (reactorBelongsToFederate(child, federate)) {
                generateReactorInstance(child, federate)
            }
        }
        
        // If this program is federated with centralized coordination and this reactor
        // instance is a federate, then check
        // for outputs that depend on physical actions so that null messages can be
        // sent to the RTI.
        if (isFederatedAndCentralized && instance.definition === federate.instantiation) {
            val outputDelayMap = federate.findOutputsConnectedToPhysicalActions(instance)
            var minDelay = TimeValue.MAX_VALUE;
            var outputFound = null as Output;
            for (output : outputDelayMap.keySet) {
                val outputDelay = outputDelayMap.get(output)
                if (outputDelay.isEarlierThan(minDelay)) {
                    minDelay = outputDelay
                    outputFound = output
                }
            }
            if (minDelay != TimeValue.MAX_VALUE) {
                // Unless silenced, issue a warning.
                if (targetConfig.coordinationOptions.advance_message_interval === null) {
                    errorReporter.reportWarning(outputFound, '''
                            Found a path from a physical action to output for reactor "«instance.name»". 
                            The amount of delay is «minDelay.toString()».
                            With centralized coordination, this can result in a large number of messages to the RTI.
                            Consider refactoring the code so that the output does not depend on the physical action,
                            or consider using decentralized coordination. To silence this warning, set the target
                            parameter cooridiation-options with a value like {advance-message-interval: 10 msec}"''')
                }
                pr(initializeTriggerObjects, '''
                    _fed.min_delay_from_physical_action_to_federate_output = «minDelay.timeInTargetLanguage»;
                ''')
            }
        }
        
        // For this instance, define what must be done at the start of
        // each time step. This sets up the tables that are used by the
        // _lf_start_time_step() function in reactor_common.c.
        // Note that this function is also run once at the end
        // so that it can deallocate any memory.
        generateStartTimeStep(instance, federate)
        pr(initializeTriggerObjects, "//***** End initializing " + fullName)
    }
    
    /**
     * For the specified reaction, for output ports that it writes to,
     * set up the arrays that store the output values (if necessary) and
     * that are used to trigger downstream reactions if an output is actually
     * produced.
     * 
     * NOTE: This method is quite complicated because of the possibility that
     * that the reaction is writing to a multiport output or to an
     * input port of a contained reactor, and the possibility that that
     * the contained reactor is a bank of reactors and that its input port may
     * be a multiport.
     * 
     * @param The reaction instance.
     * @param portAllocatedAlready A set of ports that have already had memory allocated by previous reactions.
     */
    private def void generateReactionOutputs(
        ReactionInstance reaction, 
        Set<PortInstance> portAllocatedAlready
    ) {
        val nameOfSelfStruct = selfStructName(reaction.parent);

        // Count the output ports and inputs of contained reactors that
        // may be set by this reaction. This ignores actions in the effects.
        // Collect initialization statements for the output_produced array for the reaction
        // to point to the is_present field of the appropriate output.
        // These statements must be inserted after the array is malloc'd,
        // but we construct them while we are counting outputs.
        var outputCount = 0;
        val initialization = new StringBuilder()
        // The reaction.effects does not contain multiports, but rather the individual
        // ports of the multiport. We handle each multiport only once using this set.
        val handledMultiports = new LinkedHashSet<MultiportInstance>();
        for (effect : reaction.effects) {
            if (effect instanceof PortInstance) {
                // Effect is a port. There are six cases.
                // 1. The port is an ordinary port contained by the same reactor that contains this reaction.
                // 2. The port is a multiport contained by the same reactor that contains reaction.
                // 3. The port is an ordinary input port contained by a contained reactor.
                // 4. The port is a multiport input contained by a contained reactor.
                // 5. The port is an ordinary port contained by a contained bank of reactors.
                // 6. The port is an multiport contained by a contained bank of reactors.
                // Create the entry in the output_produced array for this port.
                // If the port is a multiport, then we need to create an entry for each
                // individual port.
                if (effect.getMultiportInstance() !== null && !handledMultiports.contains(effect.getMultiportInstance())) {
                    // The effect is a port within a multiport that has not been handled yet.
                    handledMultiports.add(effect.getMultiportInstance());
                    var allocate = false
                    if (!portAllocatedAlready.contains(effect.getMultiportInstance())) {
                        // Prevent allocating memory more than once for the same port.
                        // It may have been allocated by a previous reaction that also
                        // has this port as an effect.
                        portAllocatedAlready.add(effect.getMultiportInstance())
                        allocate = true
                    }
                    // Allocate memory where the data produced by the reaction will be stored
                    // and made available to the input of the contained reactor.
                    // This is done differently for ports like "c.in" than "out".
                    // This has to go at the end of the initialize_trigger_objects() function
                    // because the self struct of contained reactors has not yet been defined.
                    // FIXME: The following mallocs are not freed by the destructor!
                    if (effect.parent === reaction.parent) {
                        // The port belongs to the same reactor as the reaction.
                        val portStructType = variableStructType(
                            effect.definition,
                            reaction.parent.definition.reactorClass
                        )
                        if (allocate) {
                            pr(initializeTriggerObjectsEnd, '''
                                «nameOfSelfStruct»->_lf_«effect.name»_width = «effect.getMultiportInstance().width»;
                                // Allocate memory to store output of reaction.
                                «nameOfSelfStruct»->_lf_«effect.name» = («portStructType»*)calloc(«nameOfSelfStruct»->_lf_«effect.name»_width,
                                    sizeof(«portStructType»)); 
                                «nameOfSelfStruct»->_lf_«effect.name»_pointers = («portStructType»**)malloc(sizeof(«portStructType»*) 
                                                                    * «nameOfSelfStruct»->_lf_«effect.name»_width);
                                // Assign each output port pointer to be used in reactions to facilitate user access to output ports
                                for(int i=0; i < «nameOfSelfStruct»->_lf_«effect.name»_width; i++) {
                                     «nameOfSelfStruct»->_lf_«effect.name»_pointers[i] = &(«nameOfSelfStruct»->_lf_«effect.name»[i]);
                                }
                            ''')
                        }
                        pr(initialization, '''
                            for (int i = 0; i < «effect.getMultiportInstance().width»; i++) {
                                «nameOfSelfStruct»->_lf__reaction_«reaction.reactionIndex».output_produced[«outputCount» + i]
                                        = &«nameOfSelfStruct»->«getStackPortMember('''_lf_«effect.name»[i]''', "is_present")»;
                            }
                        ''')
                    } else {
                        // The port belongs to a contained reactor.
                        val containerName = effect.parent.name
                        val portStructType = variableStructType(effect.definition,
                            effect.parent.definition.reactorClass)
                        if (allocate) {
                            pr(initializeTriggerObjectsEnd, '''
                                «nameOfSelfStruct»->_lf_«containerName».«effect.name»_width = «effect.getMultiportInstance().width»;
                                // Allocate memory for to store output of reaction feeding a multiport input of a contained reactor.
                                «nameOfSelfStruct»->_lf_«containerName».«effect.name» = («portStructType»**)malloc(sizeof(«portStructType»*) 
                                    * «nameOfSelfStruct»->_lf_«containerName».«effect.name»_width);
                                for (int i = 0; i < «nameOfSelfStruct»->_lf_«containerName».«effect.name»_width; i++) {
                                    «nameOfSelfStruct»->_lf_«containerName».«effect.name»[i] = («portStructType»*)calloc(1, sizeof(«portStructType»));
                                }
                            ''')
                        }
                        pr(initialization, '''
                            for (int i = 0; i < «nameOfSelfStruct»->_lf_«containerName».«effect.name»_width; i++) {
                                «nameOfSelfStruct»->_lf__reaction_«reaction.reactionIndex».output_produced[«outputCount» + i]
                                        = &«nameOfSelfStruct»->_lf_«containerName».«effect.name»[i]->is_present;
                            }
                        ''')
                    }
                    outputCount += effect.getMultiportInstance().getWidth();
                } else if (effect.getMultiportInstance() === null && !(effect instanceof MultiportInstance)) {
                    // The effect is not a multiport nor a port contained by a multiport.
                    if (effect.parent === reaction.parent) {
                        // The port belongs to the same reactor as the reaction.
                        pr(initialization, '''
                            «nameOfSelfStruct»->_lf__reaction_«reaction.reactionIndex».output_produced[«outputCount»]
                                    = &«nameOfSelfStruct»->«getStackPortMember('''_lf_«effect.name»''', "is_present")»;
                        ''')
                    } else {
                        // The port belongs to a contained reactor.
                        pr(initialization, '''
                            «nameOfSelfStruct»->_lf__reaction_«reaction.reactionIndex».output_produced[«outputCount»]
                                    = &«nameOfSelfStruct»->«getStackPortMember('''_lf_«effect.parent.name».«effect.name»''', "is_present")»;
                        ''')
                    }
                    outputCount++
                }
            }
        }
        pr(initializeTriggerObjectsEnd, '''
            // Total number of outputs produced by the reaction.
            «nameOfSelfStruct»->_lf__reaction_«reaction.reactionIndex».num_outputs = «outputCount»;
            // Allocate arrays for triggering downstream reactions.
            if («nameOfSelfStruct»->_lf__reaction_«reaction.reactionIndex».num_outputs > 0) {
                «nameOfSelfStruct»->_lf__reaction_«reaction.reactionIndex».output_produced 
                        = (bool**)malloc(sizeof(bool*) * «nameOfSelfStruct»->_lf__reaction_«reaction.reactionIndex».num_outputs);
                «nameOfSelfStruct»->_lf__reaction_«reaction.reactionIndex».triggers 
                        = (trigger_t***)malloc(sizeof(trigger_t**) * «nameOfSelfStruct»->_lf__reaction_«reaction.reactionIndex».num_outputs);
                «nameOfSelfStruct»->_lf__reaction_«reaction.reactionIndex».triggered_sizes 
                        = (int*)calloc(«nameOfSelfStruct»->_lf__reaction_«reaction.reactionIndex».num_outputs, sizeof(int));
            }
        ''')
        pr(initializeTriggerObjectsEnd, '''
            // Initialize the output_produced array.
            «initialization.toString»
        ''')
    } 
    
    /**
     * Generate code that is executed while the reactor instance is being initialized
     * @param initializationCode The StringBuilder appended to _lf_initialize_trigger_objects()
     * @param instance The reactor instance
     * @param federate The federate instance
     */
    def void generateReactorInstanceExtension(StringBuilder initializationCode, ReactorInstance instance, FederateInstance federate) {
        // Do nothing
    }
    
    /**
     * Generate code that initializes the state variables for a given instance.
     * Unlike parameters, state variables are uniformly initialized for all instances
     * of the same reactor.
     * @param instance The reactor class instance
     * @return Initialization code fore state variables of instance
     */
    def generateStateVariableInitializations(ReactorInstance instance) {
        val reactorClass = instance.definition.reactorClass
        val nameOfSelfStruct = selfStructName(instance)
        for (stateVar : reactorClass.toDefinition.stateVars) {

            val initializer = getInitializer(stateVar, instance)
            if (stateVar.initialized) {
                if (stateVar.isOfTimeType) {
                    pr(initializeTriggerObjects, nameOfSelfStruct + "->" + stateVar.name + " = " + initializer + ";")
                } else {
                    // If the state is initialized with a parameter, then do not use
                    // a temporary variable. Otherwise, do, because
                    // static initializers for arrays and structs have to be handled
                    // this way, and there is no way to tell whether the type of the array
                    // is a struct.
                    if (stateVar.isParameterized && stateVar.init.size > 0) {
                        pr(initializeTriggerObjects,
                            nameOfSelfStruct + "->" + stateVar.name + " = " + initializer + ";")
                    } else {
                        var temporaryVariableName = instance.uniqueID + '_initial_' + stateVar.name
                        // To ensure uniqueness, if this reactor is in a bank, append the bank member index.
                        if (instance.getBank() !== null) {
                            temporaryVariableName += "_" + instance.bankIndex
                        }
                        // Array type has to be handled specially because C doesn't accept
                        // type[] as a type designator.
                        // Use the superclass to avoid [] being replaced by *.
                        var type = super.getTargetType(stateVar.inferredType)
                        val matcher = arrayPatternVariable.matcher(type)
                        if (matcher.find()) {
                            // If the state type ends in [], then we have to move the []
                            // because C is very picky about where this goes. It has to go
                            // after the variable name.
                            pr(
                                initializeTriggerObjects,
                                "static " + matcher.group(1) + " " + temporaryVariableName + "[] = " + initializer + ";"
                            )
                        } else {
                            pr(
                                initializeTriggerObjects,
                                "static " + type + " " + temporaryVariableName + " = " + initializer + ";"
                            )
                        }
                        pr(
                            initializeTriggerObjects,
                            nameOfSelfStruct + "->" + stateVar.name + " = " + temporaryVariableName + ";"
                        )
                    }
                }
            }
        }
    }
        
    /**
     * Generate runtime initialization code for parameters of a given reactor instance
     * @param builder The StringBuilder used to append the initialization code to
     * @param instance The reactor instance
     * @return initialization code
     */
    def generateParameterInitialization(StringBuilder builder, ReactorInstance instance) {
        var nameOfSelfStruct = selfStructName(instance)
        // Array type parameters have to be handled specially.
        // Use the superclass getTargetType to avoid replacing the [] with *.
        for (parameter : instance.parameters) {
            // NOTE: we now use the resolved literal value. For better efficiency, we could
            // store constants in a global array and refer to its elements to avoid duplicate
            // memory allocations.
            val targetType = super.getTargetType(parameter.type)
            val matcher = arrayPatternVariable.matcher(targetType)
            if (matcher.find()) {
                // Use an intermediate temporary variable so that parameter dependencies
                // are resolved correctly.
                val temporaryVariableName = parameter.uniqueID
                pr(builder, '''
                    static «matcher.group(1)» «temporaryVariableName»[] = «parameter.getInitializer»;
                    «nameOfSelfStruct»->«parameter.name» = «temporaryVariableName»;
                ''')
            } else {
                pr(builder, '''
                    «nameOfSelfStruct»->«parameter.name» = «parameter.getInitializer»; 
                ''')
            }

        }
    }
    
    /**
     * Generate code that malloc's memory for an output multiport.
     * @param builder The generated code is put into builder
     * @param output The output port to be initialized
     * @name
     */
    def initializeOutputMultiport(StringBuilder builder, Output output, String nameOfSelfStruct, ReactorInstance instance) {
        val reactor = instance.definition.reactorClass
        pr(builder, '''
            «nameOfSelfStruct»->_lf_«output.name»_width = «multiportWidthSpecInC(output, null, instance)»;
            // Allocate memory for multiport output.
            «nameOfSelfStruct»->_lf_«output.name» = («variableStructType(output, reactor)»*)calloc(«nameOfSelfStruct»->_lf_«output.name»_width, sizeof(«variableStructType(output, reactor)»)); 
        ''')
    }
    
    /**
     * If the argument is a multiport, return a string that is a valid
     * C expression consisting of an (optional) integer added to any number of
     * parameter references on the specified self struct.
     * @param port The port.
     * @param contained If the port belongs to a contained reactor, then
     *  the contained reactor's instantiation. Otherwise, null.
     * @param reactorInstance The reactor referring to this port. If null, "self" will be used
     *  to reference the reactor.
     * @return The width expression for a multiport or an empty string if it is
     *  not a multiport.
     */
    protected def String multiportWidthSpecInC(Port port, Instantiation contained, ReactorInstance reactorInstance) {
        var result = new StringBuilder()
        var count = 0
        var selfStruct = "self"
        if (reactorInstance !== null) { 
            if (contained !== null) {
                // Caution: If port belongs to a contained reactor, the self struct needs to be that
                // of the contained reactor instance, not this containe
                selfStruct = selfStructName(reactorInstance.getChildReactorInstance(contained))
            } else {
                selfStruct =selfStructName(reactorInstance);
            }
        }
        if (port.widthSpec !== null) {
            if (!port.widthSpec.ofVariableLength) {
                for (term : port.widthSpec.terms) {
                    if (term.parameter !== null) {
                        result.append(selfStruct)
                        result.append('->')
                        result.append(getTargetReference(term.parameter))
                    } else {
                        count += term.width
                    }
                }
            }
        }
        if (count > 0) {
            if (result.length > 0) {
                result.append(' + ')
            }
            result.append(count)
        }
        return result.toString
    }
    
    protected def getInitializer(StateVar state, ReactorInstance parent) {
        var list = new LinkedList<String>();

        for (i : state?.init) {
            if (i.parameter !== null) {
                list.add(parent.selfStructName + "->" + i.parameter.name)
            } else if (state.isOfTimeType) {
                list.add(i.targetTime)
            } else {
                list.add(i.targetValue)
            }
        }
        
        if (list.size == 1)
            return list.get(0)
        else
            return list.join('{', ', ', '}', [it])
    }
    
    /** 
     * Return true if the specified reactor instance belongs to the specified
     * federate. This always returns true if the specified federate is
     * null or a singleton. Otherwise, it returns true only if the
     * instance is contained within the specified federate. 
     * 
     * @param instance A reactor instance.
     * @param federate A federate or null if there are no federates.
     */
    def reactorBelongsToFederate(ReactorInstance instance, FederateInstance federate) {
        return (federate === null || federate.contains(instance));
    }

    /** Set the reaction priorities based on dependency analysis.
     *  @param reactor The reactor on which to do this.
     *  @param federate A federate to conditionally generate code for
     *   contained reactors or null if there are no federates.
     */
    def void setReactionPriorities(ReactorInstance reactor, FederateInstance federate) {
        // Use "reactionToReactionTName" property of reactionInstance
        // to set the levels.
        var reactionCount = 0
        for (reactionInstance : reactor.reactions) {
            if (federate === null || federate.containsReaction(
                reactionInstance.definition
            )) {
                val reactionStructName = '''«selfStructName(reactionInstance.parent)»->_lf__reaction_«reactionCount»'''
                // xtend doesn't support bitwise operators...
                val indexValue = XtendUtil.longOr(reactionInstance.deadline.toNanoSeconds << 16, reactionInstance.level)
                val reactionIndex = "0x" + Long.toString(indexValue, 16) + "LL"
                pr('''
                    «reactionStructName».chain_id = «reactionInstance.chainID.toString»;
                    // index is the OR of level «reactionInstance.level» and 
                    // deadline «reactionInstance.deadline.toNanoSeconds» shifted left 16 bits.
                    «reactionStructName».index = «reactionIndex»;
                ''')
            }
            // Increment reaction count even if it is not in the federate for consistency.
            reactionCount++;
        }
        for (child : reactor.children) {
            if (reactorBelongsToFederate(child, federate)) {
                setReactionPriorities(child, federate)
            }
        }
    }

    // //////////////////////////////////////////
    // // Protected methods.

    /**
     * Generate code for the body of a reaction that takes an input and
     * schedules an action with the value of that input.
     * @param action The action to schedule
     * @param port The port to read from
     */
    override generateDelayBody(Action action, VarRef port) { 
        val ref = generateVarRef(port);
        // Note that the action.type set by the base class is actually
        // the port type.
        if (action.inferredType.isTokenType) {
            '''
            if («ref»->is_present) {
                // Put the whole token on the event queue, not just the payload.
                // This way, the length and element_size are transported.
                schedule_token(«action.name», 0, «ref»->token);
            }
            '''
        } else {
            '''
            schedule_copy(«action.name», 0, &«ref»->value, 1);  // Length is 1.
            '''
        }
    }
    
    /**
     * Generate code for the body of a reaction that is triggered by the
     * given action and writes its value to the given port. This realizes
     * the receiving end of a logical delay specified with the 'after'
     * keyword.
     * @param action The action that triggers the reaction
     * @param port The port to write to.
     */
    override generateForwardBody(Action action, VarRef port) {
        val outputName = generateVarRef(port)
        if (action.inferredType.isTokenType) {
            // Forward the entire token and prevent freeing.
            // Increment the ref_count because it will be decremented
            // by both the action handling code and the input handling code.
            '''
            «DISABLE_REACTION_INITIALIZATION_MARKER»
            self->_lf_«outputName».value = («action.inferredType.targetType»)self->_lf__«action.name».token->value;
            self->_lf_«outputName».token = (lf_token_t*)self->_lf__«action.name».token;
            ((lf_token_t*)self->_lf__«action.name».token)->ref_count++;
            self->«getStackPortMember('''_lf_«outputName»''', "is_present")» = true;
            '''
        } else {
            '''
            SET(«outputName», «action.name»->value);
            '''
        }
    }

    /**
     * Generate code for the body of a reaction that handles the
     * action that is triggered by receiving a message from a remote
     * federate.
     * @param action The action.
     * @param sendingPort The output port providing the data to send.
     * @param receivingPort The ID of the destination port.
     * @param receivingPortID The ID of the destination port.
     * @param sendingFed The sending federate.
     * @param receivingFed The destination federate.
     * @param receivingBankIndex The receiving federate's bank index, if it is in a bank.
     * @param receivingChannelIndex The receiving federate's channel index, if it is a multiport.
     * @param type The type.
     * @param isPhysical Indicates whether or not the connection is physical
     * @param serializer The serializer used on the connection.
     */
    override generateNetworkReceiverBody(
        Action action,
        VarRef sendingPort,
        VarRef receivingPort,
        int receivingPortID, 
        FederateInstance sendingFed,
        FederateInstance receivingFed,
        int receivingBankIndex,
        int receivingChannelIndex,
        InferredType type,
        boolean isPhysical,
        SupportedSerializers serializer
    ) {
        // Adjust the type of the action and the receivingPort.
        // If it is "string", then change it to "char*".
        // This string is dynamically allocated, and type 'string' is to be
        // used only for statically allocated strings.
        if (action.type.targetType == "string") {
            action.type.code = null
            action.type.id = "char*"
        }
        if ((receivingPort.variable as Port).type.targetType == "string") {
            (receivingPort.variable as Port).type.code = null
            (receivingPort.variable as Port).type.id = "char*"
        }

        var receiveRef = generatePortRef(receivingPort, receivingBankIndex, receivingChannelIndex)
        val result = new StringBuilder()
      
        // Transfer the physical time of arrival from the action to the port
        result.append('''
            «receiveRef»->physical_time_of_arrival = self->_lf__«action.name».physical_time_of_arrival;
        ''')
        
        
        var value = "";
        switch (serializer) {
            case SupportedSerializers.NATIVE: {
                // NOTE: Docs say that malloc'd char* is freed on conclusion of the time step.
                // So passing it downstream should be OK.
                value = '''«action.name»->value''';
                if (isTokenType(type)) {
                    result.append('''
                        SET_TOKEN(«receiveRef», «action.name»->token);
                    ''')
                } else {                        
                    result.append('''
                        SET(«receiveRef», «value»);
                    ''')
                }
            }
            case SupportedSerializers.PROTO: {
                throw new UnsupportedOperationException("Protbuf serialization is not supported yet.");
            }
            case SupportedSerializers.ROS2: {
                val portType = (receivingPort.variable as Port).inferredType
                var portTypeStr = portType.targetType
                if (isTokenType(portType)) {
                    throw new UnsupportedOperationException("Cannot handle ROS serialization when ports are pointers.");
                } else if (isSharedPtrType(portType)) {
                    val matcher = sharedPointerVariable.matcher(portType.targetType)
                    if (matcher.find()) {
                        portTypeStr = matcher.group(1);
                    }
                }
                val ROSDeserializer = new FedROS2CPPSerialization()
                value = FedROS2CPPSerialization.deserializedVarName;
                result.append(
                    ROSDeserializer.generateNetworkDeserializerCode(
                        '''self->_lf__«action.name»''',
                        portTypeStr
                    )
                );
                if (isSharedPtrType(portType)) {                                     
                    result.append('''
                        auto msg_shared_ptr = std::make_shared<«portTypeStr»>(«value»);
                        SET(«receiveRef», msg_shared_ptr);
                    ''')                    
                } else {                                      
                    result.append('''
                        SET(«receiveRef», std::move(«value»));
                    ''')
                }
            }
            
        }
        
        return result.toString
    }

    /**
     * Generate code for the body of a reaction that handles an output
     * that is to be sent over the network.
     * @param sendingPort The output port providing the data to send.
     * @param receivingPort The variable reference to the destination port.
     * @param receivingPortID The ID of the destination port.
     * @param sendingFed The sending federate.
     * @param sendingBankIndex The bank index of the sending federate, if it is a bank.
     * @param sendingChannelIndex The channel index of the sending port, if it is a multiport.
     * @param receivingFed The destination federate.
     * @param type The type.
     * @param isPhysical Indicates whether the connection is physical or not
     * @param delay The delay value imposed on the connection using after
     * @param serializer The serializer used on the connection.
     */
    override generateNetworkSenderBody(
        VarRef sendingPort,
        VarRef receivingPort,
        int receivingPortID, 
        FederateInstance sendingFed,
        int sendingBankIndex,
        int sendingChannelIndex,
        FederateInstance receivingFed,
        InferredType type,
        boolean isPhysical,
        Delay delay,
        SupportedSerializers serializer
    ) { 
        var sendRef = generatePortRef(sendingPort, sendingBankIndex, sendingChannelIndex);
        val receiveRef = generateVarRef(receivingPort); // Used for comments only, so no need for bank/multiport index.
        val result = new StringBuilder()
        result.append('''
            // Sending from «sendRef» in federate «sendingFed.name» to «receiveRef» in federate «receivingFed.name»
        ''')
        // If the connection is physical and the receiving federate is remote, send it directly on a socket.
        // If the connection is logical and the coordination mode is centralized, send via RTI.
        // If the connection is logical and the coordination mode is decentralized, send directly
        var String messageType;
        // Name of the next immediate destination of this message
        var String next_destination_name = '''"federate «receivingFed.id»"'''
        
        // Get the delay literal
        var String additionalDelayString = 
            CGeneratorExtension.getNetworkDelayLiteral(
                delay, 
                this
            );
        
        if (isPhysical) {
            messageType = "MSG_TYPE_P2P_MESSAGE"
        } else if (targetConfig.coordination === CoordinationType.DECENTRALIZED) {
            messageType = "MSG_TYPE_P2P_TAGGED_MESSAGE"
        } else {
            // Logical connection
            // Send the message via rti
            messageType = "MSG_TYPE_TAGGED_MESSAGE"
            next_destination_name = '''"federate «receivingFed.id» via the RTI"'''
        }
        
        
        var String sendingFunction = '''send_timed_message'''
        var String commonArgs = '''«additionalDelayString», 
                   «messageType»,
                   «receivingPortID»,
                   «receivingFed.id»,
                   «next_destination_name»,
                   message_length'''
        if (isPhysical) {
            // Messages going on a physical connection do not
            // carry a timestamp or require the delay;
            sendingFunction = '''send_message'''            
            commonArgs = '''«messageType», «receivingPortID», «receivingFed.id»,
                   «next_destination_name», message_length'''
        }
        
        var lengthExpression = "";
        var pointerExpression = "";
        switch (serializer) {
            case SupportedSerializers.NATIVE: {
                // Handle native types.
                if (isTokenType(type)) {
                    // NOTE: Transporting token types this way is likely to only work if the sender and receiver
                    // both have the same endianess. Otherwise, you have to use protobufs or some other serialization scheme.
                    result.append('''
                        size_t message_length = «sendRef»->token->length * «sendRef»->token->element_size;
                        «sendingFunction»(«commonArgs», (unsigned char*) «sendRef»->value);
                    ''')
                } else {
                    // string types need to be dealt with specially because they are hidden pointers.
                    // void type is odd, but it avoids generating non-standard expression sizeof(void),
                    // which some compilers reject.
                    lengthExpression = switch(type.targetType) {
                        case 'string': '''strlen(«sendRef»->value) + 1'''
                        case 'void': '0'
                        default: '''sizeof(«type.targetType»)'''
                    }
                    pointerExpression = switch(type.targetType) {
                        case 'string': '''(unsigned char*) «sendRef»->value'''
                        default: '''(unsigned char*)&«sendRef»->value'''
                    }
                    result.append('''
                        size_t message_length = «lengthExpression»;
                        «sendingFunction»(«commonArgs», «pointerExpression»);
                    ''')
                }
            }
            case SupportedSerializers.PROTO: {
                throw new UnsupportedOperationException("Protbuf serialization is not supported yet.");
            }
            case SupportedSerializers.ROS2: {
                var variableToSerialize = sendRef;
                var typeStr = type.targetType
                if (isTokenType(type)) {
                    throw new UnsupportedOperationException("Cannot handle ROS serialization when ports are pointers.");
                } else if (isSharedPtrType(type)) {
                    val matcher = sharedPointerVariable.matcher(type.targetType)
                    if (matcher.find()) {
                        typeStr = matcher.group(1);
                    }
                }
                val ROSSerializer = new FedROS2CPPSerialization();
                lengthExpression = ROSSerializer.serializedBufferLength();
                pointerExpression = ROSSerializer.seializedBufferVar();
                result.append(
                    ROSSerializer.generateNetworkSerializerCode(variableToSerialize, typeStr, isSharedPtrType(type))
                );
                result.append('''
                    size_t message_length = «lengthExpression»;
                    «sendingFunction»(«commonArgs», «pointerExpression»);
                ''')
            }
            
        }
        return result.toString
    }
    
    /**
     * Generate code for the body of a reaction that decides whether the trigger for the given
     * port is going to be present or absent for the current logical time.
     * This reaction is put just before the first reaction that is triggered by the network
     * input port "port" or has it in its sources. If there are only connections to contained 
     * reactors, in the top-level reactor.
     * 
     * @param port The port to generate the control reaction for
     * @param maxSTP The maximum value of STP is assigned to reactions (if any)
     *  that have port as their trigger or source
     */
    override generateNetworkInputControlReactionBody(
        int receivingPortID,
        TimeValue maxSTP
    ) {
        // Store the code
        val result = new StringBuilder()
        
        result.append('''
                interval_t max_STP = 0LL;
        ''');
        
        // Find the maximum STP for decentralized coordination
        if(isFederatedAndDecentralized) {
            result.append('''
                max_STP = «maxSTP.timeInTargetLanguage»;
            ''')  
        }
        
        result.append('''
            // Wait until the port status is known
            wait_until_port_status_known(«receivingPortID», max_STP);
        ''')
        
        return result.toString        
    }

    /**
     * Generate code for the body of a reaction that sends a port status message for the given
     * port if it is absent.
     * 
     * @param port The port to generate the control reaction for
     * @param portID The ID assigned to the port in the AST transformation
     * @param receivingFederateID The ID of the receiving federate
     * @param sendingBankIndex The bank index of the sending federate, if it is in a bank.
     * @param sendingChannelIndex The channel if a multiport
     * @param delay The delay value imposed on the connection using after
     */
    override generateNetworkOutputControlReactionBody(
        VarRef port,
        int portID,
        int receivingFederateID,
        int sendingBankIndex,
        int sendingChannelIndex,
        Delay delay
    ) {
        // Store the code
        val result = new StringBuilder();
        var sendRef = generatePortRef(port, sendingBankIndex, sendingChannelIndex);
        
        // Get the delay literal
        var String additionalDelayString = 
            CGeneratorExtension.getNetworkDelayLiteral(
                delay, 
                this
            );
        
        result.append('''
            // If the output port has not been SET for the current logical time,
            // send an ABSENT message to the receiving federate            
            LOG_PRINT("Contemplating whether to send port "
                       "absent for port %d to federate %d.", 
                       «portID», «receivingFederateID»);
            if (!«sendRef»->is_present) {
                send_port_absent_to_federate(«additionalDelayString», «portID», «receivingFederateID»);
            }
        ''')
        
        
        return result.toString();
               
    }
    
    /**
     * Add necessary code to the source and necessary build supports to
     * enable the requested serializer in 'enabledSerializers'
     */  
    override enableSupportForSerialization(CancelIndicator cancelIndicator) {
        for (serializer : enabledSerializers) {
            switch (serializer) {
                case SupportedSerializers.NATIVE: {
                    // No need to do anything at this point.
                }
                case SupportedSerializers.PROTO: {
                    // Handle .proto files.
                    for (file : targetConfig.protoFiles) {
                        this.processProtoFile(file, cancelIndicator)
                        val dotIndex = file.lastIndexOf('.')
                        var rootFilename = file
                        if (dotIndex > 0) {
                            rootFilename = file.substring(0, dotIndex)
                        }
                        pr('#include "' + rootFilename + '.pb-c.h"')
                    }
                }
                case SupportedSerializers.ROS2: {
                    if(!CCppMode) {
                        throw new UnsupportedOperationException(
                            "To use the ROS 2 serializer, please use the CCpp target."
                            )
                    }
                    if (targetConfig.useCmake === false) {
                        throw new UnsupportedOperationException(
                            "Invalid target property \"cmake: false\"" +
                            "To use the ROS 2 serializer, please use the CMake build system (default)"
                            )
                    }
                    val ROSSerializer = new FedROS2CPPSerialization();
                    pr(ROSSerializer.generatePreambleForSupport.toString);
                    cMakeExtras = '''
                        «cMakeExtras»
                        «ROSSerializer.generateCompilerExtensionForSupport»
                    '''
                }
                
            }
        }
    }

    /** Generate #include of pqueue.c and either reactor.c or reactor_threaded.c
     *  depending on whether threads are specified in target directive.
     *  As a side effect, this populates the runCommand and compileCommand
     *  private variables if such commands are specified in the target directive.
     */
    override generatePreamble() {
        pr(this.defineLogLevel)
        
        if (isFederated) {
            // FIXME: Instead of checking
            // #ifdef FEDERATED, we could
            // use #if (NUMBER_OF_FEDERATES > 1)
            // To me, the former is more accurate.
            pr('''
                #define FEDERATED
            ''')
            if (targetConfig.coordination === CoordinationType.CENTRALIZED) {
                // The coordination is centralized.
                pr('''
                    #define FEDERATED_CENTRALIZED
                ''')                
            } else if (targetConfig.coordination === CoordinationType.DECENTRALIZED) {
                // The coordination is decentralized
                pr('''
                    #define FEDERATED_DECENTRALIZED
                ''')
            }
        }
<<<<<<< HEAD
        if (hasModalReactors) {
            pr('''
                #define MODAL_REACTORS
            ''')
        }
        
        includeTargetLanguageHeaders()

        pr('#define NUMBER_OF_FEDERATES ' + federates.size);
        
        pr('#define TARGET_FILES_DIRECTORY "' + fileConfig.srcGenPath + '"');
        
        if (targetConfig.coordinationOptions.advance_message_interval !== null) {
            pr('#define ADVANCE_MESSAGE_INTERVAL ' + targetConfig.coordinationOptions.advance_message_interval.timeInTargetLanguage)
        }
=======
>>>>>>> 12eeac3c
                        
        // Handle target parameters.
        // First, if there are federates, then ensure that threading is enabled.
        if (isFederated) {
            for (federate : federates) {
                // The number of threads needs to be at least one larger than the input ports
                // to allow the federate to wait on all input ports while allowing an additional
                // worker thread to process incoming messages.
                if (targetConfig.threads < federate.networkMessageActions.size + 1) {
                    targetConfig.threads = federate.networkMessageActions.size + 1;
                }            
            }
        }
        
        includeTargetLanguageHeaders()

        pr('#define NUMBER_OF_FEDERATES ' + federates.size);
        
        pr('#define TARGET_FILES_DIRECTORY "' + fileConfig.srcGenPath + '"');
        
        if (targetConfig.coordinationOptions.advance_message_interval !== null) {
            pr('#define ADVANCE_MESSAGE_INTERVAL ' + targetConfig.coordinationOptions.advance_message_interval.timeInTargetLanguage)
        }
        
        includeTargetLanguageSourceFiles()
        
        // Do this after the above includes so that the preamble can
        // call built-in functions.
        super.generatePreamble()

        parseTargetParameters()
        
        // Make sure src-gen directory exists.
        fileConfig.getSrcGenPath.toFile.mkdirs
        
        // FIXME: Probably not the best place to do 
        // this.
        if (!targetConfig.protoFiles.isNullOrEmpty) {
            // Enable support for proto serialization
            enabledSerializers.add(SupportedSerializers.PROTO)
        }
    }
    
    /**
     * Parse the target parameters and set flags to the runCommand
     * accordingly.
     */
    def parseTargetParameters() {
        if (targetConfig.fastMode) {
            // The runCommand has a first entry that is ignored but needed.
            if (runCommand.length === 0) {
                runCommand.add(topLevelName)
            }
            runCommand.add("-f")
            runCommand.add("true")
        }
        if (targetConfig.keepalive) {
            // The runCommand has a first entry that is ignored but needed.
            if (runCommand.length === 0) {
                runCommand.add(topLevelName)
            }
            runCommand.add("-k")
            runCommand.add("true")
        }
        if (targetConfig.timeout !== null) {
            // The runCommand has a first entry that is ignored but needed.
            if (runCommand.length === 0) {
                runCommand.add(topLevelName)
            }
            runCommand.add("-o")
            runCommand.add(targetConfig.timeout.time.toString)
            runCommand.add(targetConfig.timeout.unit.toString)
        }
        
    }
    
    /** Add necessary header files specific to the target language.
     *  Note. The core files always need to be (and will be) copied 
     *  uniformly across all target languages.
     */
    protected def includeTargetLanguageHeaders() {
        if (targetConfig.tracing !== null) {
            var filename = "";
            if (targetConfig.tracing.traceFileName !== null) {
                filename = targetConfig.tracing.traceFileName;
            }
            pr('#define LINGUA_FRANCA_TRACE ' + filename)
        }
        
        pr('#include "ctarget.h"')
        if (targetConfig.tracing !== null) {
            pr('#include "core/trace.c"')            
        }
    }
    
    /** Add necessary source files specific to the target language.  */
    protected def includeTargetLanguageSourceFiles() {
        if (targetConfig.threads > 0) {
            pr("#include \"core/reactor_threaded.c\"")
        } else {
            pr("#include \"core/reactor.c\"")
        }
        if (isFederated) {
            pr("#include \"core/federated/federate.c\"")
        }
    }

    // Regular expression pattern for compiler error messages with resource
    // and line number information. The first match will a resource URI in the
    // form of "file:/path/file.lf". The second match will be a line number.
    // The third match is a character position within the line.
    // The fourth match will be the error message.
    static final Pattern compileErrorPattern = Pattern.compile("^file:(/.*):([0-9]+):([0-9]+):(.*)$");
    
    /** Given a line of text from the output of a compiler, return
     *  an instance of ErrorFileAndLine if the line is recognized as
     *  the first line of an error message. Otherwise, return null.
     *  @param line A line of output from a compiler or other external
     *   tool that might generate errors.
     *  @return If the line is recognized as the start of an error message,
     *   then return a class containing the path to the file on which the
     *   error occurred (or null if there is none), the line number (or the
     *   string "1" if there is none), the character position (or the string
     *   "0" if there is none), and the message (or an empty string if there
     *   is none).
     */
    override parseCommandOutput(String line) {
        val matcher = compileErrorPattern.matcher(line)
        if (matcher.find()) {
            val result = new ErrorFileAndLine()
            result.filepath = matcher.group(1)
            result.line = matcher.group(2)
            result.character = matcher.group(3)
            result.message = matcher.group(4)
            
            if (!result.message.toLowerCase.contains("error:")) {
                result.isError = false
            }
            return result
        }
        return null as ErrorFileAndLine
    }
    
    
    /**
     * Strip all line directives from the given C code.
     * @param code The code to remove # line directives from.
     * @return The code without #line directives.
     */
     def removeLineDirectives(String code) {
        
        val separator = "\n"
        val lines = code.split(separator)
        
        val builder = new StringBuilder("")
        
        for(line : lines) {
            val trimmedLine = line.trim()
            if(!trimmedLine.startsWith("#line")) {
                builder.append(line).append(separator)
            }
        }
        return builder.toString()
     }
        
    // //////////////////////////////////////////
    // // Private methods.
    
    /** Perform deferred initializations in initialize_trigger_objects.
     *  @param federate The federate for which we are doing this.
     */
    private def doDeferredInitialize(FederateInstance federate) {
        // First, populate the trigger tables for each output.
        // The entries point to the trigger_t structs for the destination inputs.
        pr('// doDeferredInitialize')

        // For outputs that are not primitive types (of form type* or type[]),
        // create a default token on the self struct.
        createDefaultTokens(main, federate)

        // Next, for every input port, populate its "self" struct
        // fields with pointers to the output port that sends it data.
        connectInputsToOutputs(main, federate)
    }

    /** Generate assignments of pointers in the "self" struct of a destination
     *  port's reactor to the appropriate entries in the "self" struct of the
     *  source reactor.
     *  @param instance The reactor instance.
     *  @param federate The federate for which we are generating code or null
     *   if there is no federation.
     */
    private def void connectInputsToOutputs(ReactorInstance instance, FederateInstance federate) {
        if (!reactorBelongsToFederate(instance, federate)) {
            return;
        }
        pr('''// Connect inputs and outputs for reactor «instance.getFullName».''')
        // For destinations that are multiports, need to count channels
        // in case there is more than one connection.
        var destinationChannelCount = new LinkedHashMap<PortInstance,Integer>()
        for (source : instance.destinations.keySet) {
            // If the source is an input port, find the ultimate source,
            // which could be the input port if it is written to by a reaction
            // or it could be an upstream output port. 
            var eventualSource = sourcePort(source)
            
            // We assume here that all connections across federates have been
            // broken and replaced by reactions handling the communication.
            // Moreover, if the eventual source is an input and it is NOT
            // written to by a reaction, then it is dangling, so we skip it.
            if (reactorBelongsToFederate(eventualSource.parent, federate)
                && (eventualSource.isOutput
                || eventualSource.dependsOnReactions.size > 0)
            ) {
                val destinations = instance.destinations.get(source)
                // For multiports, need to count the channels in case there are multiple
                // destinations.
                var sourceChannelCount = 0
                for (destination : destinations) {
                    // Check to see if the destination reactor belongs to the federate.
                    if (reactorBelongsToFederate(destination.parent, federate)) {
                        // If the destination is an output, then skip this step.
                        // Outputs are handled by finding the transitive closure
                        // (finding the eventual inputs).
                        if (destination.isInput) {
                            var comment = ''
                            if (source !== eventualSource) {
                                comment = ''' (eventual source is «eventualSource.getFullName»)'''
                            }
                            val destStructType = variableStructType(
                                destination.definition as TypedVariable,
                                destination.parent.definition.reactorClass
                            )
                            // There are four cases, depending on whether the source or
                            // destination or both are multiports.
                            if (eventualSource instanceof MultiportInstance) {
                                // Source is a multiport. 
                                // Number of available channels:
                                var width = eventualSource.instances.size - sourceChannelCount
                                // If there are no more available channels, there is nothing to do.
                                if (width > 0) {
                                    if (destination instanceof MultiportInstance) {
                                        // Source and destination are both multiports.
                                        // First, get the first available destination channel.
                                        var destinationChannel = destinationChannelCount.get(destination)
                                        if (destinationChannel === null) {
                                            destinationChannel = 0
                                            destinationChannelCount.put(destination, 1)
                                        } else {
                                            // Add the width of the source to the index of the destination's
                                            // next available channel. This may be out of bounds for the
                                            // destination.
                                            destinationChannelCount.put(destination, destinationChannel + width)
                                        }
                                        // There will be nothing to do if the destination channel index
                                        // is out of bounds.
                                        if (destinationChannel < destination.instances.size) {
                                            // There is at least one available channel at the destination.
                                            // The number of connections now will be the minimum of the
                                            // source width and the number of remaining channels at the
                                            // destination.
                                            if (destination.instances.size - destinationChannel < width) {
                                                width = destination.instances.size - destinationChannel
                                            }
                                            // Finally, we can generate the code to make the connections.
                                            pr('''
                                                // Connect «source.getFullName»«comment» to input port «destination.getFullName»
                                                int j = «sourceChannelCount»;
                                                for (int i = «destinationChannel»; i < «destinationChannel» + «width»; i++) {
                                                    «destinationReference(destination)»[i]
                                                        = («destStructType»*)«sourceReference(eventualSource)»[j++];
                                                }
                                            ''')
                                            sourceChannelCount += width
                                        } else {
                                            pr('''
                                                // No destination channels available for connection from
                                                // «source.getFullName»«comment» to input port «destination.getFullName».
                                            ''')
                                        }
                                    } else {
                                        // Source is a multiport, destination is a single port.
                                        pr('''
                                            // Connect «source.getFullName»«comment» to input port «destination.getFullName»
                                            «destinationReference(destination)»
                                                    = («destStructType»*)«sourceReference(eventualSource)»[«sourceChannelCount»];
                                        ''')
                                        sourceChannelCount++
                                    }
                                } else {
                                    pr('''
                                        // No source channels available for connection from
                                        // «source.getFullName»«comment» to input port «destination.getFullName».
                                    ''')
                                }
                            } else if (destination instanceof MultiportInstance) {
                                // Source is a single port, Destination is a multiport.
                                // First, get the first available destination channel.
                                var destinationChannel = destinationChannelCount.get(destination)
                                if (destinationChannel === null) {
                                    destinationChannel = 0
                                    destinationChannelCount.put(destination, 1)
                                } else {
                                    // Add the width of the source to the index of the destination's
                                    // next available channel. This may be out of bounds for the
                                    // destination.
                                    destinationChannelCount.put(destination, destinationChannel + 1)
                                }
                                // There will be nothing to do if the destination channel index
                                // is out of bounds.
                                if (destinationChannel < destination.instances.size) {
                                    pr('''
                                        // Connect «source.getFullName»«comment» to input port «destination.getFullName»
                                        «destinationReference(destination)»[«destinationChannel»]
                                                = («destStructType»*)«sourceReference(eventualSource)»;
                                    ''')
                                } else {
                                    pr('''
                                        // No destination channels available for connection from
                                        // «source.getFullName»«comment» to input port «destination.getFullName».
                                    ''')
                                }
                            } else {
                                // Both ports are single ports.
                                pr('''
                                    // Connect «source.getFullName»«comment» to input port «destination.getFullName»
                                    «destinationReference(destination)» = («destStructType»*)«sourceReference(eventualSource)»;
                                ''')
                            }
                        }
                    }
                }
            }
        }

        for (child : instance.children) {
            // In case this is a composite, recurse.
            connectInputsToOutputs(child, federate)
        }

        // Handle inputs that get sent data from a reaction rather than from
        // another contained reactor and reactions that are triggered by an
        // output of a contained reactor.
        connectReactionsToPorts(instance, federate)
        
        pr('''// END Connect inputs and outputs for reactor «instance.getFullName».''')
    }
    
    /**
     * Connect inputs that get sent data from a reaction rather than from
     * another contained reactor and reactions that are triggered by an
     * output of a contained reactor.
     * @param instance The reactor instance that contains the reactions.
     * @param fedeate The federate instance.
     */
    private def connectReactionsToPorts(ReactorInstance instance, FederateInstance federate) {
        for (reaction : instance.reactions) {
            for (port : reaction.effects.filter(PortInstance)) {
                if (port.definition instanceof Input && !(port instanceof MultiportInstance)) {
                    // This reaction is sending to an input. Must be
                    // the input of a contained reactor.
                    // It may be deeply contained, however, in which case
                    // we have to trace back to where the data and is_present
                    // variables are.
                    // Skip multiport instances and connect the contained individual ports instead.
                    var sourcePort = sourcePort(port)
                    if (reactorBelongsToFederate(sourcePort.parent, federate)) {
                        val destStructType = variableStructType(
                            port.definition as TypedVariable,
                            port.parent.definition.reactorClass
                        )
                        pr('''
                            // Connect «sourcePort», which gets data from reaction «reaction.reactionIndex»
                            // of «instance.getFullName», to «port.getFullName».
                            «destinationReference(port)» = («destStructType»*)«sourceReference(sourcePort)»;
                        ''')
                    }
                }
            }
            for (port : reaction.sources.filter(PortInstance)) {
                if (port.definition instanceof Output) {
                    // This reaction is receiving data from an output
                    // of a contained reactor. If the contained reactor is
                    // not in the federate, then we don't do anything here.
                    if (reactorBelongsToFederate(port.parent, federate)) {
                        // The port may be deeper in the hierarchy.
                        // Have to check for each instance port if it's a multiport.
                        if (port instanceof MultiportInstance) {
                            for (instancePort : port.instances) {
                                val eventualPort = sourcePort(instancePort)
                                val destStructType = variableStructType(
                                    instancePort.definition as TypedVariable,
                                    instancePort.parent.definition.reactorClass
                                )
                                if (!(eventualPort instanceof MultiportInstance)) {
                                    pr('''
                                        // Record output «eventualPort.getFullName», which triggers reaction «reaction.reactionIndex»
                                        // of «instance.getFullName», on its self struct.
                                        «reactionReference(instancePort)» = («destStructType»*)«sourceReference(eventualPort)»;
                                    ''')
                                } else {
                                    pr('''
                                        // Record output «eventualPort.getFullName», which triggers reaction «reaction.reactionIndex»
                                        // of «instance.getFullName», on its self struct.
                                        for (int i = 0; i < «reactionReference(eventualPort)»_width; i++) {
                                            «reactionReference(instancePort)»[i] = («destStructType»*)«sourceReference(eventualPort)»[i];
                                        }
                                    ''')
                                }
                            }
                        } else {
                            val eventualPort = sourcePort(port)
                            val destStructType = variableStructType(
                                port.definition as TypedVariable,
                                port.parent.definition.reactorClass
                            )
                            if (!(eventualPort instanceof MultiportInstance)) {
                                pr('''
                                    // Record output «eventualPort.getFullName», which triggers reaction «reaction.reactionIndex»
                                    // of «instance.getFullName», on its self struct.
                                    «reactionReference(port)» = («destStructType»*)«sourceReference(eventualPort)»;
                                ''')
                            } else {
                                pr('''
                                    for (int i = 0; i < «reactionReference(eventualPort)»_width; i++) {
                                        «reactionReference(port)»[i] = («destStructType»*)«sourceReference(eventualPort)»[i];
                                    }
                                ''')
                            }
                        }
                    }
                }
            }
        }
    }
    
    /**
     * Given a port instance, if it receives its data from a reaction somewhere up or
     * down in the hierarchy, return the port to which the reaction actually writes.
     * The returned port will be this same port if the parent's parent's reaction
     * writes directly to this port, but if this port is deeper in the hierarchy,
     * then this will be a port belonging to highest parent of this port where
     * the parent is contained by the same reactor whose reaction writes to this
     * port.  This method is useful to find the name of the items on the self
     * struct of the reaction's parent that contain the value being sent
     * and its is_present variable.
     * @param port The input port instance.
     */
    private static def PortInstance sourcePort(PortInstance port) {
        // If the port depends on reactions, then this is the port we are looking for.
        if (port.dependsOnReactions.size > 0) return port
        if (port.dependsOnPort === null) return port
        // If we get here, then this port is fed data from another port.
        // Find the source for that port.
        return sourcePort(port.dependsOnPort)
    }

    /** Generate action variables for a reaction.
     *  @param builder The string builder into which to write the code.
     *  @param action The action.
     *  @param reactor The reactor.
     */
    private def generateActionVariablesInReaction(
        StringBuilder builder,
        Action action,
        ReactorDecl decl
    ) {
        val structType = variableStructType(action, decl)
        // If the action has a type, create variables for accessing the value.
        val type = action.inferredType
        // Pointer to the lf_token_t sent as the payload in the trigger.
        val tokenPointer = '''(self->_lf__«action.name».token)'''
        pr(action, builder, '''
            // Expose the action struct as a local variable whose name matches the action name.
            «structType»* «action.name» = &self->_lf_«action.name»;
            // Set the fields of the action struct to match the current trigger.
            «action.name»->is_present = (bool)self->_lf__«action.name».status;
            «action.name»->has_value = («tokenPointer» != NULL && «tokenPointer»->value != NULL);
            «action.name»->token = «tokenPointer»;
        ''')
        // Set the value field only if there is a type.
        if (!type.isUndefined) {
            // The value field will either be a copy (for primitive types)
            // or a pointer (for types ending in *).
            pr(action, builder, '''
                if («action.name»->has_value) {
                    «IF type.isTokenType»
                        «action.name»->value = («type.targetType»)«tokenPointer»->value;
                    «ELSE»
                        «action.name»->value = *(«type.targetType»*)«tokenPointer»->value;
                    «ENDIF»
                }
            ''')
        }
    }
    
    /** Generate into the specified string builder the code to
     *  initialize local variables for the specified input port
     *  in a reaction function from the "self" struct.
     *  @param builder The string builder.
     *  @param input The input statement from the AST.
     *  @param reactor The reactor.
     */
    private def generateInputVariablesInReaction(
        StringBuilder builder,
        Input input,
        ReactorDecl decl
    ) {
        val structType = variableStructType(input, decl)
        val inputType = input.inferredType
        
        // Create the local variable whose name matches the input name.
        // If the input has not been declared mutable, then this is a pointer
        // to the upstream output. Otherwise, it is a copy of the upstream output,
        // which nevertheless points to the same token and value (hence, as done
        // below, we have to use writable_copy()). There are 8 cases,
        // depending on whether the input is mutable, whether it is a multiport,
        // and whether it is a token type.
        // Easy case first.
        if (!input.isMutable && !inputType.isTokenType && !input.isMultiport) {
            // Non-mutable, non-multiport, primitive type.
            pr(builder, '''
                «structType»* «input.name» = self->_lf_«input.name»;
            ''')
        } else if (input.isMutable && !inputType.isTokenType && !input.isMultiport) {
            // Mutable, non-multiport, primitive type.
            pr(builder, '''
                // Mutable input, so copy the input into a temporary variable.
                // The input value on the struct is a copy.
                «structType» _lf_tmp_«input.name» = *(self->_lf_«input.name»);
                «structType»* «input.name» = &_lf_tmp_«input.name»;
            ''')
        } else if (!input.isMutable && inputType.isTokenType && !input.isMultiport) {
            // Non-mutable, non-multiport, token type.
            pr(builder, '''
                «structType»* «input.name» = self->_lf_«input.name»;
                if («input.name»->is_present) {
                    «input.name»->length = «input.name»->token->length;
                    «input.name»->value = («inputType.targetType»)«input.name»->token->value;
                } else {
                    «input.name»->length = 0;
                }
            ''')
        } else if (input.isMutable && inputType.isTokenType && !input.isMultiport) {
            // Mutable, non-multiport, token type.
            pr(builder, '''
                // Mutable input, so copy the input struct into a temporary variable.
                «structType» _lf_tmp_«input.name» = *(self->_lf_«input.name»);
                «structType»* «input.name» = &_lf_tmp_«input.name»;
                if («input.name»->is_present) {
                    «input.name»->length = «input.name»->token->length;
                    lf_token_t* _lf_input_token = «input.name»->token;
                    «input.name»->token = writable_copy(_lf_input_token);
                    if («input.name»->token != _lf_input_token) {
                        // A copy of the input token has been made.
                        // This needs to be reference counted.
                        «input.name»->token->ref_count = 1;
                        // Repurpose the next_free pointer on the token to add to the list.
                        «input.name»->token->next_free = _lf_more_tokens_with_ref_count;
                        _lf_more_tokens_with_ref_count = «input.name»->token;
                    }
                    «input.name»->value = («inputType.targetType»)«input.name»->token->value;
                } else {
                    «input.name»->length = 0;
                }
            ''')            
        } else if (!input.isMutable && input.isMultiport) {
            // Non-mutable, multiport, primitive or token type.
            pr(builder, '''
                «structType»** «input.name» = self->_lf_«input.name»;
            ''')
        } else if (inputType.isTokenType) {
            // Mutable, multiport, token type
            pr(builder, '''
                // Mutable multiport input, so copy the input structs
                // into an array of temporary variables on the stack.
                «structType» _lf_tmp_«input.name»[«input.multiportWidthExpression»];
                «structType»* «input.name»[«input.multiportWidthExpression»];
                for (int i = 0; i < «input.multiportWidthExpression»; i++) {
                    «input.name»[i] = &_lf_tmp_«input.name»[i];
                    _lf_tmp_«input.name»[i] = *(self->_lf_«input.name»[i]);
                    // If necessary, copy the tokens.
                    if («input.name»[i]->is_present) {
                        «input.name»[i]->length = «input.name»[i]->token->length;
                        lf_token_t* _lf_input_token = «input.name»[i]->token;
                        «input.name»[i]->token = writable_copy(_lf_input_token);
                        if («input.name»[i]->token != _lf_input_token) {
                            // A copy of the input token has been made.
                            // This needs to be reference counted.
                            «input.name»[i]->token->ref_count = 1;
                            // Repurpose the next_free pointer on the token to add to the list.
                            «input.name»[i]->token->next_free = _lf_more_tokens_with_ref_count;
                            _lf_more_tokens_with_ref_count = «input.name»[i]->token;
                        }
                        «input.name»[i]->value = («inputType.targetType»)«input.name»[i]->token->value;
                    } else {
                        «input.name»[i]->length = 0;
                    }
                }
            ''')
        } else {
            // Mutable, multiport, primitive type
            pr(builder, '''
                // Mutable multiport input, so copy the input structs
                // into an array of temporary variables on the stack.
                «structType» _lf_tmp_«input.name»[«input.multiportWidthExpression»];
                «structType»* «input.name»[«input.multiportWidthExpression»];
                for (int i = 0; i < «input.multiportWidthExpression»; i++) {
                    «input.name»[i]  = &_lf_tmp_«input.name»[i];
                    // Copy the struct, which includes the value.
                    _lf_tmp_«input.name»[i] = *(self->_lf_«input.name»[i]);
                }
            ''')
        }
        // Set the _width variable for all cases. This will be -1
        // for a variable-width multiport, which is not currently supported.
        // It will be -2 if it is not multiport.
        pr(builder, '''
            int «input.name»_width = self->_lf_«input.name»_width;
        ''')
    }
    
    /** 
     * Generate into the specified string builder the code to
     * initialize local variables for ports in a reaction function
     * from the "self" struct. The port may be an input of the
     * reactor or an output of a contained reactor. The second
     * argument provides, for each contained reactor, a place to
     * write the declaration of the output of that reactor that
     * is triggering reactions.
     * @param builder The string builder into which to write the code.
     * @param structs A map from reactor instantiations to a place to write
     *  struct fields.
     * @param port The port.
     * @param reactor The reactor or import statement.
     */
    private def generatePortVariablesInReaction(
        StringBuilder builder,
        LinkedHashMap<Instantiation,StringBuilder> structs,
        VarRef port,
        ReactorDecl decl
    ) {
        if (port.variable instanceof Input) {
            generateInputVariablesInReaction(builder, port.variable as Input, decl)
        } else {
            // port is an output of a contained reactor.
            val output = port.variable as Output
            val portStructType = variableStructType(output, port.container.reactorClass)
            
            var structBuilder = structs.get(port.container)
            if (structBuilder === null) {
                structBuilder = new StringBuilder
                structs.put(port.container, structBuilder)
            }
            val reactorName = port.container.name
            // First define the struct containing the output value and indicator
            // of its presence.
            if (!output.isMultiport) {
                // Output is not a multiport.
                pr(structBuilder, '''
                    «portStructType»* «output.name»;
                ''')
            } else {
                // Output is a multiport.
                pr(structBuilder, '''
                    «portStructType»** «output.name»;
                    int «output.name»_width;
                ''')
            }
            
            // Next, initialize the struct with the current values.
            if (port.container.widthSpec !== null) {
                // Output is in a bank.
                pr(builder, '''
                    for (int i = 0; i < «port.container.name»_width; i++) {
                        «reactorName»[i].«output.name» = self->_lf_«reactorName»[i].«output.name»;
                    }
                ''')
                if (output.isMultiport) {
                    pr(builder, '''
                        for (int i = 0; i < «port.container.name»_width; i++) {
                            «reactorName»[i].«output.name»_width = self->_lf_«reactorName»[i].«output.name»_width;
                        }
                    ''')                    
                }
            } else {
                 // Output is not in a bank.
                pr(builder, '''
                    «reactorName».«output.name» = self->_lf_«reactorName».«output.name»;
                ''')                    
                if (output.isMultiport) {
                    pr(builder, '''
                        «reactorName».«output.name»_width = self->_lf_«reactorName».«output.name»_width;
                    ''')                    
                }
            }
        }
    }

    /** 
     * Generate into the specified string builder the code to
     * initialize local variables for outputs in a reaction function
     * from the "self" struct.
     * @param builder The string builder.
     * @param effect The effect declared by the reaction. This must refer to an output.
     * @param decl The reactor containing the rection or the import statement.
     */
    private def generateOutputVariablesInReaction(
        StringBuilder builder,
        VarRef effect,
        ReactorDecl decl
    ) {
        val output = effect.variable as Output
        if (output.type === null && target.requiresTypes === true) {
            errorReporter.reportError(output, "Output is required to have a type: " + output.name)
        } else {
            // The container of the output may be a contained reactor or
            // the reactor containing the reaction.
            val outputStructType = (effect.container === null) ?
                    variableStructType(output, decl)
                    :
                    variableStructType(output, effect.container.reactorClass)
            if (!output.isMultiport) {
                // Output port is not a multiport.
                pr(builder, '''
                    «outputStructType»* «output.name» = &self->_lf_«output.name»;
                ''')
            } else {
                // Output port is a multiport.
                // Set the _width variable.
                pr(builder, '''
                    int «output.name»_width = self->_lf_«output.name»_width;
                ''')
                pr(builder, '''
                    «outputStructType»** «output.name» = self->_lf_«output.name»_pointers;
                ''')
            }
        }
    }

    /** 
     * Generate into the specified string builder the code to
     * initialize local variables for sending data to an input
     * of a contained reactor. This will also, if necessary,
     * generate entries for local struct definitions into the
     * struct argument. These entries point to where the data
     * is stored.
     * 
     * @param builder The string builder.
     * @param structs A map from reactor instantiations to a place to write
     *  struct fields.
     * @param definition AST node defining the reactor within which this occurs
     * @param input Input of the contained reactor.
     */
    private def generateVariablesForSendingToContainedReactors(
        StringBuilder builder,
        LinkedHashMap<Instantiation,StringBuilder> structs,
        Instantiation definition,
        Input input
    ) {
        var structBuilder = structs.get(definition)
        if (structBuilder === null) {
            structBuilder = new StringBuilder
            structs.put(definition, structBuilder)
        }
        val inputStructType = variableStructType(input, definition.reactorClass)
        if (!input.isMultiport) {
            // Contained reactor's input is not a multiport.
            pr(structBuilder, '''
                «inputStructType»* «input.name»;
            ''')
            if (definition.widthSpec !== null) {
                // Contained reactor is a bank.
                pr(builder, '''
                    for (int bankIndex = 0; bankIndex < self->_lf_«definition.name»_width; bankIndex++) {
                        «definition.name»[bankIndex].«input.name» = &(self->_lf_«definition.name»[bankIndex].«input.name»);
                    }
                ''')
            } else {
                // Contained reactor is not a bank.
                pr(builder, '''
                    «definition.name».«input.name» = &(self->_lf_«definition.name».«input.name»);
                ''')
            }
        } else {
            // Contained reactor's input is a multiport.
            pr(structBuilder, '''
                «inputStructType»** «input.name»;
                int «input.name»_width;
            ''')
            // If the contained reactor is a bank, then we have set the
            // pointer for each element of the bank.
            if (definition.widthSpec !== null) {
                pr(builder, '''
                    for (int _i = 0; _i < self->_lf_«definition.name»_width; _i++) {
                        «definition.name»[_i].«input.name» = self->_lf_«definition.name»[_i].«input.name»;
                        «definition.name»[_i].«input.name»_width = self->_lf_«definition.name»[_i].«input.name»_width;
                    }
                ''')
            } else {
                pr(builder, '''
                    «definition.name».«input.name» = self->_lf_«definition.name».«input.name»;
                    «definition.name».«input.name»_width = self->_lf_«definition.name».«input.name»_width;
                ''')
            }
        }
    }

    /**
     * Override the base class to replace a type of form type[] with type*.
     * @param type The type.
     */ 
    override String getTargetType(InferredType type) {
        var result = super.getTargetType(type)
        val matcher = arrayPatternVariable.matcher(result)
        if (matcher.find()) {
            return matcher.group(1) + '*'
        }
        return result
    }
    
    protected def isSharedPtrType(InferredType type) {
        if (type.isUndefined)
            return false
        val targetType = type.targetType
        val matcher = sharedPointerVariable.matcher(targetType)
        if (matcher.find()) {
            true
        } else {
            false
        }
    }
       
    /** Given a type for an input or output, return true if it should be
     *  carried by a lf_token_t struct rather than the type itself.
     *  It should be carried by such a struct if the type ends with *
     *  (it is a pointer) or [] (it is a array with unspecified length).
     *  @param type The type specification.
     */
    protected def isTokenType(InferredType type) {
        if (type.isUndefined)
            return false
        val targetType = type.targetType
        if (targetType.trim.matches("^\\w*\\[\\s*\\]$") || targetType.trim.endsWith('*')) {
            true
        } else {
            false
        }
    }
    
    /** If the type specification of the form type[] or
     *  type*, return the type. Otherwise remove the code delimiter,
     *  if there is one, and otherwise just return the argument
     *  unmodified.
     *  @param type A string describing the type.
     */
    private def rootType(String type) {
        if (type.endsWith(']')) {
            val root = type.indexOf('[')
            type.substring(0, root).trim
        } else if (type.endsWith('*')) {
            type.substring(0, type.length - 1).trim
        } else {
            type.trim
        }
    }

    /** Print the #line compiler directive with the line number of
     *  the specified object.
     *  @param output Where to put the output.
     *  @param eObject The node.
     */
    protected def prSourceLineNumber(StringBuilder output, EObject eObject) {
        var node = NodeModelUtils.getNode(eObject)
        if (node !== null) {
            // For code blocks (delimited by {= ... =}, unfortunately,
            // we have to adjust the offset by the number of newlines before {=.
            // Unfortunately, this is complicated because the code has been
            // tokenized.
            var offset = 0
            if (eObject instanceof Code) {
                offset += 1
            }
            // Extract the filename from eResource, an astonishingly difficult thing to do.
            val resolvedURI = CommonPlugin.resolve(eObject.eResource.URI)
            // pr(output, "#line " + (node.getStartLine() + offset) + ' "' + FileConfig.toFileURI(fileConfig.srcFile) + '"')
            pr(output, "#line " + (node.getStartLine() + offset) + ' "' + resolvedURI + '"')
        }
    }

    /**
     * Print the #line compiler directive with the line number of
     * the specified object.
     * @param eObject The node.
     */
    override prSourceLineNumber(EObject eObject) {
        prSourceLineNumber(code, eObject)
    }

    /**
     * Version of pr() that prints a source line number using a #line
     * prior to each line of the output. Use this when multiple lines of
     * output code are all due to the same source line in the .lf file.
     * @param eObject The AST node that this source line is based on.
     * @param builder The code buffer.
     * @param text The text to append.
     */
    protected def pr(EObject eObject, StringBuilder builder, Object text) {
        var split = text.toString.split("\n")
        for (line : split) {
            prSourceLineNumber(builder, eObject)
            pr(builder, line)
        }
    }

    /** For each output that has a token type (type* or type[]),
     *  create a default token and put it on the self struct.
     *  @param parent The container reactor.
     *  @param federate The federate, or null if there is no federation.
     */
    private def void createDefaultTokens(ReactorInstance parent, FederateInstance federate) {
        for (containedReactor : parent.children) {
            // Do this only for reactors in the federate.
            if (reactorBelongsToFederate(containedReactor, federate)) {
                var nameOfSelfStruct = selfStructName(containedReactor)
                for (output : containedReactor.outputs) {
                    val type = (output.definition as Output).inferredType
                    if (type.isTokenType) {
                        // Create the template token that goes in the trigger struct.
                        // Its reference count is zero, enabling it to be used immediately.
                        var rootType = type.targetType.rootType
                        // If the rootType is 'void', we need to avoid generating the code
                        // 'sizeof(void)', which some compilers reject.
                        val size = (rootType == 'void') ? '0' : '''sizeof(«rootType»)'''
                        if (output instanceof MultiportInstance) {
                            pr('''
                                for (int i = 0; i < «output.width»; i++) {
                                    «nameOfSelfStruct»->_lf_«output.name»[i].token = _lf_create_token(«size»);
                                }
                            ''')
                        } else {
                            pr('''
                                «nameOfSelfStruct»->_lf_«output.name».token = _lf_create_token(«size»);
                            ''')
                        }
                    }
                }
                // In case this is a composite, handle its contained reactors.
                createDefaultTokens(containedReactor, federate)
            }
        }
    }
    
    // Regular expression pattern for array types with specified length.
    // \s is whitespace, \w is a word character (letter, number, or underscore).
    // For example, for "foo[10]", the first match will be "foo" and the second "[10]".
    static final Pattern arrayPatternFixed = Pattern.compile("^\\s*+(\\w+)\\s*(\\[[0-9]+\\])\\s*$");
    
    // Regular expression pattern for array types with unspecified length.
    // \s is whitespace, \w is a word character (letter, number, or underscore).
    // For example, for "foo[]", the first match will be "foo".
    static final Pattern arrayPatternVariable = Pattern.compile("^\\s*+(\\w+)\\s*\\[\\]\\s*$");
    
    // Regular expression pattern for shared_ptr types.
    static final Pattern sharedPointerVariable = Pattern.compile("^std::shared_ptr<(\\S+)>$");
    
    protected static var DISABLE_REACTION_INITIALIZATION_MARKER
        = '// **** Do not include initialization code in this reaction.'
        
    public static var UNDEFINED_MIN_SPACING = -1
    
    /**
     * Extra lines that need to go into the generated CMakeLists.txt.
     */
    var String cMakeExtras = "";
    
       
    /** Returns the Target enum for this generator */
    override getTarget() {
        return Target.C
    }
        
    override getTargetTimeType() '''interval_t'''
    
    override getTargetTagType() '''tag_t'''

    override getTargetUndefinedType() '''/* «errorReporter.reportError("undefined type")» */'''

    override getTargetFixedSizeListType(String baseType, int size) '''«baseType»[«size»]'''
        
    override String getTargetVariableSizeListType(
        String baseType) '''«baseType»[]'''
        
        
    override getNetworkBufferType() '''uint8_t*'''
    
    protected def String getInitializer(ParameterInstance p) {
        
            if (p.type.isList && p.init.size > 1) {
                return p.init.join('{', ', ', '}', [it.targetValue])
            } else {
                return p.init.get(0).targetValue
            }
        
    }
    
    override supportsGenerics() {
        return false
    }
    
    override generateDelayGeneric() {
        throw new UnsupportedOperationException("TODO: auto-generated method stub")
    }
    
    /**
     * Data structure that for each instantiation of a contained
     * reactor. This provides a set of input and output ports that trigger
     * reactions of the container, are read by a reaction of the
     * container, or that receive data from a reaction of the container.
     * For each port, this provides a list of reaction indices that
     * are triggered by the port, or an empty list if there are no
     * reactions triggered by the port.
     * @param reactor The contianer.
     * @param federate The federate (used to determine whether a
     *  reaction belongs to the federate).
     */
    private static class InteractingContainedReactors {
        // This horrible data structure is a collection, indexed by instantiation
        // of a contained reactor, of lists, indexed by ports of the contained reactor
        // that are referenced by reactions of the container, of reactions that are
        // triggered by the port of the contained reactor. The list is empty if
        // the port does not trigger reactions but is read by the reaction or
        // is written to by the reaction.
        val portsByContainedReactor = new LinkedHashMap<
            Instantiation,
            LinkedHashMap<
                Port,
                LinkedList<Integer>
            >
        >
        
        /**
         * Scan the reactions of the specified reactor and record which ports are
         * referenced by reactions and which reactions are triggered by such ports.
         */
        new(Reactor reactor, FederateInstance federate) {
            var reactionCount = 0
            for (reaction : reactor.allReactions) {
                if (federate === null || federate.containsReaction(
                    reaction
                )) {
                    // First, handle reactions that produce data sent to inputs
                    // of contained reactors.
                    for (effect : reaction.effects ?: emptyList) {
                        // If an effect is an input, then it must be an input
                        // of a contained reactor.
                        if (effect.variable instanceof Input) {
                            // This reaction is not triggered by the port, so
                            // we do not add it to the list returned by the following.
                            addPort(effect.container, effect.variable as Input)
                        }
                    }
                    // Second, handle reactions that are triggered by outputs
                    // of contained reactors.
                    for (TriggerRef trigger : reaction.triggers ?: emptyList) {
                        if (trigger instanceof VarRef) {
                            // If an trigger is an output, then it must be an output
                            // of a contained reactor.
                            if (trigger.variable instanceof Output) {
                                val list = addPort(trigger.container, trigger.variable as Output)
                                list.add(reactionCount)
                            }
                        }
                    }
                    // Third, handle reading (but not triggered by)
                    // outputs of contained reactors.
                    for (source : reaction.sources ?: emptyList) {
                        if (source.variable instanceof Output) {
                            // If an source is an output, then it must be an output
                            // of a contained reactor.
                            // This reaction is not triggered by the port, so
                            // we do not add it to the list returned by the following.
                            addPort(source.container, source.variable as Output)
                        }
                    }
                }
                // Increment the reaction count even if not in the federate for consistency.
                reactionCount++
            }
        }
        
        /**
         * Return or create the list to which reactions triggered by the specified port
         * are to be added. This also records that the port is referenced by the
         * container's reactions.
         * @param containedReactor The contained reactor.
         * @param port The port.
         */
        def addPort(Instantiation containedReactor, Port port) {
            // Get or create the entry for the containedReactor.
            var containedReactorEntry = portsByContainedReactor.get(containedReactor)
            if (containedReactorEntry === null) {
                containedReactorEntry = new LinkedHashMap<Port,LinkedList<Integer>>
                portsByContainedReactor.put(containedReactor, containedReactorEntry)
            }
            // Get or create the entry for the port.
            var portEntry = containedReactorEntry.get(port)
            if (portEntry === null) {
                portEntry = new LinkedList<Integer>
                containedReactorEntry.put(port, portEntry)
            }
            return portEntry
        }
        
        /**
         * Return the set of contained reactors that have ports that are referenced
         * by reactions of the container reactor.
         */
        def containedReactors() {
            return portsByContainedReactor.keySet()
        }
        
        /**
         * Return the set of ports of the specified contained reactor that are
         * referenced by reactions of the container reactor. Return an empty
         * set if there are none.
         * @param containedReactor The contained reactor.
         */
        def portsOfInstance(Instantiation containedReactor) {
            var result = null as Set<Port>
            val ports = portsByContainedReactor.get(containedReactor)
            if (ports === null) {
                result = new LinkedHashSet<Port>
            } else {
                result = ports.keySet
            }
            return result
        }
        
        /**
         * Return the indices of the reactions triggered by the specified port
         * of the specified contained reactor or an empty list if there are none.
         * @param containedReactor The contained reactor.
         * @param port The port.
         */
        def LinkedList<Integer> reactionsTriggered(Instantiation containedReactor, Port port) {
            val ports = portsByContainedReactor.get(containedReactor)
            if (ports !== null) {
                val list = ports.get(port)
                if (list !== null) {
                    return list
                }
            }
            return new LinkedList<Integer>
        }
    }
}<|MERGE_RESOLUTION|>--- conflicted
+++ resolved
@@ -48,7 +48,6 @@
 import org.lflang.FileConfig
 import org.lflang.InferredType
 import org.lflang.Target
-import org.lflang.TargetConfig
 import org.lflang.TargetProperty
 import org.lflang.TargetProperty.ClockSyncMode
 import org.lflang.TargetProperty.CoordinationType
@@ -94,11 +93,8 @@
 import org.lflang.util.XtendUtil
 
 import static extension org.lflang.ASTUtils.*
-<<<<<<< HEAD
-=======
 import static extension org.lflang.JavaAstUtils.*
 import org.lflang.TargetConfig
->>>>>>> 12eeac3c
 
 /** 
  * Generator for C target. This class generates C code definining each reactor
@@ -926,12 +922,11 @@
         refreshProject()
     }
     
-<<<<<<< HEAD
     override checkModalReactorSupport(boolean _) {
         // Modal reactors are currently only supported for single threaded non federated applications
         super.checkModalReactorSupport(!isFederated && targetConfig.threads == 0)
     }
-=======
+    
     /**
      * Generate the _lf_trigger_startup_reactions function.
      */
@@ -1038,7 +1033,6 @@
         pr('}\n')
     }
     
->>>>>>> 12eeac3c
     
     /**
      * Look at the 'reactor' eResource.
@@ -2376,26 +2370,17 @@
                 // self->_lf__reaction_«reactionCount».deadline = 0LL;
                 // self->_lf__reaction_«reactionCount».is_STP_violated = false;
                 pr(reaction, constructorCode, '''
-<<<<<<< HEAD
-                    self->___reaction_«reactionCount».number = «reactionCount»;
-                    self->___reaction_«reactionCount».function = «reactionFunctionName(decl, reactionCount)»;
-                    self->___reaction_«reactionCount».self = self;
-                    self->___reaction_«reactionCount».deadline_violation_handler = «deadlineFunctionPointer»;
-                    self->___reaction_«reactionCount».STP_handler = «STPFunctionPointer»;
-                    self->___reaction_«reactionCount».name = "?";
-                    «IF reaction.eContainer instanceof Mode»
-                        self->___reaction_«reactionCount».mode = &self->___modes[«reactor.modes.indexOf(reaction.eContainer as Mode)»];
-                    «ELSE»
-                        self->___reaction_«reactionCount».mode = NULL;
-                    «ENDIF»
-=======
                     self->_lf__reaction_«reactionCount».number = «reactionCount»;
                     self->_lf__reaction_«reactionCount».function = «reactionFunctionName(decl, reactionCount)»;
                     self->_lf__reaction_«reactionCount».self = self;
                     self->_lf__reaction_«reactionCount».deadline_violation_handler = «deadlineFunctionPointer»;
                     self->_lf__reaction_«reactionCount».STP_handler = «STPFunctionPointer»;
                     self->_lf__reaction_«reactionCount».name = "?";
->>>>>>> 12eeac3c
+                    «IF reaction.eContainer instanceof Mode»
+                        self->___reaction_«reactionCount».mode = &self->___modes[«reactor.modes.indexOf(reaction.eContainer as Mode)»];
+                    «ELSE»
+                        self->___reaction_«reactionCount».mode = NULL;
+                    «ENDIF»
                 ''')
 
             }
@@ -5043,24 +5028,11 @@
                 ''')
             }
         }
-<<<<<<< HEAD
         if (hasModalReactors) {
             pr('''
                 #define MODAL_REACTORS
             ''')
         }
-        
-        includeTargetLanguageHeaders()
-
-        pr('#define NUMBER_OF_FEDERATES ' + federates.size);
-        
-        pr('#define TARGET_FILES_DIRECTORY "' + fileConfig.srcGenPath + '"');
-        
-        if (targetConfig.coordinationOptions.advance_message_interval !== null) {
-            pr('#define ADVANCE_MESSAGE_INTERVAL ' + targetConfig.coordinationOptions.advance_message_interval.timeInTargetLanguage)
-        }
-=======
->>>>>>> 12eeac3c
                         
         // Handle target parameters.
         // First, if there are federates, then ensure that threading is enabled.
