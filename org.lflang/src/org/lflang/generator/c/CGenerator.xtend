/* Generator for C target. */

/*************
Copyright (c) 2019-2021, The University of California at Berkeley.

Redistribution and use in source and binary forms, with or without modification,
are permitted provided that the following conditions are met:

1. Redistributions of source code must retain the above copyright notice,
   this list of conditions and the following disclaimer.

2. Redistributions in binary form must reproduce the above copyright notice,
   this list of conditions and the following disclaimer in the documentation
   and/or other materials provided with the distribution.

THIS SOFTWARE IS PROVIDED BY THE COPYRIGHT HOLDERS AND CONTRIBUTORS "AS IS" AND ANY
EXPRESS OR IMPLIED WARRANTIES, INCLUDING, BUT NOT LIMITED TO, THE IMPLIED WARRANTIES OF
MERCHANTABILITY AND FITNESS FOR A PARTICULAR PURPOSE ARE DISCLAIMED. IN NO EVENT SHALL
THE COPYRIGHT HOLDER OR CONTRIBUTORS BE LIABLE FOR ANY DIRECT, INDIRECT, INCIDENTAL,
SPECIAL, EXEMPLARY, OR CONSEQUENTIAL DAMAGES (INCLUDING, BUT NOT LIMITED TO,
PROCUREMENT OF SUBSTITUTE GOODS OR SERVICES; LOSS OF USE, DATA, OR PROFITS; OR BUSINESS
INTERRUPTION) HOWEVER CAUSED AND ON ANY THEORY OF LIABILITY, WHETHER IN CONTRACT,
STRICT LIABILITY, OR TORT (INCLUDING NEGLIGENCE OR OTHERWISE) ARISING IN ANY WAY OUT OF
THE USE OF THIS SOFTWARE, EVEN IF ADVISED OF THE POSSIBILITY OF SUCH DAMAGE.
***************/

package org.lflang.generator.c

import java.io.File
import java.util.ArrayList
import java.util.HashSet
import java.util.LinkedHashMap
import java.util.LinkedHashSet
import java.util.LinkedList
import java.util.Set
import java.util.concurrent.Executors
import java.util.concurrent.TimeUnit
import java.util.regex.Pattern
import org.eclipse.emf.common.CommonPlugin
import org.eclipse.emf.ecore.EObject
import org.eclipse.emf.ecore.resource.Resource
import org.eclipse.xtext.generator.IFileSystemAccess2
import org.eclipse.xtext.nodemodel.util.NodeModelUtils
import org.eclipse.xtext.util.CancelIndicator
import org.lflang.ASTUtils
import org.lflang.ErrorReporter
import org.lflang.FileConfig
import org.lflang.InferredType
import org.lflang.Target
<<<<<<< HEAD
import org.lflang.TargetConfig
import org.lflang.TargetConfig.Mode
=======
>>>>>>> 45fff4da
import org.lflang.TargetProperty
import org.lflang.TargetProperty.ClockSyncMode
import org.lflang.TargetProperty.CoordinationType
import org.lflang.TargetProperty.LogLevel
import org.lflang.TimeValue
import org.lflang.federated.CGeneratorExtension
import org.lflang.federated.FedFileConfig
import org.lflang.federated.FederateInstance
import org.lflang.federated.launcher.FedCLauncher
import org.lflang.federated.serialization.FedROS2CPPSerialization
import org.lflang.federated.serialization.SupportedSerializers
import org.lflang.generator.ActionInstance
import org.lflang.generator.GeneratorBase
import org.lflang.generator.GeneratorResult
import org.lflang.generator.IntegratedBuilder
import org.lflang.generator.JavaGeneratorUtils
import org.lflang.generator.LFGeneratorContext
import org.lflang.generator.SubContext
import org.lflang.generator.ParameterInstance
import org.lflang.generator.PortInstance
import org.lflang.generator.ReactionInstance
import org.lflang.generator.ReactorInstance
import org.lflang.generator.TimerInstance
import org.lflang.generator.TriggerInstance
import org.lflang.lf.Action
import org.lflang.lf.ActionOrigin
import org.lflang.lf.Code
import org.lflang.lf.Delay
import org.lflang.lf.Input
import org.lflang.lf.Instantiation
import org.lflang.lf.Model
import org.lflang.lf.Output
import org.lflang.lf.Port
import org.lflang.lf.Reaction
import org.lflang.lf.Reactor
import org.lflang.lf.ReactorDecl
import org.lflang.lf.StateVar
import org.lflang.lf.TriggerRef
import org.lflang.lf.TypedVariable
import org.lflang.lf.VarRef
import org.lflang.lf.Variable
import org.lflang.util.XtendUtil

import static extension org.lflang.ASTUtils.*
import static extension org.lflang.JavaAstUtils.*

/** 
 * Generator for C target. This class generates C code defining each reactor
 * class given in the input .lf file and imported .lf files. The generated code
 * has the following components:
 * 
 * * A typedef for inputs, outputs, and actions of each reactor class. These
 *   define the types of the variables that reactions use to access inputs and
 *   action values and to set output values.
 * 
 * * A typedef for a "self" struct for each reactor class. One instance of this
 *   struct will be created for each reactor instance. See below for details.
 * 
 * * A function definition for each reaction in each reactor class. These
 *   functions take an instance of the self struct as an argument.
 * 
 * * A constructor function for each reactor class. This is used to create
 *   a new instance of the reactor.
 * 
 * * A destructor function for each reactor class. This frees all dynamically
 *   allocated memory associated with an instance of the class.
 * 
 * After these, the main generated function is `_lf_initialize_trigger_objects()`.
 * This function creates the instances of reactors (using their constructors)
 * and makes connections between them.
 * 
 * A few other smaller functions are also generated.
 * 
 * ## Self Struct
 * 
 * The "self" struct has fields for each of the following:
 * 
 * * parameter: the field name and type match the parameter.
 * * state: the field name and type match the state.
 * * action: the field name prepends the action name with "_lf_".
 *   A second field for the action is also created to house the trigger_t object.
 *   That second field prepends the action name with "_lf__".
 * * output: the field name prepends the output name with "_lf_".
 * * input:  the field name prepends the output name with "_lf_".
 *   A second field for the input is also created to house the trigger_t object.
 *   That second field prepends the input name with "_lf__".
 *
 * If, in addition, the reactor contains other reactors and reacts to their outputs,
 * then there will be a struct within the self struct for each such contained reactor.
 * The name of that self struct will be the name of the contained reactor prepended with "_lf_".
 * That inside struct will contain pointers the outputs of the contained reactors
 * that are read together with pointers to booleans indicating whether those outputs are present.
 * 
 * If, in addition, the reactor has a reaction to shutdown, then there will be a pointer to
 * trigger_t object (see reactor.h) for the shutdown event and an action struct named
 * _lf_shutdown on the self struct.
 * 
 * ## Reaction Functions
 * 
 * For each reaction in a reactor class, this generator will produce a C function
 * that expects a pointer to an instance of the "self" struct as an argument.
 * This function will contain verbatim the C code specified in the reaction, but
 * before that C code, the generator inserts a few lines of code that extract from the
 * self struct the variables that that code has declared it will use. For example, if
 * the reaction declares that it is triggered by or uses an input named "x" of type
 * int, the function will contain a line like this:
 * ```
 *     r_x_t* x = self->_lf_x;
 * ```
 * where `r` is the full name of the reactor class and the struct type `r_x_t`
 * will be defined like this:
 * ```
 *     typedef struct {
 *         int value;
 *         bool is_present;
 *         int num_destinations;
 *     } r_x_t;
 * ```
 * The above assumes the type of `x` is `int`.
 * If the programmer fails to declare that it uses x, then the absence of the
 * above code will trigger a compile error when the verbatim code attempts to read `x`.
 *
 * ## Constructor
 * 
 * For each reactor class, this generator will create a constructor function named
 * `new_r`, where `r` is the reactor class name. This function will malloc and return
 * a pointer to an instance of the "self" struct.  This struct initially represents
 * an unconnected reactor. To establish connections between reactors, additional
 * information needs to be inserted (see below). The self struct is made visible
 * to the body of a reaction as a variable named "self".  The self struct contains the
 * following:
 * 
 * * Parameters: For each parameter `p` of the reactor, there will be a field `p`
 *   with the type and value of the parameter. So C code in the body of a reaction
 *   can access parameter values as `self->p`.
 * 
 * * State variables: For each state variable `s` of the reactor, there will be a field `s`
 *   with the type and value of the state variable. So C code in the body of a reaction
 *   can access state variables as as `self->s`.
 * 
 * The self struct also contains various fields that the user is not intended to
 * use. The names of these fields begin with at least two underscores. They are:
 * 
 * * Outputs: For each output named `out`, there will be a field `_lf_out` that is
 *   a struct containing a value field whose type matches that of the output.
 *   The output value is stored here. That struct also has a field `is_present`
 *   that is a boolean indicating whether the output has been set.
 *   This field is reset to false at the start of every time
 *   step. There is also a field `num_destinations` whose value matches the
 *   number of downstream reactors that use this variable. This field must be
 *   set when connections are made or changed. It is used to initialize
 *   reference counts for dynamically allocated message payloads.
 *   The reference count is decremented in each destination reactor at the
 *   conclusion of each time step, and when it drops to zero, the memory
 *   is freed.
 * 
 * * Inputs: For each input named `in` of type T, there is a field named `_lf_in`
 *   that is a pointer struct with a value field of type T. The struct pointed
 *   to also has an `is_present` field of type bool that indicates whether the
 *   input is present.
 * 
 * * Outputs of contained reactors: If a reactor reacts to outputs of a
 *   contained reactor `r`, then the self struct will contain a nested struct
 *   named `_lf_r` that has fields pointing to those outputs. For example,
 *   if `r` has an output `out` of type T, then there will be field in `_lf_r`
 *   named `out` that points to a struct containing a value field
 *   of type T and a field named `is_present` of type bool.
 * 
 * * Inputs of contained reactors: If a reactor sends to inputs of a
 *   contained reactor `r`, then the self struct will contain a nested struct
 *   named `_lf_r` that has fields for storing the values provided to those
 *   inputs. For example, if R has an input `in` of type T, then there will
 *   be field in _lf_R named `in` that is a struct with a value field
 *   of type T and a field named `is_present` of type bool.
 * 
 * * Actions: If the reactor has an action a (logical or physical), then there
 *   will be a field in the self struct named `_lf_a` and another named `_lf__a`.
 *   The type of the first is specific to the action and contains a `value`
 *   field with the type and value of the action (if it has a value). That
 *   struct also has a `has_value` field, an `is_present` field, and a
 *   `token` field (which is NULL if the action carries no value).
 *   The `_lf__a` field is of type trigger_t.
 *   That struct contains various things, including an array of reactions
 *   sensitive to this trigger and a lf_token_t struct containing the value of
 *   the action, if it has a value.  See reactor.h in the C library for
 *   details.
 * 
 * * Reactions: Each reaction will have several fields in the self struct.
 *   Each of these has a name that begins with `_lf__reaction_i`, where i is
 *   the number of the reaction, starting with 0. The fields are:
 *   * _lf__reaction_i: The struct that is put onto the reaction queue to
 *     execute the reaction (see reactor.h in the C library).
 * 
 *  * Timers: For each timer t, there is are two fields in the self struct:
 *    * _lf__t: The trigger_t struct for this timer (see reactor.h).
 *    * _lf__t_reactions: An array of reactions (pointers to the
 *      reaction_t structs on this self struct) sensitive to this timer.
 *
 * * Triggers: For each Timer, Action, Input, and Output of a contained
 *   reactor that triggers reactions, there will be a trigger_t struct
 *   on the self struct with name `_lf__t`, where t is the name of the trigger.
 * 
 * ## Destructor
 * 
 * For each reactor class, this generator will create a constructor function named
 * `delete_r`, where `r` is the reactor class name. This function takes a self
 * struct for the class as an argument and frees all dynamically allocated memory
 * for the instance of the class. 
 * 
 * ## Connections Between Reactors
 * 
 * Establishing connections between reactors involves two steps.
 * First, each destination (e.g. an input port) must have pointers to
 * the source (the output port). As explained above, for an input named
 * `in`, the field `_lf_in->value` is a pointer to the output data being read.
 * In addition, `_lf_in->is_present` is a pointer to the corresponding
 * `out->is_present` field of the output reactor's self struct.
 *  
 * In addition, the `reaction_i` struct on the self struct has a `triggers`
 * field that records all the trigger_t structs for ports and reactions
 * that are triggered by the i-th reaction. The triggers field is
 * an array of arrays of pointers to trigger_t structs.
 * The length of the outer array is the number of output channels
 * (single ports plus multiport widths) that the reaction effects
 * plus the number of input port channels of contained
 * reactors that it effects. Each inner array has a length equal to the
 * number of final destinations of that output channel or input channel.
 * The reaction_i struct has an array triggered_sizes that indicates
 * the sizes of these inner arrays. The num_outputs field of the
 * reaction_i struct gives the length of the triggered_sizes and
 * (outer) triggers arrays. The num_outputs field is equal to the
 * total number of single ports and multiport channels that the reaction
 * writes to.
 * 
 * ## Runtime Tables
 * 
 * This generator creates an populates the following tables used at run time.
 * These tables may have to be resized and adjusted when mutations occur.
 * 
 * * _lf_is_present_fields: An array of pointers to booleans indicating whether an
 *   event is present. The _lf_start_time_step() function in reactor_common.c uses
 *   this to mark every event absent at the start of a time step. The size of this
 *   table is contained in the variable _lf_is_present_fields_size.
 *    * This table is accompanied by another list, _lf_is_present_fields_abbreviated,
 *      which only contains the is_present fields that have been set to true in the
 *      current tag. This list can allow a performance improvement if most ports are
 *      seldom present because only fields that have been set to true need to be
 *      reset to false.
 *
 * * _lf_tokens_with_ref_count: An array of pointers to structs that point to lf_token_t
 *   objects, which carry non-primitive data types between reactors. This is used
 *   by the _lf_start_time_step() function to decrement reference counts, if necessary,
 *   at the conclusion of a time step. Then the reference count reaches zero, the
 *   memory allocated for the lf_token_t object will be freed.  The size of this
 *   array is stored in the _lf_tokens_with_ref_count_size variable.
 * 
 * * _lf_shutdown_triggers: An array of pointers to trigger_t structs for shutdown
 *   reactions. The length of this table is in the _lf_shutdown_triggers_size
 *   variable.
 * 
 * * _lf_timer_triggers: An array of pointers to trigger_t structs for timers that
 *   need to be started when the program runs. The length of this table is in the
 *   _lf_timer_triggers_size variable.
 * 
 * * _lf_action_table: For a federated execution, each federate will have this table
 *   that maps port IDs to the corresponding trigger_t struct.
 * 
 * @author{Edward A. Lee <eal@berkeley.edu>}
 * @author{Marten Lohstroh <marten@berkeley.edu>}
 * @author{Mehrdad Niknami <mniknami@berkeley.edu>}
 * @author{Christian Menard <christian.menard@tu-dresden.de>}
 * @author{Matt Weber <matt.weber@berkeley.edu>}
 * @author{Soroush Bateni <soroush@utdallas.edu>
 */
class CGenerator extends GeneratorBase {
    
    ////////////////////////////////////////////
    //// Private variables
        
    // Place to collect code to initialize the trigger objects for all reactor instances.
    protected var initializeTriggerObjects = new StringBuilder()

    // Place to collect code to go at the end of the _lf_initialize_trigger_objects() function.
    var initializeTriggerObjectsEnd = new StringBuilder()

    // The command to run the generated code if specified in the target directive.
    var runCommand = new ArrayList<String>()

    // Place to collect code to execute at the start of a time step.
    var startTimeStep = new StringBuilder()
    
    /** Count of the number of is_present fields of the self struct that
     *  need to be reinitialized in _lf_start_time_step().
     */
    public var startTimeStepIsPresentCount = 0
    
    /** Count of the number of token pointers that need to have their
     *  reference count decremented in _lf_start_time_step().
     */
    var startTimeStepTokens = 0

    // Place to collect code to initialize timers for all reactors.
    protected var startTimers = new StringBuilder()
    var timerCount = 0
    var startupReactionCount = 0
    var shutdownReactionCount = 0

    // For each reactor, we collect a set of input and parameter names.
    var triggerCount = 0
    
    // Indicate whether the generator is in Cpp mode or not
    var boolean CCppMode = false;

    new(FileConfig fileConfig, ErrorReporter errorReporter, boolean CCppMode) {
        this(fileConfig, errorReporter)
        this.CCppMode = CCppMode;        
    }

    new(FileConfig fileConfig, ErrorReporter errorReporter) {
        super(fileConfig, errorReporter)       
    }

    ////////////////////////////////////////////
    //// Public methods

    override printInfo() {
        super.printInfo()
        println('******** generated binaries: ' + fileConfig.binPath)
    }

    /**
     * Set the appropriate target properties based on the target properties of
     * the main .lf file.
     */
    override setTargetConfig(LFGeneratorContext context) {
        super.setTargetConfig(context);
        // Set defaults for the compiler after parsing the target properties
        // of the main .lf file.
        if (targetConfig.useCmake == false && targetConfig.compiler.isNullOrEmpty) {
            if (this.CCppMode) {
                targetConfig.compiler = "g++"
                targetConfig.compilerFlags.addAll("-O2", "-Wno-write-strings")
            } else {
                targetConfig.compiler = "gcc"
                targetConfig.compilerFlags.addAll("-O2") // "-Wall -Wconversion"
            }
        }
    }
    
    /**
     * Look for physical actions in 'resource'.
     * If found, take appropriate actions to accommodate.
     * 
     * Set keepalive to true.
     * Set threads to be at least one to allow asynchronous schedule calls
     */
    override accommodatePhysicalActionsIfPresent(Resource resource) {
        super.accommodatePhysicalActionsIfPresent(resource);

        // If there are any physical actions, ensure the threaded engine is used and that
        // keepalive is set to true, unless the user has explicitly set it to false.
        for (action : resource.allContents.toIterable.filter(Action)) {
            if (action.origin == ActionOrigin.PHYSICAL) {
                // If the unthreaded runtime is requested, use the threaded runtime instead
                // because it is the only one currently capable of handling asynchronous events.
                if (targetConfig.threads < 1) {
                    targetConfig.threads = 1
                    errorReporter.reportWarning(
                        action,
                        '''Using the threaded C runtime to allow for asynchronous handling of«
                        » physical action «action.name».'''
                    );
                }

            }

        }
        
    }
    
    /**
     * Return true if the host operating system is compatible and
     * otherwise report an error and return false.
     */
    protected def boolean isOSCompatible() {
        if (CCompiler.isHostWindows) { 
            if (isFederated) { 
                errorReporter.reportError(
                    "Federated LF programs with a C target are currently not supported on Windows. " + 
                    "Exiting code generation."
                )
                // Return to avoid compiler errors
                return false
            }
            if (CCppMode) {
                errorReporter.reportError(
                    "LF programs with a CCpp target are currently not supported on Windows. " + 
                    "Exiting code generation."
                )
                // FIXME: The incompatibility between our C runtime code and the
                //  Visual Studio compiler is extensive. 
                return false;             
            }
            if (targetConfig.useCmake == false) {
                errorReporter.reportError(
                    "Only CMake is supported as the build system on Windows. "+
                    "Use `cmake: true` in the target properties. Exiting code generation."
                )
                return false;
            }
        }
        return true;
    }

    /**
     * Generate C code from the Lingua Franca model contained by the
     * specified resource. This is the main entry point for code
     * generation.
     * @param resource The resource containing the source code.
     * @param fsa The file system access (used to write the result).
     * @param context The context in which the generator is
     *     invoked, including whether it is cancelled and
     *     whether it is a standalone context
     */
    override void doGenerate(Resource resource, IFileSystemAccess2 fsa,
            LFGeneratorContext context) {
        
        // The following generates code needed by all the reactors.
        super.doGenerate(resource, fsa, context)
        printMain();

        if (errorsOccurred) return;
        
        if (!isOSCompatible()) return; // Incompatible OS and configuration

         // Check for duplicate declarations.
         val names = newLinkedHashSet
         for (r : reactors) {
             // Get the declarations for reactors that are instantiated somewhere.
             // A declaration is either a reactor definition or an import statement.
             val declarations = this.instantiationGraph.getDeclarations(r);
             for (d : declarations) {
                 if (!names.add(d.name)) {
                     // Report duplicate declaration.
                     errorReporter.reportError("Multiple declarations for reactor class '" + d.name + "'.")
                 }
             }
         }
            
        // Build the instantiation tree if a main reactor is present.
        if (this.mainDef !== null) {
            if (this.main === null) {
                // Recursively build instances. This is done once because
                // it is the same for all federates.
                this.main = new ReactorInstance(mainDef.reactorClass.toDefinition, errorReporter, 
                    this.unorderedReactions)
                this.main.assignLevels();
                // Add the maximum reaction level as a compile-time definition
                targetConfig.compileDefinitions.add("MAX_REACTION_LEVEL="+this.main.maxReactionLevel);
                // Avoid compile errors by removing disconnected network ports.
                // This must be done after assigning levels.  
                removeRemoteFederateConnectionPorts(main);
            }   
        }

        // Create the output directories if they don't yet exist.
        var dir = fileConfig.getSrcGenPath.toFile
        if (!dir.exists()) dir.mkdirs()
        dir = fileConfig.binPath.toFile
        if (!dir.exists()) dir.mkdirs()
        
        targetConfig.compileAdditionalSources.add("ctarget.c");

        // Copy the required core library files into the target file system.
        // This will overwrite previous versions.
        // Note that these files will be copied from the class path, therefore, the path
        // separator must always be '/'.
        var coreFiles = newArrayList(
            "reactor_common.c",
            "reactor.h",
            "tag.h",
            "tag.c",
            "trace.h",
            "trace.c",
            "utils/pqueue.c",
            "utils/pqueue.h",
            "utils/pqueue_support.h",
            "utils/vector.c",
            "utils/vector.h",
            "utils/semaphore.h",
            "utils/semaphore.c",
            "utils/util.h", 
            "utils/util.c",
            "platform.h",
            "platform/Platform.cmake"
            );
        if (targetConfig.threads === 0) {
            coreFiles.add("reactor.c")
        } else {
            addSchedulerFiles(coreFiles);
            coreFiles.add("threaded/reactor_threaded.c")
        }
        
        addPlatformFiles(coreFiles);

        // TODO: Find a better way to come up with a unique network name.
        var dockerComposeNetworkName = "lf";
        var rtiName = "rti";
        var dockerComposeServices = new StringBuilder();

        // If there are federates, copy the required files for that.
        // Also, create the RTI C file and the launcher script.
        if (isFederated) {
            coreFiles.addAll(
                "federated/net_util.c",
                "federated/net_util.h",
                "federated/net_common.h", 
                "federated/federate.c", 
                "federated/federate.h", 
                "federated/clock-sync.h", 
                "federated/clock-sync.c"
            );
            createFederatedLauncher(coreFiles);
        }

        // Perform distinct code generation into distinct files for each federate.
        val baseFilename = topLevelName
        
        var commonCode = code;
        var commonStartTimers = startTimers;
        // Keep a separate file config for each federate
        val oldFileConfig = fileConfig;
        val numOfCompileThreads = Math.min(6,
                Math.min(
                    Math.max(federates.size, 1), 
                    Runtime.getRuntime().availableProcessors()
                )
            )
        val compileThreadPool = Executors.newFixedThreadPool(numOfCompileThreads);
<<<<<<< HEAD
        System.out.println("******** Using "+numOfCompileThreads+" threads to compile the program.");
=======
        System.out.println("******** Using "+numOfCompileThreads+" threads.");
        var federateCount = 0;
        val LFGeneratorContext compilingContext = new SubContext(
            context, IntegratedBuilder.VALIDATED_PERCENT_PROGRESS, 100
        )
>>>>>>> 45fff4da
        for (federate : federates) {
            federateCount++;
            startTimeStepIsPresentCount = 0
            startTimeStepTokens = 0
            
            // If federated, append the federate name to the file name.
            // Only generate one output if there is no federation.
            if (isFederated) {
                topLevelName = baseFilename + '_' + federate.name // FIXME: don't (temporarily) reassign a class variable for this
                fileConfig = new FedFileConfig(fileConfig, federate.name);
                
                // Reset the cmake-includes and files, to be repopulated for each federate individually.
                // This is done to enable support for separately
                // adding cmake-includes/files for different federates to prevent linking and mixing
                // all federates' supporting libraries/files together.
                targetConfig.cmakeIncludes.clear();
                targetConfig.cmakeIncludesWithoutPath.clear();
                targetConfig.fileNames.clear();
                targetConfig.filesNamesWithoutPath.clear();
                
                // Re-apply the cmake-include target property of the main .lf file.
                val target = mainDef.reactorClass.eResource.findTarget
                if (target.config !== null) {
                    // Update the cmake-include
                    TargetProperty.updateOne(
                        this.targetConfig, 
                        TargetProperty.CMAKE_INCLUDE,
                        target.config.pairs ?: emptyList,
                        errorReporter
                    )
                    // Update the files
                    TargetProperty.updateOne(
                        this.targetConfig, 
                        TargetProperty.FILES,
                        target.config.pairs ?: emptyList,
                        errorReporter
                    )
                }
                
                // Need to copy user files again since the source structure changes
                // for federated programs.
                copyUserFiles(this.targetConfig, this.fileConfig);
                
                // Clear out previously generated code.
                code = new StringBuilder(commonCode)
                initializeTriggerObjects = new StringBuilder()
                initializeTriggerObjectsEnd = new StringBuilder()                
                        
                // Enable clock synchronization if the federate is not local and clock-sync is enabled
                initializeClockSynchronization(federate)
                

                startTimeStep = new StringBuilder()
                startTimers = new StringBuilder(commonStartTimers)
            }
            
            // Copy the core lib
            fileConfig.copyFilesFromClassPath("/lib/c/reactor-c/core", fileConfig.getSrcGenPath + File.separator + "core", coreFiles)
            // Copy the header files
            copyTargetHeaderFile()
            
            // Generate code for each reactor.
            generateReactorDefinitionsForFederate(federate);
        
            // Derive target filename from the .lf filename.
            val cFilename = CCompiler.getTargetFileName(topLevelName, this.CCppMode);


            var file = fileConfig.getSrcGenPath().resolve(cFilename).toFile
            // Delete source previously produced by the LF compiler.
            if (file.exists) {
                file.delete
            }

            // Delete binary previously produced by the C compiler.
            file = fileConfig.binPath.resolve(topLevelName).toFile
            if (file.exists) {
                file.delete
            }

            // Generate main instance, if there is one.
            // Note that any main reactors in imported files are ignored.        
            if (this.main !== null) {
                generateFederate(federate)
                // Generate function to set default command-line options.
                // A literal array needs to be given outside any function definition,
                // so start with that.
                if (runCommand.length > 0) {
                    pr('''
                        char* _lf_default_argv[] = { "«runCommand.join('", "')»" };
                    ''');
                }
                pr('''
                    void _lf_set_default_command_line_options() {
                ''')
                indent()
                if (runCommand.length > 0) {
                    pr('default_argc = ' + runCommand.length + ';')
                    pr('''
                        default_argv = _lf_default_argv;
                    ''')
                }
                unindent()
                pr('}\n')
                
                // If there are timers, create a table of timers to be initialized.
                if (timerCount > 0) {
                    pr('''
                        // Array of pointers to timer triggers to be scheduled in _lf_initialize_timers().
                        trigger_t* _lf_timer_triggers[«timerCount»];
                    ''')
                } else {
                    pr('''
                        // Array of pointers to timer triggers to be scheduled in _lf_initialize_timers().
                        trigger_t** _lf_timer_triggers = NULL;
                    ''')
                }
                pr('''
                    int _lf_timer_triggers_size = «timerCount»;
                ''')
                
                // If there are startup reactions, store them in an array.
                if (startupReactionCount > 0) {
                    pr('''
                        // Array of pointers to timer triggers to be scheduled in _lf_trigger_startup_reactions().
                        reaction_t* _lf_startup_reactions[«startupReactionCount»];
                    ''')
                } else {
                    pr('''
                        // Array of pointers to reactions to be scheduled in _lf_trigger_startup_reactions().
                        reaction_t** _lf_startup_reactions = NULL;
                    ''')
                }
                pr('''
                    int _lf_startup_reactions_size = «startupReactionCount»;
                ''')
                
                // If there are shutdown reactions, create a table of triggers.
                if (shutdownReactionCount > 0) {
                    pr('''
                        // Array of pointers to shutdown triggers.
                        reaction_t* _lf_shutdown_reactions[«shutdownReactionCount»];
                    ''')
                } else {
                    pr('''
                        // Empty array of pointers to shutdown triggers.
                        reaction_t** _lf_shutdown_reactions = NULL;
                    ''')
                }
                pr('''
                    int _lf_shutdown_reactions_size = «shutdownReactionCount»;
                ''')
                
                // Generate function to return a pointer to the action trigger_t
                // that handles incoming network messages destined to the specified
                // port. This will only be used if there are federates.
                if (federate.networkMessageActions.size > 0) {
                    pr('''trigger_t* _lf_action_table[«federate.networkMessageActions.size»];''')
                }
                pr('''
                    trigger_t* _lf_action_for_port(int port_id) {
                ''')
                indent()
                if (federate.networkMessageActions.size > 0) {
                    // Create a static array of trigger_t pointers.
                    // networkMessageActions is a list of Actions, but we
                    // need a list of trigger struct names for ActionInstances.
                    // There should be exactly one ActionInstance in the
                    // main reactor for each Action.
                    val triggers = new LinkedList<String>()
                    for (action : federate.networkMessageActions) {
                        // Find the corresponding ActionInstance.
                        val actionInstance = main.lookupActionInstance(action)
                        triggers.add(triggerStructName(actionInstance))
                    }
                    var actionTableCount = 0
                    for (trigger : triggers) {
                        pr(initializeTriggerObjects, '''
                            _lf_action_table[«actionTableCount++»] = &«trigger»;
                        ''')
                    }
                    pr('''
                        if (port_id < «federate.networkMessageActions.size») {
                            return _lf_action_table[port_id];
                        } else {
                            return NULL;
                        }
                    ''')
                } else {
                    pr('return NULL;')
                }
                unindent()
                pr('}\n')
                
                // Generate function to initialize the trigger objects for all reactors.
                generateInitializeTriggerObjects(federate);

                // Generate function to trigger startup reactions for all reactors.
                generateTriggerStartupReactions();

                // Generate function to schedule timers for all reactors.
                pr('''
                    void _lf_initialize_timers() {
                ''')
                indent()
                if (timerCount > 0) {
                    pr('''
                       for (int i = 0; i < _lf_timer_triggers_size; i++) {
                           if (_lf_timer_triggers[i] != NULL) {
                               _lf_initialize_timer(_lf_timer_triggers[i]);
                           }
                       }
                    ''')
                }
                unindent()
                pr("}")

                // Generate a function that will either do nothing
                // (if there is only one federate or the coordination 
                // is set to decentralized) or, if there are
                // downstream federates, will notify the RTI
                // that the specified logical time is complete.
                pr('''
                    void logical_tag_complete(tag_t tag_to_send) {
                        «IF isFederatedAndCentralized»
                            _lf_logical_tag_complete(tag_to_send);
                        «ENDIF»
                    }
                ''')
                
                if (isFederated) {
                    pr(generateFederateNeighborStructure(federate).toString());
                }
                                
                // Generate function to schedule shutdown reactions if any
                // reactors have reactions to shutdown.
                pr('''
                    bool _lf_trigger_shutdown_reactions() {                          
                        for (int i = 0; i < _lf_shutdown_reactions_size; i++) {
                            if (_lf_shutdown_reactions[i] != NULL) {
                                _lf_enqueue_reaction(_lf_shutdown_reactions[i], -1);
                            }
                        }
                        // Return true if there are shutdown reactions.
                        return (_lf_shutdown_reactions_size > 0);
                    }
                ''')
                
                // Generate an empty termination function for non-federated
                // execution. For federated execution, an implementation is
                // provided in federate.c.  That implementation will resign
                // from the federation and close any open sockets.
                if (!isFederated) {
                    pr("void terminate_execution() {}");
                }
            }
            val targetFile = fileConfig.getSrcGenPath() + File.separator + cFilename
            JavaGeneratorUtils.writeSourceCodeToFile(code, targetFile)
            
            
            if (targetConfig.useCmake) {
                // If cmake is requested, generated the CMakeLists.txt
                val cmakeGenerator = new CCmakeGenerator(targetConfig, fileConfig)
                val cmakeFile = fileConfig.getSrcGenPath() + File.separator + "CMakeLists.txt"
                JavaGeneratorUtils.writeSourceCodeToFile(
                    cmakeGenerator.generateCMakeCode(
                        #[cFilename], 
                        topLevelName, 
                        errorReporter,
                        CCppMode,
                        mainDef !== null
                    ),
                    cmakeFile
                )
            }
            
            // Create docker file.
            if (targetConfig.dockerOptions !== null) {
                var dockerFileName = topLevelName + '.Dockerfile'
                writeDockerFile(dockerFileName)
                if (isFederated) {
                    appendFederateToDockerComposeServices(dockerComposeServices, federate.name, federate.name, rtiName, dockerFileName)
                } else {
                    appendFederateToDockerComposeServices(dockerComposeServices, topLevelName.toLowerCase(), ".", rtiName, dockerFileName)
                }
            }

            // If this code generator is directly compiling the code, compile it now so that we
            // clean it up after, removing the #line directives after errors have been reported.
            if (
                !targetConfig.noCompile
                && targetConfig.buildCommands.nullOrEmpty
                && !federate.isRemote
                // This code is unreachable in LSP_FAST mode, so that check is omitted.
                && context.getMode() != Mode.LSP_MEDIUM
            ) {
                // FIXME: Currently, a lack of main is treated as a request to not produce
                // a binary and produce a .o file instead. There should be a way to control
                // this. 
                // Create an anonymous Runnable class and add it to the compileThreadPool
                // so that compilation can happen in parallel.
                val cleanCode = getCode.removeLineDirectives
                val execName = topLevelName
                val threadFileConfig = fileConfig;
                val generator = this; // FIXME: currently only passed to report errors with line numbers in the Eclipse IDE
                val CppMode = CCppMode;
                compilingContext.reportProgress(
                    String.format("Generated code for %d/%d executables. Compiling...", federateCount, federates.size()),
                    100 * federateCount / federates.size()
                );
                compileThreadPool.execute(new Runnable() {
                    override void run() {
                        // Create the compiler to be used later
                        var cCompiler = new CCompiler(targetConfig, threadFileConfig,
                            errorReporter, CppMode);
                        if (targetConfig.useCmake) {
                            // Use CMake if requested.
                            cCompiler = new CCmakeCompiler(targetConfig, threadFileConfig,
                                errorReporter, CppMode);
                        }
                        if (!cCompiler.runCCompiler(execName, main === null, generator, context)) {
                            // If compilation failed, remove any bin files that may have been created.
                            threadFileConfig.deleteBinFiles()
                            // If finish has already been called, it is illegal and makes no sense. However,
                            //  if finish has already been called, then this must be a federated execution.
                            if (!isFederated) context.unsuccessfulFinish();
                        } else if (!isFederated) context.finish(
                            GeneratorResult.Status.COMPILED, execName, fileConfig, null
                        );
                        JavaGeneratorUtils.writeSourceCodeToFile(cleanCode, targetFile)
                    }
                });
            }
            fileConfig = oldFileConfig;
        }

        if (targetConfig.dockerOptions !== null) {
            if (isFederated) {
                appendRtiToDockerComposeServices(dockerComposeServices, rtiName, "rti:rti", federates.size);
            }
            writeFederatesDockerComposeFile(fileConfig.getSrcGenPath().toFile(), dockerComposeServices, dockerComposeNetworkName);
        }
        
        // Initiate an orderly shutdown in which previously submitted tasks are 
        // executed, but no new tasks will be accepted.
        compileThreadPool.shutdown();
        
        // Wait for all compile threads to finish (FIXME: Can block forever)
        compileThreadPool.awaitTermination(Long.MAX_VALUE, TimeUnit.NANOSECONDS);
        
        // Restore the base filename.
        topLevelName = baseFilename

        // If a build directive has been given, invoke it now.
        // Note that the code does not get cleaned in this case.
        if (!targetConfig.noCompile) {
            if (!targetConfig.buildCommands.nullOrEmpty) {
                runBuildCommand();
                context.finish(
                    GeneratorResult.Status.COMPILED, fileConfig.name, fileConfig, null
                );
            } else if (isFederated) {
                context.finish(
                    GeneratorResult.Status.COMPILED, fileConfig.name, fileConfig, null
                );
            }
        } else {
            context.finish(GeneratorResult.GENERATED_NO_EXECUTABLE.apply(null));
        }
        refreshProject()
    }

    /**
     * Add files needed for the proper function of the runtime scheduler to
     * {@code coreFiles} and {@link TargetConfig#compileAdditionalSources}.
     */
    def addSchedulerFiles(ArrayList<String> coreFiles) {
        coreFiles.add("threaded/scheduler.h")
        coreFiles.add("threaded/scheduler_sync_tag_advance.c")
        // Don't use the default non-preemptive scheduler if the program contains a deadline (handler). 
        // Use the GEDF_NP scheduler instead.
        if (targetConfig.schedulerType == TargetProperty.SchedulerOptions.NP) {
            // Check if a deadline is assigned to any reaction
            if (reactors.filter[reactor |
                // Filter reactors that contain at least one reaction 
                // that has a deadline handler.
                return reactor.allReactions.filter[ reaction |
                    return reaction.deadline !== null
                ].size > 0;
            ].size > 0) {
                targetConfig.schedulerType = TargetProperty.SchedulerOptions.GEDF_NP;
            }        
        }
        coreFiles.add("threaded/scheduler_" + targetConfig.schedulerType.toString() + ".c");
        targetConfig.compileAdditionalSources.add(
             "core" + File.separator + "threaded" + File.separator + 
             "scheduler_" + targetConfig.schedulerType.toString() + ".c"
        );
        System.out.println("******** Using the "+targetConfig.schedulerType.toString()+" runtime scheduler.");
    }
    
    /**
     * Generate the _lf_trigger_startup_reactions function.
     */
    def generateTriggerStartupReactions() {

        pr('''
            void _lf_trigger_startup_reactions() {
        ''')
        indent()
        pr(startTimers.toString) // FIXME: these are actually startup actions, not timers.
        if (startupReactionCount > 0) {
            pr('''
                for (int i = 0; i < _lf_startup_reactions_size; i++) {
                    if (_lf_startup_reactions[i] != NULL) {
                        _lf_enqueue_reaction(_lf_startup_reactions[i], -1);
                    }
                }
            ''')
        }
        unindent()
        pr("}")
    }
    
    /**
     * Generate the _lf_initialize_trigger_objects function for 'federate'.
     */
    private def generateInitializeTriggerObjects(FederateInstance federate) {
        pr('''
            void _lf_initialize_trigger_objects() {
        ''')
        indent()

        if (targetConfig.threads > 0) {
            // Set this as the default in the generated code,
            // but only if it has not been overridden on the command line.
            pr('''
                if (_lf_number_of_threads == 0u) {
                   _lf_number_of_threads = «targetConfig.threads»u;
                }
            ''')
        }

        // Initialize the LF clock.
        pr('''
            // Initialize the _lf_clock
            lf_initialize_clock();
        ''')

        // Initialize tracing if it is enabled
        if (targetConfig.tracing !== null) {
            var traceFileName = topLevelName;
            if (targetConfig.tracing.traceFileName !== null) {
                traceFileName = targetConfig.tracing.traceFileName;
                // Since all federates would have the same name, we need to append the federate name.
                if (isFederated) {
                    traceFileName += "_" + federate.name;
                }
            }
            pr('''
                // Initialize tracing
                start_trace("«traceFileName».lft");
            ''') // .lft is for Lingua Franca trace
        }

        // Create the table used to decrement reference counts between time steps.
        if (startTimeStepTokens > 0) {
            // Allocate the initial (before mutations) array of pointers to tokens.
            pr('''
                _lf_tokens_with_ref_count_size = «startTimeStepTokens»;
                _lf_tokens_with_ref_count = (token_present_t*)malloc(«startTimeStepTokens» * sizeof(token_present_t));
            ''')
        }
        // Create the table to initialize is_present fields to false between time steps.
        if (startTimeStepIsPresentCount > 0) {
            // Allocate the initial (before mutations) array of pointers to _is_present fields.
            pr('''
                // Create the array that will contain pointers to is_present fields to reset on each step.
                _lf_is_present_fields_size = «startTimeStepIsPresentCount»;
                _lf_is_present_fields = (bool**)malloc(«startTimeStepIsPresentCount» * sizeof(bool*));
                _lf_is_present_fields_abbreviated = (bool**)malloc(«startTimeStepIsPresentCount» * sizeof(bool*));
                _lf_is_present_fields_abbreviated_size = 0;
            ''')
        }

        // Allocate the memory for triggers used in federated execution
        pr(CGeneratorExtension.allocateTriggersForFederate(federate, this));
        // Assign appropriate pointers to the triggers
        pr(initializeTriggerObjectsEnd,
            CGeneratorExtension.initializeTriggerForControlReactions(this.main, federate, this));

        pr(initializeTriggerObjects.toString)
        pr('// Allocate memory.')
        pr('// Populate arrays of trigger pointers.')
        pr(initializeTriggerObjectsEnd.toString)
        doDeferredInitialize(federate)

        // Put the code here to set up the tables that drive resetting is_present and
        // decrementing reference counts between time steps. This code has to appear
        // in _lf_initialize_trigger_objects() after the code that makes connections
        // between inputs and outputs.
        pr(startTimeStep.toString)

        setReactionPriorities(main, federate)

        initializeFederate(federate)
        unindent()
        pr('}\n')
    }
    
    
    /**
     * Look at the 'reactor' eResource.
     * If it is an imported .lf file, incorporate it into the current 
     * program in the following manner:
     * - Merge its target property with `targetConfig`
     * - If there are any preambles, add them to the preambles of the reactor.
     */
    def inspectReactorEResource(ReactorDecl reactor) {
        // If the reactor is imported, look at the
        // target definition of the .lf file in which the reactor is imported from and
        // append any cmake-include.
        // Check if the reactor definition is imported
        if (reactor.eResource !== mainDef.reactorClass.eResource) {
            // Find the LFResource corresponding to this eResource
            val lfResource = resources.filter[ 
                r | return r.EResource === reactor.eResource;
            ].get(0);
            
            // Copy the user files and cmake-includes to the src-gen path of the main .lf file
            if (lfResource !== null) {
                copyUserFiles(lfResource.targetConfig, lfResource.fileConfig);
            }
            
            // Extract the contents of the imported file for the preambles
            val contents = reactor.toDefinition.eResource.contents;
            val model = contents.get(0) as Model
            // Add the preambles from the imported .lf file
            reactor.toDefinition.preambles.addAll(model.preambles)
        }
    }
    
    /**
     * Copy all files listed in the target property `files` and `cmake-include` 
     * into the src-gen folder of the main .lf file
     * 
     * @param targetConfig The targetConfig to read the `files` and `cmake-include` from.
     * @param fileConfig The fileConfig used to make the copy and resolve paths.
     */
    override copyUserFiles(TargetConfig targetConfig, FileConfig fileConfig) {
        super.copyUserFiles(targetConfig, fileConfig);
        
        val targetDir = this.fileConfig.getSrcGenPath
        for (filename : targetConfig.cmakeIncludes) {
            val relativeCMakeIncludeFileName = 
                fileConfig.copyFileOrResource(
                    filename,
                    fileConfig.srcFile.parent,
                    targetDir);
            // Check if the file exists
            if (relativeCMakeIncludeFileName.isNullOrEmpty) {
                errorReporter.reportError( 
                    "Failed to find cmake-include file " + filename
                )
            } else {
                this.targetConfig.cmakeIncludesWithoutPath.add(
                    relativeCMakeIncludeFileName
                );
            }
        }
    }
    
    /**
     * Generate code for defining all reactors that belong to the federate, 
     * including all the child reactors down the hierarchy. Duplicate
     * Duplicates are avoided.
     * 
     * Imported reactors' original .lf file is 
     * incorporated in the following manner:
     * - If there are any cmake-include files, add them to the current list
     *  of cmake-include files.
     * - If there are any preambles, add them to the preambles of the reactor.
     * 
     * @param federate The federate to generate reactors for
     */
    def void generateReactorDefinitionsForFederate(FederateInstance federate) {
        val generatedReactorDecls = newLinkedHashSet
        if (this.main !== null) {
            generateReactorChildrenForReactorInFederate(this.main, federate, generatedReactorDecls);
        }

        if (this.mainDef !== null) {
            generateReactorFederated(this.mainDef.reactorClass, federate)
        }

        // Generate code for each reactor that was not instantiated in main or its children.
        for (r : reactors) {
            // Get the declarations for reactors that are instantiated somewhere.
            // A declaration is either a reactor definition or an import statement.
            val declarations = this.instantiationGraph.getDeclarations(r);
            // If the reactor has no instantiations and there is no main reactor, then
            // generate code for it anyway (at a minimum, this means that the compiler is invoked
            // so that reaction bodies are checked).
            if (mainDef === null && declarations.isEmpty()) {
                generateReactorFederated(r, null)
            }
        }
    }
    
    /**
     * Generate code for the children of 'reactor' that belong to 'federate'.
     * Duplicates are avoided. 
     * 
     * Imported reactors' original .lf file is 
     * incorporated in the following manner:
     * - If there are any cmake-include files, add them to the current list
     *  of cmake-include files.
     * - If there are any preambles, add them to the preambles of the reactor.
     * 
     * @param reactor Used to extract children from
     * @param federate All generated reactors will belong to this federate
     */
    def void generateReactorChildrenForReactorInFederate(
        ReactorInstance reactor,
        FederateInstance federate,
        LinkedHashSet<ReactorDecl> generatedReactorDecls
    ) {
        for (r : reactor.children) {
            // FIXME: If the reactor is the bank itself, it is just a placeholder and should be skipped.
            // It seems that the way banks are instantiated is that
            // for a bank new[4] Foo, there will be a reactor instance Foo and four additional
            // reactor instances of Foo (5 total), but the first instance doesn't include
            // any of the reactor instances within Foo in its children structure.
            if (r.bankIndex != -2 && federate.contains(r)) {
                val declarations = this.instantiationGraph.getDeclarations(r.reactorDefinition);
                if (!declarations.isNullOrEmpty) {
                    for (d : declarations) {
                        if (!generatedReactorDecls.contains(d)) {
                            generatedReactorDecls.add(d);
                            generateReactorChildrenForReactorInFederate(r, federate, generatedReactorDecls);
                            inspectReactorEResource(d);
                            generateReactorFederated(d, federate);
                        }
                    }
                }
            }
        }
    }
    
    /**
     * Add the appropriate platform files to 'coreFiles'. These platform files
     * are specific to the OS/underlying hardware, which is detected here automatically.
     */
    def addPlatformFiles(ArrayList<String> coreFiles) {
        // All platforms use this one.
        coreFiles.add("platform/lf_tag_64_32.h");
        // Check the operating system
        val OS = System.getProperty("os.name").toLowerCase();
        // FIXME: allow for cross-compiling
        // Based on the detected operating system, copy the required files
        // to enable platform-specific functionality. See lib/c/reactor-c/core/platform.h
        // for more detail.
        if ((OS.indexOf("mac") >= 0) || (OS.indexOf("darwin") >= 0)) {
            // Mac support
            // If there is no main reactor, then compilation will produce a .o file requiring further linking.
            // Also, if useCmake is set to true, we don't need to add platform files. The CMakeLists.txt file
            // will detect and use the appropriate platform file based on the platform that cmake is invoked on.
            if (mainDef !== null && !targetConfig.useCmake) {
                targetConfig.compileAdditionalSources.add(
                     "core" + File.separator + "platform" + File.separator + "lf_macos_support.c"
                );
            }
        } else if (OS.indexOf("win") >= 0) {
            // Windows support
            // If there is no main reactor, then compilation will produce a .o file requiring further linking.
            // Also, if useCmake is set to true, we don't need to add platform files. The CMakeLists.txt file
            // will detect and use the appropriate platform file based on the platform that cmake is invoked on.
            if (mainDef !== null && !targetConfig.useCmake) {
                targetConfig.compileAdditionalSources.add(
                    "core" + File.separator + "platform" + File.separator + "lf_windows_support.c"
                )
            }
        } else if (OS.indexOf("nux") >= 0) {
            // Linux support
            // If there is no main reactor, then compilation will produce a .o file requiring further linking.
            // Also, if useCmake is set to true, we don't need to add platform files. The CMakeLists.txt file
            // will detect and use the appropriate platform file based on the platform that cmake is invoked on.
            if (mainDef !== null && !targetConfig.useCmake) {
                targetConfig.compileAdditionalSources.add(
                    "core" + File.separator + "platform" + File.separator + "lf_linux_support.c"
                )
            }
        } else {
            errorReporter.reportError("Platform " + OS + " is not supported")
        }

        coreFiles.addAll(
             "platform/lf_POSIX_threads_support.c",
             "platform/lf_C11_threads_support.c",
             "platform/lf_C11_threads_support.h",
             "platform/lf_POSIX_threads_support.h",
             "platform/lf_POSIX_threads_support.c",
             "platform/lf_unix_clock_support.c",
             "platform/lf_macos_support.c",
             "platform/lf_macos_support.h",
             "platform/lf_windows_support.c",
             "platform/lf_windows_support.h",
             "platform/lf_linux_support.c",
             "platform/lf_linux_support.h"
         )
    }
    
    /**
     * Create a launcher script that executes all the federates and the RTI.
     * 
     * @param coreFiles The files from the core directory that must be
     *  copied to the remote machines.
     */
    def createFederatedLauncher(ArrayList<String> coreFiles) {
        val launcher = new FedCLauncher(
            targetConfig,
            fileConfig,
            errorReporter
        );
        launcher.createLauncher(
            coreFiles,
            federates,
            federationRTIProperties
        );
    }
    
    /**
     * Write a Dockerfile for the current federate as given by filename.
     * The file will go into src-gen/filename.Dockerfile.
     * If there is no main reactor, then no Dockerfile will be generated
     * (it wouldn't be very useful).
     * @param the name given to the docker file (without any extension).
     */
    override writeDockerFile(String dockerFileName) {
        var srcGenPath = fileConfig.getSrcGenPath
        val dockerFile = srcGenPath + File.separator + dockerFileName
        // If a dockerfile exists, remove it.
        var file = new File(dockerFile)
        if (file.exists) {
            file.delete
        }
        if (this.mainDef === null) {
            return
        }
        
        val contents = new StringBuilder()
        // The Docker configuration uses cmake, so config.compiler is ignored here.
        var compileCommand = '''
        cmake -S src-gen -B bin && \
        cd bin && \
        make all
        '''
        if (!targetConfig.buildCommands.nullOrEmpty) {
            compileCommand = targetConfig.buildCommands.join(' ')
        }
        var additionalFiles = ''
        if (!targetConfig.fileNames.nullOrEmpty) {
            additionalFiles = '''COPY "«targetConfig.fileNames.join('" "')»" "src-gen/"'''
        }
        var dockerCompiler = CCppMode ? 'g++' : 'gcc'
        var fileExtension = CCppMode ? 'cpp' : 'c'
        var setRtiHostName = isFederated ? '''ENV RTI_HOST=«federationRTIProperties.get('host').toString»''' : ''

        pr(contents, '''
            # Generated docker file for «topLevelName» in «srcGenPath».
            # For instructions, see: https://github.com/icyphy/lingua-franca/wiki/Containerized-Execution
            FROM «targetConfig.dockerOptions.from» AS builder
            WORKDIR /lingua-franca/«topLevelName»
            RUN set -ex && apk add --no-cache «dockerCompiler» musl-dev cmake make
            COPY core src-gen/core
            COPY ctarget.h ctarget.c src-gen/
            «setRtiHostName»
            COPY CMakeLists.txt \
                 «topLevelName».«fileExtension» src-gen/
            «additionalFiles»
            RUN set -ex && \
                mkdir bin && \
                «compileCommand»
            
            FROM «targetConfig.dockerOptions.from» 
            WORKDIR /lingua-franca
            RUN mkdir bin
            COPY --from=builder /lingua-franca/«topLevelName»/bin/«topLevelName» ./bin/«topLevelName»
            
            # Use ENTRYPOINT not CMD so that command-line arguments go through
            ENTRYPOINT ["./bin/«topLevelName»"]
        ''')
        JavaGeneratorUtils.writeSourceCodeToFile(contents, dockerFile)
        println('''Dockerfile for «topLevelName» written to ''' + dockerFile)
        println('''
            #####################################
            To build the docker image, use:
               
                docker build -t «topLevelName.toLowerCase()» -f «dockerFile» «srcGenPath»
            
            #####################################
        ''')
    }

    /**
     * Write the docker-compose.yml for orchestrating the federates.
     * @param the directory to write the docker-compose.yml
     * @param content of the "services" section of the docker-compose.yml
     * @param the name of the network hosting the federation
     */
    def writeFederatesDockerComposeFile(File dir, StringBuilder dockerComposeServices, String networkName) {
        val dockerComposeFileName = 'docker-compose.yml'
        val dockerComposeFile = dir + File.separator + dockerComposeFileName
        val contents = new StringBuilder()
        pr(contents, '''
        version: "3.9"
        services:
        «dockerComposeServices.toString»
        networks:
            default:
                name: «networkName»
        ''')
        JavaGeneratorUtils.writeSourceCodeToFile(contents, dockerComposeFile)
    }

    /**
     * Append a service to the "services" section of the docker-compose.yml file.
     * @param the content of the "services" section of the docker-compose.yml file.
     * @param the name of the federate to be added to "services".
     * @param the name of the federate's Dockerfile.
     */
    def appendFederateToDockerComposeServices(StringBuilder dockerComposeServices, String federateName, String context, String rtiName, String dockerFileName) {
        val tab = '    '
        dockerComposeServices.append('''«tab»«federateName»:«System.lineSeparator»''')
        dockerComposeServices.append('''«tab»«tab»build:«System.lineSeparator»''')
        dockerComposeServices.append('''«tab»«tab»«tab»context: «context»«System.lineSeparator»''')
        dockerComposeServices.append('''«tab»«tab»«tab»dockerfile: «dockerFileName»«System.lineSeparator»''')
        dockerComposeServices.append('''«tab»«tab»command: -i 1«System.lineSeparator»''')
        if (isFederated) {
            dockerComposeServices.append('''«tab»«tab»depends_on: [«rtiName»]«System.lineSeparator»''')
        }
    }

    /**
     * Append the RTI to the "services" section of the docker-compose.yml file.
     * @param the content of the "services" section of the docker-compose.yml file.
     * @param the name given to the RTI in the "services" section.
     * @param the tag of the RTI's image.
     * @param the number of federates.
     */
    def appendRtiToDockerComposeServices(StringBuilder dockerComposeServices, String rtiName, String dockerImageName, int n) {
        val tab = '    '
        dockerComposeServices.append('''«tab»«rtiName»:«System.lineSeparator»''')
        dockerComposeServices.append('''«tab»«tab»image: «dockerImageName»«System.lineSeparator»''')
        dockerComposeServices.append('''«tab»«tab»hostname: «federationRTIProperties.get('host').toString»«System.lineSeparator»''')
        dockerComposeServices.append('''«tab»«tab»command: -i 1 -n «n»«System.lineSeparator»''')
    }

    /**
     * Initialize clock synchronization (if enabled) and its related options for a given federate.
     * 
     * Clock synchronization can be enabled using the clock-sync target property.
     * @see https://github.com/icyphy/lingua-franca/wiki/Distributed-Execution#clock-synchronization
     * 
     * @param federate The federate to initialize clock synchronization for
     */
    protected def initializeClockSynchronization(FederateInstance federate) {
        // Check if clock synchronization should be enabled for this federate in the first place
        if (targetConfig.clockSync != ClockSyncMode.OFF
            && (!federationRTIProperties.get('host').toString.equals(federate.host) 
            || targetConfig.clockSyncOptions.localFederatesOn)
        ) {
            // Insert the #defines at the beginning
            code.insert(0, '''
                #define _LF_CLOCK_SYNC_INITIAL
                #define _LF_CLOCK_SYNC_PERIOD_NS «targetConfig.clockSyncOptions.period.timeInTargetLanguage»
                #define _LF_CLOCK_SYNC_EXCHANGES_PER_INTERVAL «targetConfig.clockSyncOptions.trials»
                #define _LF_CLOCK_SYNC_ATTENUATION «targetConfig.clockSyncOptions.attenuation»
            ''')
            System.out.println("Initial clock synchronization is enabled for federate "
                + federate.id
            );
            if (targetConfig.clockSync == ClockSyncMode.ON) {
                var collectStatsEnable = ''
                if (targetConfig.clockSyncOptions.collectStats) {
                    collectStatsEnable = "#define _LF_CLOCK_SYNC_COLLECT_STATS"
                    System.out.println("Will collect clock sync statistics for federate " + federate.id)
                    // Add libm to the compiler flags
                    // FIXME: This is a linker flag not compile flag but we don't have a way to add linker flags
                    // FIXME: This is probably going to fail on MacOS (especially using clang)
                    // because libm functions are builtin
                    targetConfig.compilerFlags.add("-lm")
                }
                code.insert(0, '''
                    #define _LF_CLOCK_SYNC_ON
                    «collectStatsEnable»
                ''')
                System.out.println("Runtime clock synchronization is enabled for federate "
                    + federate.id
                );
            }
        }
    }
    
    /**
     * If the number of federates is greater than one, then generate the code
     * that initializes global variables that describe the federate.
     * @param federate The federate instance.
     */
    protected def void initializeFederate(FederateInstance federate) {
        if (isFederated) {
            pr('''
                // ***** Start initializing the federated execution. */
            ''')            
            pr('''
                // Initialize the socket mutex
                lf_mutex_init(&outbound_socket_mutex);
                lf_cond_init(&port_status_changed);
            ''')
            
            if (isFederatedAndDecentralized) {
                val reactorInstance = main.getChildReactorInstance(federate.instantiation)
                for (param : reactorInstance.parameters) {
                    if (param.name.equalsIgnoreCase("STP_offset") && param.type.isTime) {
                        val stp = param.init.get(0).getLiteralTimeValue
                        if (stp !== null) {                        
                            pr('''
                                set_stp_offset(«stp.timeInTargetLanguage»);
                            ''')
                        }
                    }
                }
            }
            
            // Set indicator variables that specify whether the federate has
            // upstream logical connections.
            if (federate.dependsOn.size > 0) {
                pr('_fed.has_upstream  = true;')
            }
            if (federate.sendsTo.size > 0) {
                pr('_fed.has_downstream = true;')
            }
            // Set global variable identifying the federate.
            pr('''_lf_my_fed_id = «federate.id»;''');
            
            // We keep separate record for incoming and outgoing p2p connections to allow incoming traffic to be processed in a separate
            // thread without requiring a mutex lock.
            val numberOfInboundConnections = federate.inboundP2PConnections.length;
            val numberOfOutboundConnections  = federate.outboundP2PConnections.length;
            
            pr('''
                _fed.number_of_inbound_p2p_connections = «numberOfInboundConnections»;
                _fed.number_of_outbound_p2p_connections = «numberOfOutboundConnections»;
            ''')
            if (numberOfInboundConnections > 0) {
                pr('''
                    // Initialize the array of socket for incoming connections to -1.
                    for (int i = 0; i < NUMBER_OF_FEDERATES; i++) {
                        _fed.sockets_for_inbound_p2p_connections[i] = -1;
                    }
                ''')                    
            }
            if (numberOfOutboundConnections > 0) {                        
                pr('''
                    // Initialize the array of socket for outgoing connections to -1.
                    for (int i = 0; i < NUMBER_OF_FEDERATES; i++) {
                        _fed.sockets_for_outbound_p2p_connections[i] = -1;
                    }
                ''')                    
            }

            // If a test clock offset has been specified, insert code to set it here.
            if (targetConfig.clockSyncOptions.testOffset !== null) {
                pr('''
                    set_physical_clock_offset((1 + «federate.id») * «targetConfig.clockSyncOptions.testOffset.toNanoSeconds»LL);
                ''')
            }
            
            pr('''
                // Connect to the RTI. This sets _fed.socket_TCP_RTI and _lf_rti_socket_UDP.
                connect_to_rti("«federationRTIProperties.get('host')»", «federationRTIProperties.get('port')»);
            ''');            
            
            // Disable clock synchronization for the federate if it resides on the same host as the RTI,
            // unless that is overridden with the clock-sync-options target property.
            if (targetConfig.clockSync !== ClockSyncMode.OFF
                && (!federationRTIProperties.get('host').toString.equals(federate.host) 
                    || targetConfig.clockSyncOptions.localFederatesOn)
            ) {
                pr('''
                    synchronize_initial_physical_clock_with_rti(_fed.socket_TCP_RTI);
                ''')
            }
        
            if (numberOfInboundConnections > 0) {
                pr('''
                    // Create a socket server to listen to other federates.
                    // If a port is specified by the user, that will be used
                    // as the only possibility for the server. If not, the port
                    // will start from STARTING_PORT. The function will
                    // keep incrementing the port until the number of tries reaches PORT_RANGE_LIMIT.
                    create_server(«federate.port»);
                    // Connect to remote federates for each physical connection.
                    // This is done in a separate thread because this thread will call
                    // connect_to_federate for each outbound physical connection at the same
                    // time that the new thread is listening for such connections for inbound
                    // physical connections. The thread will live until all connections
                    // have been established.
                    lf_thread_create(&_fed.inbound_p2p_handling_thread_id, handle_p2p_connections_from_federates, NULL);
                ''')
            }

            for (remoteFederate : federate.outboundP2PConnections) {
                pr('''connect_to_federate(«remoteFederate.id»);''')
            }
        }
    }
    
    /**
     * Copy target-specific header file to the src-gen directory.
     */
    def copyTargetHeaderFile() {
        fileConfig.copyFileFromClassPath("/lib/c/reactor-c/include/ctarget.h", fileConfig.getSrcGenPath + File.separator + "ctarget.h")
        fileConfig.copyFileFromClassPath("/lib/c/reactor-c/lib/ctarget.c", fileConfig.getSrcGenPath + File.separator + "ctarget.c")
    }

    ////////////////////////////////////////////
    //// Code generators.
    
    /**
     * Generate code that sends the neighbor structure message to the RTI.
     * @see MSG_TYPE_NEIGHBOR_STRUCTURE in net_common.h
     * 
     * @param federate The federate that is sending its neighbor structure
     */
    def generateFederateNeighborStructure(FederateInstance federate) {

        val rtiCode = new StringBuilder();
        pr(rtiCode, '''
            /**
             * Generated function that sends information about connections between this federate and
             * other federates where messages are routed through the RTI. Currently, this
             * only includes logical connections when the coordination is centralized. This
             * information is needed for the RTI to perform the centralized coordination.
             * @see MSG_TYPE_NEIGHBOR_STRUCTURE in net_common.h
             */
            void send_neighbor_structure_to_RTI(int rti_socket) {
        ''')

        indent(rtiCode);

        // Initialize the array of information about the federate's immediate upstream
        // and downstream relayed (through the RTI) logical connections, to send to the
        // RTI.
        pr(rtiCode, '''
            interval_t candidate_tmp;
            size_t buffer_size = 1 + 8 + 
                            «federate.dependsOn.keySet.size» * ( sizeof(uint16_t) + sizeof(int64_t) ) +
                            «federate.sendsTo.keySet.size» * sizeof(uint16_t);
            unsigned char buffer_to_send[buffer_size];
            
            size_t message_head = 0;
            buffer_to_send[message_head] = MSG_TYPE_NEIGHBOR_STRUCTURE;
            message_head++;
            encode_int32((int32_t)«federate.dependsOn.keySet.size», &(buffer_to_send[message_head]));
            message_head+=sizeof(int32_t);
            encode_int32((int32_t)«federate.sendsTo.keySet.size», &(buffer_to_send[message_head]));
            message_head+=sizeof(int32_t);
        ''')

        if (!federate.dependsOn.keySet.isEmpty) {
            // Next, populate these arrays.
            // Find the minimum delay in the process.
            // FIXME: Zero delay is not really the same as a microstep delay.
            for (upstreamFederate : federate.dependsOn.keySet) {
                pr(rtiCode, '''
                    encode_uint16((uint16_t)«upstreamFederate.id», &(buffer_to_send[message_head]));
                    message_head += sizeof(uint16_t);
                ''')
                // The minimum delay calculation needs to be made in the C code because it
                // may depend on parameter values.
                // FIXME: These would have to be top-level parameters, which don't really
                // have any support yet. Ideally, they could be overridden on the command line.
                // When that is done, they will need to be in scope here.
                val delays = federate.dependsOn.get(upstreamFederate)
                if (delays !== null) {
                    // There is at least one delay, so find the minimum.
                    // If there is no delay at all, this is encoded as NEVER.
                    pr(rtiCode, '''
                        candidate_tmp = FOREVER;
                    ''')
                    for (delay : delays) {
                        if (delay === null) {
                            // Use NEVER to encode no delay at all.
                            pr(rtiCode, '''
                                candidate_tmp = NEVER;
                            ''')
                        } else {
                            var delayTime = delay.getTargetTime
                            if (delay.parameter !== null) {
                                // The delay is given as a parameter reference. Find its value.
                                delayTime = delay.parameter.defaultAsTimeValue.timeInTargetLanguage
                            }
                            pr(rtiCode, '''
                                if («delayTime» < candidate_tmp) {
                                    candidate_tmp = «delayTime»;
                                }
                            ''')
                        }
                    }
                    pr(rtiCode, '''                            
                        encode_int64((int64_t)candidate_tmp, &(buffer_to_send[message_head]));
                        message_head += sizeof(int64_t);
                    ''')
                } else {
                    // Use NEVER to encode no delay at all.
                    pr(rtiCode, '''
                        encode_int64(NEVER, &(buffer_to_send[message_head]));
                        message_head += sizeof(int64_t);
                    ''')
                }
            }
        }
        
        // Next, set up the downstream array.
        if (!federate.sendsTo.keySet.isEmpty) {
            // Next, populate the array.
            // Find the minimum delay in the process.
            // FIXME: Zero delay is not really the same as a microstep delay.
            for (downstreamFederate : federate.sendsTo.keySet) {
                pr(rtiCode, '''
                    encode_uint16(«downstreamFederate.id», &(buffer_to_send[message_head]));
                    message_head += sizeof(uint16_t);
                ''')
            }
        }
        
        pr(rtiCode, '''
            write_to_socket_errexit(
                rti_socket, 
                buffer_size,
                buffer_to_send,
                "Failed to send the neighbor structure message to the RTI."
            );
        ''')

        unindent(rtiCode)
        pr(rtiCode, "}")

        return rtiCode;
    }
    
    /** 
     * Generate a reactor class definition for the specified federate.
     * A class definition has four parts:
     * 
     * * Preamble code, if any, specified in the Lingua Franca file.
     * * A "self" struct type definition (see the class documentation above).
     * * A function for each reaction.
     * * A constructor for creating an instance.
     * * A destructor
     *  for deleting an instance.
     * 
     * If the reactor is the main reactor, then
     * the generated code may be customized. Specifically,
     * if the main reactor has reactions, these reactions
     * will not be generated if they are triggered by or send
     * data to contained reactors that are not in the federate.
     * @param reactor The parsed reactor data structure.
     * @param federate A federate name, or null to unconditionally generate.
     */
    def generateReactorFederated(ReactorDecl reactor, FederateInstance federate) {
        // FIXME: Currently we're not reusing definitions for declarations that point to the same definition.
        
        val defn = reactor.toDefinition
        
        if (reactor instanceof Reactor) {
            pr("// =============== START reactor class " + reactor.name)
        } else {
            pr("// =============== START reactor class " + defn.name + " as " + reactor.name)
        }
        
        // Preamble code contains state declarations with static initializers.
        generateUserPreamblesForReactor(defn)
            
        // Some of the following methods create lines of code that need to
        // go into the constructor.  Collect those lines of code here:
        val constructorCode = new StringBuilder()
        val destructorCode = new StringBuilder()
        generateAuxiliaryStructs(reactor, federate)
        generateSelfStruct(reactor, federate, constructorCode, destructorCode)
        generateReactions(reactor, federate)
        generateConstructor(reactor, federate, constructorCode)
        generateDestructor(reactor, federate, destructorCode)

        pr("// =============== END reactor class " + reactor.name)
        pr("")
    }
    
    /**
     * Generates preambles defined by user for a given reactor
     * @param reactor The given reactor
     */
    def generateUserPreamblesForReactor(Reactor reactor) {
        for (p : reactor.preambles ?: emptyList) {
            pr("// *********** From the preamble, verbatim:")
            prSourceLineNumber(p.code)
            pr(p.code.toText)
            pr("\n// *********** End of preamble.")
        }
    }
    
    /**
     * Generate a constructor for the specified reactor in the specified federate.
     * @param reactor The parsed reactor data structure.
     * @param federate A federate name, or null to unconditionally generate.
     * @param constructorCode Lines of code previously generated that need to
     *  go into the constructor.
     */
    protected def generateConstructor(
        ReactorDecl reactor, FederateInstance federate, StringBuilder constructorCode
    ) {
        val structType = selfStructType(reactor)
        pr('''
            «structType»* new_«reactor.name»() {
                «structType»* self = («structType»*)calloc(1, sizeof(«structType»));
                «constructorCode.toString»
                return self;
            }
        ''')
    }

    /**
     * Generate a destructor for the specified reactor in the specified federate.
     * @param decl AST node that represents the declaration of the reactor.
     * @param federate A federate name, or null to unconditionally generate.
     * @param destructorCode Lines of code previously generated that need to
     *  go into the destructor.
     */
    protected def generateDestructor(
        ReactorDecl decl, FederateInstance federate, StringBuilder destructorCode
    ) {
        // Append to the destructor code freeing the trigger arrays for each reaction.
        var reactor = decl.toDefinition
        var reactionCount = 0
        for (reaction : reactor.reactions) {
            if (federate === null || federate.contains(reaction)) {
                pr(destructorCode, '''
                    for(int i = 0; i < self->_lf__reaction_«reactionCount».num_outputs; i++) {
                        free(self->_lf__reaction_«reactionCount».triggers[i]);
                    }
                ''')
            }
            // Increment the reaction count even if not in the federate for consistency.
            reactionCount++;
        }
        
        val structType = selfStructType(decl)
        pr('''
            void delete_«decl.name»(«structType»* self) {
                «destructorCode.toString»
                free(self);
            }
        ''')
    }
    
    /**
     * Generate the struct type definitions for inputs, outputs, and
     * actions of the specified reactor in the specified federate.
     * @param reactor The parsed reactor data structure.
     * @param federate A federate name, or null to unconditionally generate.
     */
    protected def generateAuxiliaryStructs(
        ReactorDecl decl, FederateInstance federate
    ) {
        val reactor = decl.toDefinition
        // In the case where there are incoming
        // p2p logical connections in decentralized
        // federated execution, there will be an
        // intended_tag field added to accommodate
        // the case where a reaction triggered by a
        // port or action is late due to network 
        // latency, etc..
        var StringBuilder federatedExtension = new StringBuilder();    
        if (isFederatedAndDecentralized) {
            federatedExtension.append('''
                «targetTagType» intended_tag;
            ''');
        }
        if (isFederated) {
            federatedExtension.append('''                
                «targetTimeType» physical_time_of_arrival;
            ''');
        }
        // First, handle inputs.
        for (input : reactor.allInputs) {
            if (federate === null || federate.contains(input as Port)) {
                var token = ''
                if (input.inferredType.isTokenType) {
                    token = '''
                        lf_token_t* token;
                        int length;
                    '''
                }
                pr(input, code, '''
                    typedef struct {
                        «input.valueDeclaration»
                        bool is_present;
                        int num_destinations;
                        «token»
                        «federatedExtension.toString»
                    } «variableStructType(input, decl)»;
                ''')
            }
            
        }
        // Next, handle outputs.
        for (output : reactor.allOutputs) {
            if (federate === null || federate.contains(output as Port)) {
                var token = ''
                if (output.inferredType.isTokenType) {
                     token = '''
                        lf_token_t* token;
                        int length;
                     '''
                }
                pr(output, code, '''
                    typedef struct {
                        «output.valueDeclaration»
                        bool is_present;
                        int num_destinations;
                        «token»
                        «federatedExtension.toString»
                    } «variableStructType(output, decl)»;
                ''')
            }

        }
        // Finally, handle actions.
        // The very first item on this struct needs to be
        // a trigger_t* because the struct will be cast to (trigger_t*)
        // by the schedule() functions to get to the trigger.
        for (action : reactor.allActions) {
            if (federate === null || federate.contains(action)) {
                pr(action, code, '''
                    typedef struct {
                        trigger_t* trigger;
                        «action.valueDeclaration»
                        bool is_present;
                        bool has_value;
                        lf_token_t* token;
                        «federatedExtension.toString»
                    } «variableStructType(action, decl)»;
                ''')
            }
            
        }
    }

    /**
     * For the specified port, return a declaration for port struct to
     * contain the value of the port. A multiport output with width 4 and
     * type int[10], for example, will result in this:
     * ```
     *     int value[10];
     * ```
     * There will be an array of size 4 of structs, each containing this value 
     * array.
     * @param port The port.
     * @return A string providing the value field of the port struct.
     */
    protected def valueDeclaration(Port port) {
        if (port.type === null && target.requiresTypes === true) {
            // This should have been caught by the validator.
            errorReporter.reportError(port, "Port is required to have a type: " + port.name)
            return ''
        }
        // Do not convert to lf_token_t* using lfTypeToTokenType because there
        // will be a separate field pointing to the token.
        // val portType = lfTypeToTokenType(port.inferredType)
        val portType = port.inferredType.targetType
        // If the port type has the form type[number], then treat it specially
        // to get a valid C type.
        val matcher = arrayPatternFixed.matcher(portType)
        if (matcher.find()) {
            // for int[10], the first match is int, the second [10].
            // The following results in: int* _lf_foo[10];
            // if the port is an input and not a multiport.
            // An output multiport will result in, for example
            // int _lf_out[4][10];
            return '''«matcher.group(1)» value«matcher.group(2)»;''';
        } else {
            return '''«portType» value;'''
        }
    }

    /**
     * For the specified action, return a declaration for action struct to
     * contain the value of the action. An action of
     * type int[10], for example, will result in this:
     * ```
     *     int* value;
     * ```
     * This will return an empty string for an action with no type.
     * @param action The action.
     * @return A string providing the value field of the action struct.
     */
    protected def valueDeclaration(Action action) {
        if (action.type === null && target.requiresTypes === true) {
            return ''
        }
        // Do not convert to lf_token_t* using lfTypeToTokenType because there
        // will be a separate field pointing to the token.
        val actionType = action.inferredType.targetType
        // If the input type has the form type[number], then treat it specially
        // to get a valid C type.
        val matcher = arrayPatternFixed.matcher(actionType)
        if (matcher.find()) {
            // for int[10], the first match is int, the second [10].
            // The following results in: int* foo;
            return '''«matcher.group(1)»* value;''';
        } else {
            val matcher2 = arrayPatternVariable.matcher(actionType)
            if (matcher2.find()) {
                // for int[], the first match is int.
                // The following results in: int* foo;
                return '''«matcher2.group(1)»* value;''';
            }
            return '''«actionType» value;'''
        }
    }

    /**
     * Generate the self struct type definition for the specified reactor
     * in the specified federate.
     * @param reactor The parsed reactor data structure.
     * @param federate A federate name, or null to unconditionally generate.
     * @param constructorCode Place to put lines of code that need to
     *  go into the constructor.
     * @param destructorCode Place to put lines of code that need to
     *  go into the destructor.
     */
    protected def generateSelfStruct(
        ReactorDecl decl,
        FederateInstance federate,
        StringBuilder constructorCode,
        StringBuilder destructorCode
    ) {
        val reactor = decl.toDefinition
        val selfType = selfStructType(decl)
        
        // Construct the typedef for the "self" struct.
        // Create a type name for the self struct.
        
        var body = new StringBuilder()
        
        // Extensions can add functionality to the CGenerator
        generateSelfStructExtension(body, decl, federate, constructorCode, destructorCode)
        
        // Next handle parameters.
        generateParametersForReactor(body, reactor)
        
        // Next handle states.
        generateStateVariablesForReactor(body, reactor)
        
        // Next handle actions.
        for (action : reactor.allActions) {
            if (federate === null || federate.contains(action)) {
                pr(action, body, '''
                    «variableStructType(action, decl)» _lf_«action.name»;
                ''')
                // Initialize the trigger pointer in the action.
                pr(action, constructorCode, '''
                    self->_lf_«action.name».trigger = &self->_lf__«action.name»;
                ''')
            }
        }
        
        // Next handle inputs.
        for (input : reactor.allInputs) {
            if (federate === null || federate.contains(input as Port)) {
                // If the port is a multiport, the input field is an array of
                // pointers that will be allocated separately for each instance
                // because the sizes may be different. Otherwise, it is a simple
                // pointer.
                if (input.isMultiport) {
                    pr(input, body, '''
                        // Multiport input array will be malloc'd later.
                        «variableStructType(input, decl)»** _lf_«input.name»;
                        int _lf_«input.name»_width;
                        // Default input (in case it does not get connected)
                        «variableStructType(input, decl)» _lf_default__«input.name»;
                    ''')
                    // Add to the destructor code to free the malloc'd memory.
                    pr(input, destructorCode, '''
                        free(self->_lf_«input.name»);
                    ''')
                } else {
                    // input is not a multiport.
                    pr(input, body, '''
                        «variableStructType(input, decl)»* _lf_«input.name»;
                        // width of -2 indicates that it is not a multiport.
                        int _lf_«input.name»_width;
                        // Default input (in case it does not get connected)
                        «variableStructType(input, decl)» _lf_default__«input.name»;
                    ''')
    
                    pr(input, constructorCode, '''
                        // Set input by default to an always absent default input.
                        self->_lf_«input.name» = &self->_lf_default__«input.name»;
                    ''')
                }
            }
        }

        // Next handle outputs.
        for (output : reactor.allOutputs) {
            if (federate === null || federate.contains(output as Port)) {
                // If the port is a multiport, create an array to be allocated
                // at instantiation.
                if (output.isMultiport) {
                    pr(output, body, '''
                        // Array of output ports.
                        «variableStructType(output, decl)»* _lf_«output.name»;
                        int _lf_«output.name»_width;
                        // An array of pointers to the individual ports. Useful
                        // for the SET macros to work out-of-the-box for
                        // multiports in the body of reactions because their 
                        // value can be accessed via a -> operator (e.g.,foo[i]->value).
                        // So we have to handle multiports specially here a construct that
                        // array of pointers.
                        «variableStructType(output, decl)»** _lf_«output.name»_pointers;
                    ''')
                    // Add to the destructor code to free the malloc'd memory.
                    pr(output, destructorCode, '''
                        free(self->_lf_«output.name»);
                        free(self->_lf_«output.name»_pointers);
                    ''')
                } else {
                    pr(output, body, '''
                        «variableStructType(output, decl)» _lf_«output.name»;
                        int _lf_«output.name»_width;
                    ''')
                }
            }
        }
        
        // If there are contained reactors that either receive inputs
        // from reactions of this reactor or produce outputs that trigger
        // reactions of this reactor, then we need to create a struct
        // inside the self struct for each contained reactor. That
        // struct has a place to hold the data produced by this reactor's
        // reactions and a place to put pointers to data produced by
        // the contained reactors.
        generateInteractingContainedReactors(reactor, federate, body, constructorCode, destructorCode);
                
        // Next, generate the fields needed for each reaction.
        generateReactionAndTriggerStructs(body, decl, constructorCode, destructorCode, federate)
        if (body.length > 0) {
            pr('''
                typedef struct {
                    «body.toString»
                } «selfType»;
            ''')
        } else {
            // There are no fields for the self struct.
            // C compilers complain about empty structs, so we generate a placeholder.
            pr('''
                typedef struct {
                    bool hasContents;
                } «selfType»;
            ''')
        }
    }
    
    /**
     * Generate structs and associated code for contained reactors that
     * send or receive data to or from the container's reactions.
     * 
     * If there are contained reactors that either receive inputs
     * from reactions of this reactor or produce outputs that trigger
     * reactions of this reactor, then we need to create a struct
     * inside the self struct of the container for each contained reactor.
     * That struct has a place to hold the data produced by the container reactor's
     * reactions and a place to put pointers to data produced by
     * the contained reactors.
     * 
     * @param reactor The reactor.
     * @param federate The federate instance.
     * @param body The place to put the struct definition for the contained reactors.
     * @param constructorCode The place to put matching code that goes in the container's constructor.
     * @param destructorCode The place to put matching code that goes in the container's destructor.
     */
    private def generateInteractingContainedReactors(
        Reactor reactor,
        FederateInstance federate,
        StringBuilder body,
        StringBuilder constructorCode,
        StringBuilder destructorCode
    ) {
        // The contents of the struct will be collected first so that
        // we avoid duplicate entries and then the struct will be constructed.
        val contained = new InteractingContainedReactors(reactor, federate);
        // Next generate the relevant code.
        for (containedReactor : contained.containedReactors) {
            // First define an _width variable in case it is a bank.
            var array = "";
            var width = -2;
            // If the instantiation is a bank, find the maximum bank width
            // to define an array.
            if (containedReactor.widthSpec !== null) {
                width = maxContainedReactorBankWidth(containedReactor, null, 0);
                array = "[" + width + "]";
            }
            // NOTE: The following needs to be done for each instance
            // so that the width can be parameter, not in the constructor.
            // Here, we conservatively use a width that is the largest of all isntances.
            pr(constructorCode, '''
                // Set the _width variable for all cases. This will be -2
                // if the reactor is not a bank of reactors.
                self->_lf_«containedReactor.name»_width = «width»;
            ''')

            // Generate one struct for each contained reactor that interacts.
            pr(body, '''struct {''')
            indent(body)
            for (port : contained.portsOfInstance(containedReactor)) {
                if (port instanceof Input) {
                    // If the variable is a multiport, then the place to store the data has
                    // to be malloc'd at initialization.
                    if (!port.isMultiport) {
                        // Not a multiport.
                        pr(port, body, '''
                            «variableStructType(port, containedReactor.reactorClass)» «port.name»;
                        ''')
                    } else {
                        // Is a multiport.
                        // Memory will be malloc'd in initialization.
                        pr(port, body, '''
                            «variableStructType(port, containedReactor.reactorClass)»** «port.name»;
                            int «port.name»_width;
                        ''')
                    }
                } else {
                    // Must be an output entry.
                    // Outputs of contained reactors are pointers to the source of data on the
                    // self struct of the container.
                    if (!port.isMultiport) {
                        // Not a multiport.
                        pr(port, body, '''
                            «variableStructType(port, containedReactor.reactorClass)»* «port.name»;
                        ''')
                    } else {
                        // Is a multiport.
                        // Here, we will use an array of pointers.
                        // Memory will be malloc'd in initialization.
                        pr(port, body, '''
                            «variableStructType(port, containedReactor.reactorClass)»** «port.name»;
                            int «port.name»_width;
                        ''')
                    }
                    pr(port, body, '''
                        trigger_t «port.name»_trigger;
                    ''')
                    var reactorIndex = ''
                    if (containedReactor.widthSpec !== null) {
                        reactorIndex = '[reactorIndex]'
                        pr(constructorCode, '''
                            for (int reactorIndex = 0; reactorIndex < self->_lf_«containedReactor.name»_width; reactorIndex++) {
                        ''')
                        indent(constructorCode)
                    }
                    if (isFederatedAndDecentralized) {
                        pr(port, constructorCode, '''
                            self->_lf_«containedReactor.name»«reactorIndex».«port.name»_trigger.intended_tag = (tag_t) { .time = NEVER, .microstep = 0u};
                        ''')
                    }
                    val triggered = contained.reactionsTriggered(containedReactor, port)
                    if (triggered.size > 0) {
                        pr(port, body, '''
                            reaction_t* «port.name»_reactions[«triggered.size»];
                        ''')
                        var triggeredCount = 0
                        for (index : triggered) {
                            pr(port, constructorCode, '''
                                self->_lf_«containedReactor.name»«reactorIndex».«port.name»_reactions[«triggeredCount++»] = &self->_lf__reaction_«index»;
                            ''')
                        }
                        pr(port, constructorCode, '''
                            self->_lf_«containedReactor.name»«reactorIndex».«port.name»_trigger.reactions = self->_lf_«containedReactor.name»«reactorIndex».«port.name»_reactions;
                        ''')
                    } else {
                        // Since the self struct is created using calloc, there is no need to set
                        // self->_lf_«containedReactor.name».«port.name»_trigger.reactions = NULL
                    }
                    // Since the self struct is created using calloc, there is no need to set
                    // self->_lf_«containedReactor.name».«port.name»_trigger.token = NULL;
                    // self->_lf_«containedReactor.name».«port.name»_trigger.is_present = false;
                    // self->_lf_«containedReactor.name».«port.name»_trigger.is_timer = false;
                    // self->_lf_«containedReactor.name».«port.name»_trigger.is_physical = false;
                    // self->_lf_«containedReactor.name».«port.name»_trigger.drop = false;
                    // self->_lf_«containedReactor.name».«port.name»_trigger.element_size = 0;
                    // self->_lf_«containedReactor.name».«port.name»_trigger.intended_tag = (0, 0);
                    pr(port, constructorCode, '''
                        self->_lf_«containedReactor.name»«reactorIndex».«port.name»_trigger.last = NULL;
                        self->_lf_«containedReactor.name»«reactorIndex».«port.name»_trigger.number_of_reactions = «triggered.size»;
                    ''')
                    
                    if (isFederated) {
                        // Set the physical_time_of_arrival
                        pr(port, constructorCode, '''
                            self->_lf_«containedReactor.name»«reactorIndex».«port.name»_trigger.physical_time_of_arrival = NEVER;
                        ''')
                    }
                    if (containedReactor.widthSpec !== null) {
                        unindent(constructorCode)
                        pr(constructorCode, "}")
                    }
                }
                if (port.isMultiport) {
                    // Add to the destructor code to free the malloc'd memory.
                    if (containedReactor.widthSpec !== null) {
                        pr(port, destructorCode, '''
                            for (int j = 0; j < self->_lf_«containedReactor.name»_width; j++) {
                                for (int i = 0; i < self->_lf_«containedReactor.name»[j].«port.name»_width; i++) {
                                    free(self->_lf_«containedReactor.name»[j].«port.name»[i]);
                                }
                            }
                        ''')
                    } else {
                        pr(port, destructorCode, '''
                            for (int i = 0; i < self->_lf_«containedReactor.name».«port.name»_width; i++) {
                                free(self->_lf_«containedReactor.name».«port.name»[i]);
                            }
                        ''')
                    }
                }
            }
            unindent(body)
            pr(body, '''
                } _lf_«containedReactor.name»«array»;
                int _lf_«containedReactor.name»_width;
            ''');
            
        }
    }
    
    /**
     * This function is provided to allow extensions of the CGenerator to append the structure of the self struct
     * @param body The body of the self struct
     * @param decl The reactor declaration for the self struct
     * @param instance The current federate instance
     * @param constructorCode Code that is executed when the reactor is instantiated
     * @param destructorCode Code that is executed when the reactor instance is freed
     */
    def void generateSelfStructExtension(StringBuilder selfStructBody, ReactorDecl decl, FederateInstance instance, StringBuilder constructorCode, StringBuilder destructorCode) {
        // Do nothing
    }
    
    /**
     * Generate code for parameters variables of a reactor in the form "parameter.type parameter.name;"
     * @param reactor The reactor
     * @param builder The StringBuilder that the generated code is appended to
     * @return 
     */
    def generateParametersForReactor(StringBuilder builder, Reactor reactor) {
        for (parameter : reactor.allParameters) {
            prSourceLineNumber(builder, parameter)
            pr(builder, parameter.getInferredType.targetType + ' ' + parameter.name + ';');
        }
    }
    
    /**
     * Generate code for state variables of a reactor in the form "stateVar.type stateVar.name;"
     * @param reactor The reactor
     * @param builder The StringBuilder that the generated code is appended to
     * @return 
     */
    def generateStateVariablesForReactor(StringBuilder builder, Reactor reactor) {        
        for (stateVar : reactor.allStateVars) {            
            prSourceLineNumber(builder, stateVar)
            pr(builder, stateVar.getInferredType.targetType + ' ' + stateVar.name + ';');
        }
    }
    
    /**
     * Generate the fields of the self struct and statements for the constructor
     * to create and initialize a reaction_t struct for each reaction in the
     * specified reactor and a trigger_t struct for each trigger (input, action,
     * timer, or output of a contained reactor).
     * @param body The place to put the code for the self struct.
     * @param reactor The reactor.
     * @param constructorCode The place to put the constructor code.
     * @param constructorCode The place to put the destructor code.
     * @param federate The federate instance, or null if there is no federation.
     */
    protected def void generateReactionAndTriggerStructs(
        StringBuilder body, 
        ReactorDecl decl, 
        StringBuilder constructorCode, 
        StringBuilder destructorCode, 
        FederateInstance federate
    ) {
        var reactionCount = 0;
        val reactor = decl.toDefinition
        // Iterate over reactions and create initialize the reaction_t struct
        // on the self struct. Also, collect a map from triggers to the reactions
        // that are triggered by that trigger. Also, collect a set of sources
        // that are read by reactions but do not trigger reactions.
        // Finally, collect a set of triggers and sources that are outputs
        // of contained reactors. 
        val triggerMap = new LinkedHashMap<Variable,LinkedList<Integer>>()
        val sourceSet = new LinkedHashSet<Variable>()
        val outputsOfContainedReactors = new LinkedHashMap<Variable,Instantiation>
        val startupReactions = new LinkedHashSet<Integer>
        val shutdownReactions = new LinkedHashSet<Integer>
        for (reaction : reactor.allReactions) {
            if (federate === null || federate.contains(reaction)) {
                // Create the reaction_t struct.
                pr(reaction, body, '''reaction_t _lf__reaction_«reactionCount»;''')
                
                // Create the map of triggers to reactions.
                for (trigger : reaction.triggers) {
                    // trigger may not be a VarRef (it could be "startup" or "shutdown").
                    if (trigger instanceof VarRef) {
                        var reactionList = triggerMap.get(trigger.variable)
                        if (reactionList === null) {
                            reactionList = new LinkedList<Integer>()
                            triggerMap.put(trigger.variable, reactionList)
                        }
                        reactionList.add(reactionCount)
                        if (trigger.container !== null) {
                            outputsOfContainedReactors.put(trigger.variable, trigger.container)
                        }
                    }
                    if (trigger.isStartup) {
                        startupReactions.add(reactionCount)
                    }
                    if (trigger.isShutdown) {
                        shutdownReactions.add(reactionCount)
                    }
                }
                // Create the set of sources read but not triggering.
                for (source : reaction.sources) {
                    sourceSet.add(source.variable)
                    if (source.container !== null) {
                        outputsOfContainedReactors.put(source.variable, source.container)
                    }
                }

                pr(destructorCode, '''
                    if (self->_lf__reaction_«reactionCount».output_produced != NULL) {
                        free(self->_lf__reaction_«reactionCount».output_produced);
                    }
                    if (self->_lf__reaction_«reactionCount».triggers != NULL) {
                        free(self->_lf__reaction_«reactionCount».triggers);
                    }
                    if (self->_lf__reaction_«reactionCount».triggered_sizes != NULL) {
                        free(self->_lf__reaction_«reactionCount».triggered_sizes);
                    }
                ''')

                var deadlineFunctionPointer = "NULL"
                if (reaction.deadline !== null) {
                    // The following has to match the name chosen in generateReactions
                    val deadlineFunctionName = decl.name.toLowerCase + '_deadline_function' + reactionCount
                    deadlineFunctionPointer = "&" + deadlineFunctionName
                }
                
                // Assign the STP handler
                var STPFunctionPointer = "NULL"
                if (reaction.stp !== null) {
                    // The following has to match the name chosen in generateReactions
                    val STPFunctionName = decl.name.toLowerCase + '_STP_function' + reactionCount
                    STPFunctionPointer = "&" + STPFunctionName
                }

                // Set the defaults of the reaction_t struct in the constructor.
                // Since the self struct is allocated using calloc, there is no need to set:
                // self->_lf__reaction_«reactionCount».index = 0;
                // self->_lf__reaction_«reactionCount».chain_id = 0;
                // self->_lf__reaction_«reactionCount».pos = 0;
                // self->_lf__reaction_«reactionCount».status = inactive;
                // self->_lf__reaction_«reactionCount».deadline = 0LL;
                // self->_lf__reaction_«reactionCount».is_STP_violated = false;
                pr(reaction, constructorCode, '''
                    self->_lf__reaction_«reactionCount».number = «reactionCount»;
                    self->_lf__reaction_«reactionCount».function = «reactionFunctionName(decl, reactionCount)»;
                    self->_lf__reaction_«reactionCount».self = self;
                    self->_lf__reaction_«reactionCount».deadline_violation_handler = «deadlineFunctionPointer»;
                    self->_lf__reaction_«reactionCount».STP_handler = «STPFunctionPointer»;
                    self->_lf__reaction_«reactionCount».name = "?";
                ''')

            }
            // Increment the reactionCount even if the reaction is not in the federate
            // so that reaction indices are consistent across federates.
            reactionCount++
        }
        
        // Next, create and initialize the trigger_t objects.
        // Start with the timers.
        for (timer : reactor.allTimers) {
            createTriggerT(body, timer, triggerMap, constructorCode, destructorCode)
            // Since the self struct is allocated using calloc, there is no need to set:
            // self->_lf__«timer.name».is_physical = false;
            // self->_lf__«timer.name».drop = false;
            // self->_lf__«timer.name».element_size = 0;
            pr(constructorCode, '''
                self->_lf__«timer.name».is_timer = true;
            ''')
            if (isFederatedAndDecentralized) {
                pr(constructorCode, '''
                    self->_lf__«timer.name».intended_tag = (tag_t) { .time = NEVER, .microstep = 0u};
                ''')
            }
        }
        
        // Handle startup triggers.
        if (startupReactions.size > 0) {
            pr(body, '''
                trigger_t _lf__startup;
                reaction_t* _lf__startup_reactions[«startupReactions.size»];
            ''')
            if (isFederatedAndDecentralized) {
                pr(constructorCode, '''
                    self->_lf__startup.intended_tag = (tag_t) { .time = NEVER, .microstep = 0u};
                ''')
            }
            var i = 0
            for (reactionIndex : startupReactions) {
                pr(constructorCode, '''
                    self->_lf__startup_reactions[«i++»] = &self->_lf__reaction_«reactionIndex»;
                ''')
            }
            pr(constructorCode, '''
                self->_lf__startup.last = NULL;
                self->_lf__startup.reactions = &self->_lf__startup_reactions[0];
                self->_lf__startup.number_of_reactions = «startupReactions.size»;
                self->_lf__startup.is_timer = false;
            ''')
        }
        // Handle shutdown triggers.
        if (shutdownReactions.size > 0) {
            pr(body, '''
                trigger_t _lf__shutdown;
                reaction_t* _lf__shutdown_reactions[«shutdownReactions.size»];
            ''')
            if (isFederatedAndDecentralized) {
                pr(constructorCode, '''
                    self->_lf__shutdown.intended_tag = (tag_t) { .time = NEVER, .microstep = 0u};
                ''')
            }
            var i = 0
            for (reactionIndex : shutdownReactions) {
                pr(constructorCode, '''
                    self->_lf__shutdown_reactions[«i++»] = &self->_lf__reaction_«reactionIndex»;
                ''')
            }
            pr(constructorCode, '''
                self->_lf__shutdown.last = NULL;
                self->_lf__shutdown.reactions = &self->_lf__shutdown_reactions[0];
                self->_lf__shutdown.number_of_reactions = «shutdownReactions.size»;
                self->_lf__shutdown.is_timer = false;
            ''')
        }

        // Next handle actions.
        for (action : reactor.allActions) {
            if (federate === null || federate.contains(action)) {
                createTriggerT(body, action, triggerMap, constructorCode, destructorCode)
                var isPhysical = "true";
                if (action.origin == ActionOrigin.LOGICAL) {
                    isPhysical = "false";
                }
                var elementSize = "0"
                // If the action type is 'void', we need to avoid generating the code
                // 'sizeof(void)', which some compilers reject.
                if (action.type !== null && action.targetType.rootType != 'void') {
                    elementSize = '''sizeof(«action.targetType.rootType»)'''
                }
    
                // Since the self struct is allocated using calloc, there is no need to set:
                // self->_lf__«action.name».is_timer = false;
                pr(constructorCode, '''
                    self->_lf__«action.name».is_physical = «isPhysical»;
                    «IF !action.policy.isNullOrEmpty»
                    self->_lf__«action.name».policy = «action.policy»;
                    «ENDIF»
                    self->_lf__«action.name».element_size = «elementSize»;
                ''')
            }
        }

        // Next handle inputs.
        for (input : reactor.allInputs) {
            if (federate === null || federate.contains(input as Port)) {            
                createTriggerT(body, input, triggerMap, constructorCode, destructorCode)
            }
        }
    }
    
    /**
     * Define the trigger_t object on the self struct, an array of
     * reaction_t pointers pointing to reactions triggered by this variable,
     * and initialize the pointers in the array in the constructor.
     * @param body The place to write the self struct entries.
     * @param variable The trigger variable (Timer, Action, or Input).
     * @param triggerMap A map from Variables to a list of the reaction indices
     *  triggered by the variable.
     * @param constructorCode The place to write the constructor code.
     * @param destructorCode The place to write the destructor code.
     */
    private def void createTriggerT(
        StringBuilder body, 
        Variable variable,
        LinkedHashMap<Variable, LinkedList<Integer>> triggerMap,
        StringBuilder constructorCode,
        StringBuilder destructorCode
    ) {
        // variable is a port, a timer, or an action.
        pr(variable, body, '''
            trigger_t _lf__«variable.name»;
        ''')
        pr(variable, constructorCode, '''
            self->_lf__«variable.name».last = NULL;
        ''')
        if (isFederatedAndDecentralized) {
            pr(variable, constructorCode, '''
                self->_lf__«variable.name».intended_tag = (tag_t) { .time = NEVER, .microstep = 0u};
            ''')
        }
        // Generate the reactions triggered table.
        val reactionsTriggered = triggerMap.get(variable)
        if (reactionsTriggered !== null) {
            pr(variable, body, '''reaction_t* _lf__«variable.name»_reactions[«reactionsTriggered.size»];''')
            var count = 0
            for (reactionTriggered : reactionsTriggered) {
                prSourceLineNumber(constructorCode, variable)
                pr(variable, constructorCode, '''
                    self->_lf__«variable.name»_reactions[«count»] = &self->_lf__reaction_«reactionTriggered»;
                ''')
                count++
            }
            // Set up the trigger_t struct's pointer to the reactions.
            pr(variable, constructorCode, '''
                self->_lf__«variable.name».reactions = &self->_lf__«variable.name»_reactions[0];
                self->_lf__«variable.name».number_of_reactions = «count»;
            ''')
            
            if (isFederated) {
                // Set the physical_time_of_arrival
                pr(variable, constructorCode, '''
                    self->_lf__«variable.name».physical_time_of_arrival = NEVER;
                ''')
            }
        }
        if (variable instanceof Input) {
            val rootType = variable.targetType.rootType
            // Since the self struct is allocated using calloc, there is no need to set:
            // self->_lf__«input.name».is_timer = false;
            // self->_lf__«input.name».offset = 0LL;
            // self->_lf__«input.name».period = 0LL;
            // self->_lf__«input.name».is_physical = false;
            // self->_lf__«input.name».drop = false;
            // If the input type is 'void', we need to avoid generating the code
            // 'sizeof(void)', which some compilers reject.
            val size = (rootType == 'void') ? '0' : '''sizeof(«rootType»)'''
            pr(constructorCode, '''
                self->_lf__«variable.name».element_size = «size»;
            ''')
        
            if (isFederated) {
                pr(body,
                    CGeneratorExtension.createPortStatusFieldForInput(variable, this)                    
                );
            }
        
        }
    }    
    
    /** Generate reaction functions definition for a reactor.
     *  These functions have a single argument that is a void* pointing to
     *  a struct that contains parameters, state variables, inputs (triggering or not),
     *  actions (triggering or produced), and outputs.
     *  @param reactor The reactor.
     *  @param federate The federate, or null if this is not
     *   federated or not the main reactor and reactions should be
     *   unconditionally generated.
     */
    def generateReactions(ReactorDecl decl, FederateInstance federate) {
        var reactionIndex = 0;
        val reactor = decl.toDefinition
        for (reaction : reactor.allReactions) {
            if (federate === null || federate.contains(reaction)) {
                generateReaction(reaction, decl, reactionIndex)
            }
            // Increment reaction index even if the reaction is not in the federate
            // so that across federates, the reaction indices are consistent.
            reactionIndex++
        }
    }
    
    /** Generate a reaction function definition for a reactor.
     *  This function will have a single argument that is a void* pointing to
     *  a struct that contains parameters, state variables, inputs (triggering or not),
     *  actions (triggering or produced), and outputs.
     *  @param reaction The reaction.
     *  @param reactor The reactor.
     *  @param reactionIndex The position of the reaction within the reactor. 
     */
    def generateReaction(Reaction reaction, ReactorDecl decl, int reactionIndex) {
        val functionName = reactionFunctionName(decl, reactionIndex)
        
        
        pr('void ' + functionName + '(void* instance_args) {')
        indent()
        var body = reaction.code.toText
        
        generateInitializationForReaction(body, reaction, decl, reactionIndex)
        
        // Code verbatim from 'reaction'
        prSourceLineNumber(reaction.code)
        pr(body)
        unindent()
        pr("}")

        // Now generate code for the late function, if there is one
        // Note that this function can only be defined on reactions
        // in federates that have inputs from a logical connection.
        if (reaction.stp !== null) {
            val lateFunctionName = decl.name.toLowerCase + '_STP_function' + reactionIndex

            pr('void ' + lateFunctionName + '(void* instance_args) {')
            indent();
            generateInitializationForReaction(body, reaction, decl, reactionIndex)
            // Code verbatim from 'late'
            prSourceLineNumber(reaction.stp.code)
            pr(reaction.stp.code.toText)
            unindent()
            pr("}")
        }

        // Now generate code for the deadline violation function, if there is one.
        if (reaction.deadline !== null) {
            // The following name has to match the choice in generateReactionInstances
            val deadlineFunctionName = decl.name.toLowerCase + '_deadline_function' + reactionIndex

            pr('void ' + deadlineFunctionName + '(void* instance_args) {')
            indent();
            generateInitializationForReaction(body, reaction, decl, reactionIndex)
            // Code verbatim from 'deadline'
            prSourceLineNumber(reaction.deadline.code)
            pr(reaction.deadline.code.toText)
            unindent()
            pr("}")
        }
    }
    
    /**
     * Generate code to allocate the memory needed by reactions for triggering
     * downstream reactions. Also, record startup and shutdown reactions.
     * @param reactions A list of reactions.
     */
    private def void generateReactionMemory(Iterable<ReactionInstance> reactions) {
        // For each reaction instance, allocate the arrays that will be used to
        // trigger downstream reactions.
        for (reaction : reactions) {
            val instance = reaction.parent;
            val nameOfSelfStruct = selfStructName(instance)
            
            generateReactionOutputs(reaction);

            // Next handle triggers of the reaction that come from a multiport output
            // of a contained reactor.  Also, handle startup and shutdown triggers.
            for (trigger : reaction.triggers) {
                if (trigger instanceof PortInstance) {
                    // If the port is a multiport, then we need to create an entry for each
                    // individual port.
                    if (trigger.isMultiport() && trigger.parent !== null && trigger.isOutput) {
                        // If the width is given as a numeric constant, then add that constant
                        // to the output count. Otherwise, assume it is a reference to one or more parameters.
                        val width = trigger.width;
                        val containerName = trigger.parent.name
                        val portStructType = variableStructType(trigger.definition,
                            trigger.parent.definition.reactorClass)

                        // FIXME: What if the effect is a bank?  Need to index the container.
                        pr(initializeTriggerObjectsEnd, '''
                            «nameOfSelfStruct»->_lf_«containerName».«trigger.name»_width = «width»;
                            // Allocate memory to store pointers to the multiport outputs of a contained reactor.
                            «nameOfSelfStruct»->_lf_«containerName».«trigger.name» = («portStructType»**)malloc(sizeof(«portStructType»*) 
                                    * «nameOfSelfStruct»->_lf_«containerName».«trigger.name»_width);
                        ''')
                    }
                }
                if (trigger.isStartup) {
                    pr(initializeTriggerObjects, '''
                        _lf_startup_reactions[«startupReactionCount++»] = &«nameOfSelfStruct»->_lf__reaction_«reaction.index»;
                    ''')
                } else if (trigger.isShutdown) {
                    pr(initializeTriggerObjects, '''
                        _lf_shutdown_reactions[«shutdownReactionCount++»] = &«nameOfSelfStruct»->_lf__reaction_«reaction.index»;
                    ''')

                    if (targetConfig.tracing !== null) {
                        val description = getShortenedName(instance)
                        pr(initializeTriggerObjects, '''
                            _lf_register_trace_event(«nameOfSelfStruct», &(«nameOfSelfStruct»->_lf__shutdown),
                                    trace_trigger, "«description».shutdown");
                        ''')
                    }
                }
            }
        }
    }
    
    /**
     * Generate code that passes existing intended tag to all output ports
     * and actions. This intended tag is the minimum intended tag of the 
     * triggering inputs of the reaction.
     * 
     * @param body The body of the reaction. Used to check for the DISABLE_REACTION_INITIALIZATION_MARKER.
     * @param reaction The initialization code will be generated for this specific reaction
     * @param decl The reactor that has the reaction
     * @param reactionIndex The index of the reaction relative to other reactions in the reactor, starting from 0
     */
    def generateIntendedTagInheritence(String body, Reaction reaction, ReactorDecl decl, int reactionIndex) {
        // Construct the intended_tag inheritance code to go into
        // the body of the function.
        var StringBuilder intendedTagInheritenceCode = new StringBuilder()
        // Check if the coordination mode is decentralized and if the reaction has any effects to inherit the STP violation
        if (isFederatedAndDecentralized && !reaction.effects.nullOrEmpty) {
            pr(intendedTagInheritenceCode, '''
                #pragma GCC diagnostic push
                #pragma GCC diagnostic ignored "-Wunused-variable"
                if (self->_lf__reaction_«reactionIndex».is_STP_violated == true) {
            ''')
            indent(intendedTagInheritenceCode);            
            pr(intendedTagInheritenceCode, '''            
                // The operations inside this if clause (if any exists) are expensive 
                // and must only be done if the reaction has unhandled STP violation.
                // Otherwise, all intended_tag values are (NEVER, 0) by default.
                
                // Inherited intended tag. This will take the minimum
                // intended_tag of all input triggers
                «targetTagType» inherited_min_intended_tag = («targetTagType») { .time = FOREVER, .microstep = UINT_MAX };
            ''')
            pr(intendedTagInheritenceCode, '''
                // Find the minimum intended tag
            ''')
            // Go through every trigger of the reaction and check the
            // value of intended_tag to choose the minimum.
            for (TriggerRef inputTrigger : reaction.triggers ?: emptyList) {
                if (inputTrigger instanceof VarRef) {
                    if (inputTrigger.variable instanceof Output) {
                        // Output from a contained reactor
                        val outputPort = inputTrigger.variable as Output                        
                        if (outputPort.isMultiport) {
                            pr(intendedTagInheritenceCode, '''
                                for (int i=0; i < «inputTrigger.container.name».«inputTrigger.variable.name»_width; i++) {
                                    if (compare_tags(«inputTrigger.container.name».«inputTrigger.variable.name»[i]->intended_tag,
                                                     inherited_min_intended_tag) < 0) {
                                        inherited_min_intended_tag = «inputTrigger.container.name».«inputTrigger.variable.name»[i]->intended_tag;
                                    }
                                }
                            ''')
                            
                        } else
                            pr(intendedTagInheritenceCode, '''
                                if (compare_tags(«inputTrigger.container.name».«inputTrigger.variable.name»->intended_tag,
                                                 inherited_min_intended_tag) < 0) {
                                    inherited_min_intended_tag = «inputTrigger.container.name».«inputTrigger.variable.name»->intended_tag;
                                }
                            ''')
                    } else if (inputTrigger.variable instanceof Port) {
                        // Input port
                        val inputPort = inputTrigger.variable as Port 
                        if (inputPort.isMultiport) {
                            pr(intendedTagInheritenceCode, '''
                                for (int i=0; i < «inputTrigger.variable.name»_width; i++) {
                                    if (compare_tags(«inputTrigger.variable.name»[i]->intended_tag, inherited_min_intended_tag) < 0) {
                                        inherited_min_intended_tag = «inputTrigger.variable.name»[i]->intended_tag;
                                    }
                                }
                            ''')
                        } else {
                            pr(intendedTagInheritenceCode, '''
                                if (compare_tags(«inputTrigger.variable.name»->intended_tag, inherited_min_intended_tag) < 0) {
                                    inherited_min_intended_tag = «inputTrigger.variable.name»->intended_tag;
                                }
                            ''')
                        }
                    } else if (inputTrigger.variable instanceof Action) {
                        pr(intendedTagInheritenceCode, '''
                            if (compare_tags(«inputTrigger.variable.name»->trigger->intended_tag, inherited_min_intended_tag) < 0) {
                                inherited_min_intended_tag = «inputTrigger.variable.name»->trigger->intended_tag;
                            }
                        ''')
                    }

                }
            }
            if (reaction.triggers === null || reaction.triggers.size === 0) {
                // No triggers are given, which means the reaction would react to any input.
                // We need to check the intended tag for every input.
                // NOTE: this does not include contained outputs. 
                for (input : (reaction.eContainer as Reactor).inputs) {
                    pr(intendedTagInheritenceCode, '''
                        if (compare_tags(«input.name»->intended_tag, inherited_min_intended_tag) > 0) {
                            inherited_min_intended_tag = «input.name»->intended_tag;
                        }
                    ''')
                }
            }
            
            // Once the minimum intended tag has been found,
            // it will be passed down to the port effects
            // of the reaction. Note that the intended tag
            // will not pass on to actions downstream.
            // Last reaction that sets the intended tag for the effect
            // will be seen.
            pr(intendedTagInheritenceCode, '''
                // All effects inherit the minimum intended tag of input triggers
                if (inherited_min_intended_tag.time != NEVER) {
            ''')
            indent(intendedTagInheritenceCode);
            for (effect : reaction.effects ?: emptyList) {
                if (effect.variable instanceof Input) {
                    if ((effect.variable as Port).isMultiport) {
                        pr(intendedTagInheritenceCode, '''
                            for(int i=0; i < «effect.container.name».«effect.variable.name»_width; i++) {
                                «effect.container.name».«effect.variable.name»[i]->intended_tag = inherited_min_intended_tag;
                            }
                        ''')
                    } else {
                        if (effect.container.widthSpec !== null) {
                            // Contained reactor is a bank.
                            pr(intendedTagInheritenceCode, '''
                                for (int bankIndex = 0; bankIndex < self->_lf_«effect.container.name»_width; bankIndex++) {
                                    «effect.container.name»[bankIndex].«effect.variable.name» = &(self->_lf_«effect.container.name»[bankIndex].«effect.variable.name»);
                                }
                            ''')
                        } else {
                            // Input to a contained reaction
                            pr(intendedTagInheritenceCode, '''
                                // Don't reset the intended tag of the output port if it has already been set.
                                «effect.container.name».«effect.variable.name»->intended_tag = inherited_min_intended_tag;
                            ''')                            
                        }
                    }                   
                }
            }
            unindent(intendedTagInheritenceCode);
            pr(intendedTagInheritenceCode, '''
                }
            ''')
            unindent(intendedTagInheritenceCode);
            pr(intendedTagInheritenceCode,'''
            }
            #pragma GCC diagnostic pop
            ''')
            
            // Write the the intended tag inheritance initialization
            // to the main code.
            pr(intendedTagInheritenceCode.toString) 
        }
        return intendedTagInheritenceCode
    }
    
    /**
     * Generate necessary initialization code inside the body of the reaction that belongs to reactor decl.
     * @param body The body of the reaction. Used to check for the DISABLE_REACTION_INITIALIZATION_MARKER.
     * @param reaction The initialization code will be generated for this specific reaction
     * @param decl The reactor that has the reaction
     * @param reactionIndex The index of the reaction relative to other reactions in the reactor, starting from 0
     */
    def generateInitializationForReaction(String body, Reaction reaction, ReactorDecl decl, int reactionIndex) {
        val reactor = decl.toDefinition
        
        // Construct the reactionInitialization code to go into
        // the body of the function before the verbatim code.
        var StringBuilder reactionInitialization = new StringBuilder()

        // Define the "self" struct.
        var structType = selfStructType(decl)
        // A null structType means there are no inputs, state,
        // or anything else. No need to declare it.
        if (structType !== null) {
             pr('''
                 #pragma GCC diagnostic push
                 #pragma GCC diagnostic ignored "-Wunused-variable"
                 «structType»* self = («structType»*)instance_args;
             ''')
        }

        // Do not generate the initialization code if the body is marked
        // to not generate it.
        if (body.startsWith(CGenerator.DISABLE_REACTION_INITIALIZATION_MARKER)) {
             pr('''
                 #pragma GCC diagnostic pop
             ''')
            return;
        }

        // A reaction may send to or receive from multiple ports of
        // a contained reactor. The variables for these ports need to
        // all be declared as fields of the same struct. Hence, we first
        // collect the fields to be defined in the structs and then
        // generate the structs.
        var fieldsForStructsForContainedReactors = new LinkedHashMap<Instantiation, StringBuilder>

        // Actions may appear twice, first as a trigger, then with the outputs.
        // But we need to declare it only once. Collect in this data structure
        // the actions that are declared as triggered so that if they appear
        // again with the outputs, they are not defined a second time.
        // That second redefinition would trigger a compile error.  
        var actionsAsTriggers = new LinkedHashSet<Action>();

        // Next, add the triggers (input and actions; timers are not needed).
        // This defines a local variable in the reaction function whose
        // name matches that of the trigger. The value of the local variable
        // is a struct with a value and is_present field, the latter a boolean
        // that indicates whether the input/action is present.
        // If the trigger is an output, then it is an output of a
        // contained reactor. In this case, a struct with the name
        // of the contained reactor is created with one field that is
        // a pointer to a struct with a value and is_present field.
        // E.g., if the contained reactor is named 'c' and its output
        // port is named 'out', then c.out->value c.out->is_present are
        // defined so that they can be used in the verbatim code.
        for (TriggerRef trigger : reaction.triggers ?: emptyList) {
            if (trigger instanceof VarRef) {
                if (trigger.variable instanceof Port) {
                    generatePortVariablesInReaction(
                        reactionInitialization,
                        fieldsForStructsForContainedReactors,
                        trigger, 
                        decl)
                } else if (trigger.variable instanceof Action) {
                    generateActionVariablesInReaction(
                        reactionInitialization, 
                        trigger.variable as Action, 
                        decl
                    )
                    actionsAsTriggers.add(trigger.variable as Action);
                }
            }
        }
        if (reaction.triggers === null || reaction.triggers.size === 0) {
            // No triggers are given, which means react to any input.
            // Declare an argument for every input.
            // NOTE: this does not include contained outputs. 
            for (input : reactor.inputs) {
                generateInputVariablesInReaction(reactionInitialization, input, decl)
            }
        }
        // Define argument for non-triggering inputs.
        for (VarRef src : reaction.sources ?: emptyList) {
            if (src.variable instanceof Port) {
                generatePortVariablesInReaction(reactionInitialization, fieldsForStructsForContainedReactors, src, decl)
            } else if (src.variable instanceof Action) {
                // It's a bit odd to read but not be triggered by an action, but
                // OK, I guess we allow it.
                generateActionVariablesInReaction(
                    reactionInitialization,
                    src.variable as Action,
                    decl
                )
                actionsAsTriggers.add(src.variable as Action);
            }
        }

        // Define variables for each declared output or action.
        // In the case of outputs, the variable is a pointer to where the
        // output is stored. This gives the reaction code access to any previous
        // value that may have been written to that output in an earlier reaction.
        if (reaction.effects !== null) {
            for (effect : reaction.effects) {
                if (effect.variable instanceof Action) {
                    // It is an action, not an output.
                    // If it has already appeared as trigger, do not redefine it.
                    if (!actionsAsTriggers.contains(effect.variable)) {
                        pr(reactionInitialization, '''
                            «variableStructType(effect.variable, decl)»* «effect.variable.name» = &self->_lf_«effect.variable.name»;
                        ''')
                    }
                } else {
                    if (effect.variable instanceof Output) {
                        generateOutputVariablesInReaction(
                            reactionInitialization, 
                            effect,
                            decl
                        )
                    } else if (effect.variable instanceof Input) {
                        // It is the input of a contained reactor.
                        generateVariablesForSendingToContainedReactors(
                            reactionInitialization,
                            fieldsForStructsForContainedReactors,
                            effect.container,
                            effect.variable as Input
                        )
                    } else {
                        errorReporter.reportError(
                            reaction,
                            "In generateReaction(): effect is neither an input nor an output."
                        )
                    }
                }
            }
        }
        // Before the reaction initialization,
        // generate the structs used for communication to and from contained reactors.
        for (containedReactor : fieldsForStructsForContainedReactors.keySet) {
            var array = "";
            if (containedReactor.widthSpec !== null) {
                pr('''
                    int «containedReactor.name»_width = self->_lf_«containedReactor.name»_width;
                ''')
                array = '''[«maxContainedReactorBankWidth(containedReactor, null, 0)»]''';
            }
            pr('''
                struct «containedReactor.name» {
                    «fieldsForStructsForContainedReactors.get(containedReactor)»
                } «containedReactor.name»«array»;
            ''')
        }
        // Next generate all the collected setup code.
        pr(reactionInitialization.toString)
        pr('''
            #pragma GCC diagnostic pop
        ''')

        if (reaction.stp === null) {
            // Pass down the intended_tag to all input and output effects
            // downstream if the current reaction does not have a STP
            // handler.
            generateIntendedTagInheritence(body, reaction, decl, reactionIndex)
        }
    }
    
    /**
     * Return the maximum bank width for the given instantiation within all
     * instantiations of its parent reactor.
     * On the first call to this method, the breadcrumbs should be null and the max
     * argument should be zero. On recursive calls, breadcrumbs is a list of nested
     * instantiations, the max is the maximum width found so far.  The search for
     * instances of the parent reactor will begin with the last instantiation
     * in the specified list.
     * 
     * This rather complicated method is used when a reaction sends or receives data
     * to or from a bank of contained reactors. There will be an array of structs on
     * the self struct of the parent, and the size of the array is conservatively set
     * to the maximum of all the identified bank widths.  This is a bit wasteful of
     * memory, but it avoids having to malloc the array for each instance, and in
     * typical usage, there will be few instances or instances that are all the same
     * width.
     * 
     * @param containedReactor The contained reactor instantiation.
     * @param breadcrumbs null on first call (non-recursive).
     * @param max 0 on first call.
     */
    private def int maxContainedReactorBankWidth(
        Instantiation containedReactor, 
        LinkedList<Instantiation> breadcrumbs,
        int max
    ) {
        // If the instantiation is not a bank, return 1.
        if (containedReactor.widthSpec === null) {
            return 1
        }
        // If there is no main, then we just use the default width.
        if (mainDef === null) {
            return ASTUtils.width(containedReactor.widthSpec, null)
        }
        var nestedBreadcrumbs = breadcrumbs
        if (nestedBreadcrumbs === null) {
            nestedBreadcrumbs = new LinkedList<Instantiation>
            nestedBreadcrumbs.add(mainDef)
        }
        var result = max
        var parent = containedReactor.eContainer as Reactor
        if (parent == mainDef.reactorClass.toDefinition) {
            // The parent is main, so there can't be any other instantiations of it.
            return ASTUtils.width(containedReactor.widthSpec, null)
        }
        // Search for instances of the parent within the tail of the breadcrumbs list.
        val container = nestedBreadcrumbs.first.reactorClass.toDefinition
        for (instantiation: container.instantiations) {
            // Put this new instantiation at the head of the list.
            nestedBreadcrumbs.add(0, instantiation)
            if (instantiation.reactorClass.toDefinition == parent) {
                // Found a matching instantiation of the parent.
                // Evaluate the original width specification in this context.
                val candidate = ASTUtils.width(containedReactor.widthSpec, nestedBreadcrumbs)
                if (candidate > result) {
                    result = candidate
                }
            } else {
                // Found some other instantiation, not the parent.
                // Search within it for instantiations of the parent.
                // Note that we assume here that the parent cannot contain
                // instances of itself.
                val candidate = maxContainedReactorBankWidth(containedReactor, nestedBreadcrumbs, result)
                if (candidate > result) {
                    result = candidate
                }
            }
            nestedBreadcrumbs.remove
        }
        return result
    }

    /** 
     * Generate code to create the trigger table for each given reaction.
     * Each table lists the triggers that the reaction
     * execution may trigger. Each table is an array of arrays
     * of pointers to the trigger_t structs representing the downstream inputs
     * (or outputs of the container reactor) that are triggered by the reaction.
     * Each trigger table goes into the reaction's reaction_t triggers field.
     * That reaction_t struct is assumed to be on the self struct of the reactor
     * instance with name "_lf__reaction_i", where i is the index of the reaction.
     * The generated code will also set the values of the triggered_sizes array
     * on the reaction_t struct to indicate the size of each array of trigger_t
     * pointers. The generated code will malloc each of these arrays, and the
     * destructor for the reactor instance will free them.
     * @param reactions The reactions.
     */
    private def generateRemoteTriggerTable(Iterable<ReactionInstance> reactions) {
        for (reaction : reactions) {
            val selfStruct = selfStructName(reaction.parent);
            val name = reaction.parent.getFullName;
            var channelCount = 0
            
            optimizeForSingleDominatingReaction(reaction, reaction.index);
                           
            // Insert a string name to facilitate debugging.                 
            if (targetConfig.logLevel >= LogLevel.LOG) {
                pr(initializeTriggerObjectsEnd, '''
                    // Reaction «reaction.index» of «name».
                    «selfStruct»->_lf__reaction_«reaction.index».name = "«name» reaction «reaction.index»";
                ''')
            }
            
            for (port : reaction.effects.filter(PortInstance)) {
                // Skip ports whose parent is not in the federation.
                // This can happen with reactions in the top-level that have
                // as an effect a port in a bank.
                if (currentFederate.contains(port.parent)) {
                    
                    // If the port is a multiport, then its channels may have different sets
                    // of destinations. For ordinary ports, there will be only one range and
                    // its width will be 1.
                    // We generate the code to fill the triggers array first in a temporary buffer,
                    // so that we can simultaneously calculate the size of the total array.
                    for (PortInstance.SendRange range : port.eventualDestinations()) {
                        val temp = new StringBuilder();
                        var destRangeCount = 0;
                        for (destinationRange : range.destinations) {
                            val destination = destinationRange.getPortInstance();
                            if (destination.isOutput) {
                                // Include this destination port only if it has at least one
                                // reaction in the federation.
                                var belongs = false;
                                for (destinationReaction : destination.dependentReactions) {
                                    if (currentFederate.contains(destinationReaction.parent)) {
                                        belongs = true
                                    }
                                }
                                if (belongs) {
                                    pr(temp, '''
                                        // Port «port.getFullName» has reactions in its parent's parent.
                                        // Point to the trigger struct for those reactions.
                                        triggerArray[«destRangeCount»] = &«triggerStructName(
                                            destination, 
                                            destination.parent.parent
                                        )»;
                                    ''')
                                    // One array entry for each destination range is sufficient.
                                    destRangeCount++;
                                }
                            } else {
                                // Destination is an input port.
                                pr(temp, '''
                                    // Point to destination port «destination.getFullName»'s trigger struct.
                                    triggerArray[«destRangeCount»] = &«triggerStructName(destination)»;
                                ''')
                                // One array entry for each destination range is sufficient.
                                destRangeCount++;
                            }
                        }
                    
                        // Record the total size of the array.
                        pr(initializeTriggerObjectsEnd, '''
                            for (int i = 0; i < «range.channelWidth»; i++) {
                                // Reaction «reaction.index» of «name» triggers «channelCount»
                                // downstream reactions through port «port.getFullName»[«channelCount» + i].
                                «selfStruct»->_lf__reaction_«reaction.index».triggered_sizes[«channelCount» + i] = «destRangeCount»;
                            }
                        ''')
                    
                        // Malloc the memory for the arrays.
                        pr(initializeTriggerObjectsEnd, '''
                            { // For scoping
                                // For reaction «reaction.index» of «name», allocate an
                                // array of trigger pointers for downstream reactions through port «port.getFullName»
                                trigger_t** triggerArray = (trigger_t**)malloc(«destRangeCount» * sizeof(trigger_t*));
                                for (int i = 0; i < «range.channelWidth»; i++) {
                                    «selfStruct»->_lf__reaction_«reaction.index».triggers[«channelCount» + i] = triggerArray;
                                }
                                // Fill the trigger array.
                                «temp.toString()»
                            }
                        ''')
                        channelCount += range.channelWidth;
                    }
                } else {
                    // Count the port even if it is not contained in the federate because effect
                    // may be a bank (it can't be an instance of a bank), so an empty placeholder
                    // will be needed for each member of the bank that is not in the federate.
                    channelCount += port.width;
                }
            }
        }
    }
    
    /**
     * Set the last_enabling_reaction field of the reaction struct to point
     * to the single dominating upstream reaction, if there is one, or to be
     * NULL if not.
     * 
     * @param reaction The reaction.
     * @param reactionNumber The reaction number within the parent.
     */
    def optimizeForSingleDominatingReaction (
        ReactionInstance reaction,
        int reactionNumber
    ) {
        val reactorInstance = reaction.parent;
        val selfStruct = selfStructName(reactorInstance)
        
        // Record the number of reactions that this reaction depends on.
        // This is used for optimization. When that number is 1, the reaction can
        // be executed immediately when its triggering reaction has completed.
        var dominatingReaction = reaction.findSingleDominatingReaction();
        
        // The dominating reaction may not be included in this federate, in which case, we need to keep searching.
        while (dominatingReaction !== null 
                && (!currentFederate.contains(dominatingReaction.definition))
        ) {
            dominatingReaction = dominatingReaction.findSingleDominatingReaction();
        }
        if (dominatingReaction !== null 
                && currentFederate.contains(dominatingReaction.definition)
                && currentFederate.contains(dominatingReaction.parent)
        ) {
            val upstreamReaction = '''«selfStructName(dominatingReaction.parent)»->_lf__reaction_«dominatingReaction.index»'''
            pr(initializeTriggerObjectsEnd, '''
                // Reaction «reactionNumber» of «reactorInstance.getFullName» depends on one maximal upstream reaction.
                «selfStruct»->_lf__reaction_«reactionNumber».last_enabling_reaction = &(«upstreamReaction»);
            ''')
        } else {
            pr(initializeTriggerObjectsEnd, '''
                // Reaction «reactionNumber» of «reactorInstance.getFullName» does not depend on one maximal upstream reaction.
                «selfStruct»->_lf__reaction_«reactionNumber».last_enabling_reaction = NULL;
            ''')
        }
    }
    
    /** 
     * Generate code to set up the tables used in _lf_start_time_step to decrement reference
     * counts and mark outputs absent between time steps. This function puts the code
     * into startTimeStep.
     */
    private def generateStartTimeStep(ReactorInstance instance) {
        // First, set up to decrement reference counts for each token type
        // input of a contained reactor that is present.
        for (child : instance.children) {
            if (currentFederate.contains(child)) {
                var nameOfSelfStruct = selfStructName(child)
                for (input : child.inputs) {
                    if (isTokenType((input.definition as Input).inferredType)) {
                        if (input.isMultiport()) {
                            pr(startTimeStep, '''
                                for (int i = 0; i < «input.width»; i++) {
                                    _lf_tokens_with_ref_count[«startTimeStepTokens» + i].token
                                            = &«nameOfSelfStruct»->_lf_«input.name»[i]->token;
                                    _lf_tokens_with_ref_count[«startTimeStepTokens» + i].status
                                            = (port_status_t*)&«nameOfSelfStruct»->_lf_«input.name»[i]->is_present;
                                    _lf_tokens_with_ref_count[«startTimeStepTokens» + i].reset_is_present = false;
                                }
                            ''')
                            startTimeStepTokens += input.width
                        } else {
                            pr(startTimeStep, '''
                                _lf_tokens_with_ref_count[«startTimeStepTokens»].token
                                        = &«nameOfSelfStruct»->_lf_«input.name»->token;
                                _lf_tokens_with_ref_count[«startTimeStepTokens»].status
                                        = (port_status_t*)&«nameOfSelfStruct»->_lf_«input.name»->is_present;
                                _lf_tokens_with_ref_count[«startTimeStepTokens»].reset_is_present = false;
                            ''')
                            startTimeStepTokens++
                        }
                    }
                }
            }
        }
        var containerSelfStructName = selfStructName(instance)
        // Handle inputs that get sent data from a reaction rather than from
        // another contained reactor and reactions that are triggered by an
        // output of a contained reactor.
        // Note that there may be more than one reaction reacting to the same
        // port so we have to avoid listing the port more than once.
        val portsSeen = new LinkedHashSet<PortInstance>();
        for (reaction : instance.reactions) {
            if (currentFederate.contains(reaction.definition)) {
                for (port : reaction.effects.filter(PortInstance)) {
                    if (port.definition instanceof Input && !portsSeen.contains(port)) {
                        portsSeen.add(port)
                        // This reaction is sending to an input. Must be
                        // the input of a contained reactor in the federate.
                        if (currentFederate.contains(port.parent)) {
                            // If this is a multiport, then the port struct on the self
                            // struct is a pointer. Otherwise, it is the struct itself.
                            if (port.isMultiport) {
                                pr(startTimeStep, '''
                                    // Add port «port.getFullName» to array of is_present fields.
                                    for (int i = 0; i < «port.width»; i++) {
                                        _lf_is_present_fields[«startTimeStepIsPresentCount» + i] 
                                                = &«containerSelfStructName»->_lf_«port.parent.name».«port.name»[i]->is_present;
                                    }
                                ''')
                                if (isFederatedAndDecentralized) {
                                    // Intended_tag is only applicable to ports in federated execution.
                                    pr(startTimeStep, '''
                                        // Add port «port.getFullName» to array of is_present fields.
                                        for (int i = 0; i < «port.width»; i++) {
                                            _lf_intended_tag_fields[«startTimeStepIsPresentCount» + i] 
                                                    = &«containerSelfStructName»->_lf_«port.parent.name».«port.name»[i]->intended_tag;
                                        }
                                    ''')
                                }
                                startTimeStepIsPresentCount += port.width;
                            } else {
                                pr(startTimeStep, '''
                                    // Add port «port.getFullName» to array of is_present fields.
                                    _lf_is_present_fields[«startTimeStepIsPresentCount»] 
                                            = &«containerSelfStructName»->_lf_«port.parent.name».«port.name».is_present;
                                ''')
                                if (isFederatedAndDecentralized) {
                                    // Intended_tag is only applicable to ports in federated execution.
                                    pr(startTimeStep, '''
                                        // Add port «port.getFullName» to array of is_present fields.
                                        _lf_intended_tag_fields[«startTimeStepIsPresentCount»] 
                                                = &«containerSelfStructName»->_lf_«port.parent.name».«port.name».intended_tag;
                                    ''')
                                }
                                startTimeStepIsPresentCount++
                            }
                        }
                    }
                }
                // Find outputs of contained reactors that have token types and therefore
                // need to have their reference counts decremented.
                for (port : reaction.sources) {
                    if (port.definition instanceof Output && !portsSeen.contains(port)) {
                        val output = port as PortInstance;
                        portsSeen.add(output)
                        // This reaction is receiving data from the port.
                        if (isTokenType((output.definition as Output).inferredType)) {
                            if (output.isMultiport()) {
                                pr(startTimeStep, '''
                                    for (int i = 0; i < «output.width»; i++) {
                                        _lf_tokens_with_ref_count[«startTimeStepTokens» + i].token
                                                = &«containerSelfStructName»->_lf_«output.parent.name».«output.name»[i]->token;
                                        _lf_tokens_with_ref_count[«startTimeStepTokens» + i].status
                                                = (port_status_t*)&«containerSelfStructName»->_lf_«output.parent.name».«output.name»[i]->is_present;
                                        _lf_tokens_with_ref_count[«startTimeStepTokens» + i].reset_is_present = false;
                                    }
                                ''')
                                startTimeStepTokens += output.width
                            } else {
                                pr(startTimeStep, '''
                                    _lf_tokens_with_ref_count[«startTimeStepTokens»].token
                                            = &«containerSelfStructName»->_lf_«output.parent.name».«output.name»->token;
                                    _lf_tokens_with_ref_count[«startTimeStepTokens»].status
                                            = (port_status_t*)&«containerSelfStructName»->_lf_«output.parent.name».«output.name»->is_present;
                                    _lf_tokens_with_ref_count[«startTimeStepTokens»].reset_is_present = false;
                                ''')
                                startTimeStepTokens++
                            }
                        }
                    }
                }
            }
        }
        // Next, set up the table to mark each output of each contained reactor absent.
        for (child : instance.children) {
            if (currentFederate.contains(child)) {
                var nameOfSelfStruct = selfStructName(child)
                for (output : child.outputs) {
                    if (output.isMultiport()) {
                        pr(startTimeStep, '''
                            // Add port «output.getFullName» to array of is_present fields.
                            { // Scope to avoid collisions with variable names.
                                int i = «startTimeStepIsPresentCount»;
                                for (int j = 0; j < «output.width»; j++) {
                                    _lf_is_present_fields[i++] = &«nameOfSelfStruct»->_lf_«output.name»[j].is_present;
                                }
                            }
                        ''')
                        if (isFederatedAndDecentralized) {
                            // Intended_tag is only applicable to ports in federated execution with decentralized coordination.
                            pr(startTimeStep, '''
                                // Add port «output.getFullName» to array of intended_tag fields.
                                { // Scope to avoid collisions with variable names.
                                    int i = «startTimeStepIsPresentCount»;
                                    for (int j = 0; j < «output.width»; j++) {
                                        _lf_intended_tag_fields[i++] = &«nameOfSelfStruct»->_lf_«output.name»[j].intended_tag;
                                    }
                                }
                                ''')
                            }
                        startTimeStepIsPresentCount += output.width;
                    } else {
                        pr(startTimeStep, '''
                            // Add port «output.getFullName» to array of is_present fields.
                            _lf_is_present_fields[«startTimeStepIsPresentCount»] = &«nameOfSelfStruct»->«getStackPortMember('''_lf_«output.name»''', "is_present")»;
                        ''')
                        if (isFederatedAndDecentralized) {                            
                            // Intended_tag is only applicable to ports in federated execution with decentralized coordination.
                            pr(startTimeStep, '''
                                // Add port «output.getFullName» to array of Intended_tag fields.
                                _lf_intended_tag_fields[«startTimeStepIsPresentCount»] = &«nameOfSelfStruct»->«getStackPortMember('''_lf_«output.name»''', "intended_tag")»;
                            ''')                            
                        }
                        startTimeStepIsPresentCount++
                    }
                }
            }
        }
        for (action : instance.actions) {
            if (currentFederate === null || currentFederate.contains(action.definition)) {
                pr(startTimeStep, '''
                    // Add action «action.getFullName» to array of is_present fields.
                    _lf_is_present_fields[«startTimeStepIsPresentCount»] 
                            = &«containerSelfStructName»->_lf_«action.name».is_present;
                ''')
                if (isFederatedAndDecentralized) {
                    // Intended_tag is only applicable to actions in federated execution with decentralized coordination.
                    pr(startTimeStep, '''
                        // Add action «action.getFullName» to array of intended_tag fields.
                        _lf_intended_tag_fields[«startTimeStepIsPresentCount»] 
                                = &«containerSelfStructName»->_lf_«action.name».intended_tag;
                    ''')
                }
                startTimeStepIsPresentCount++
            }
        }
    }
    
    /**
     * For each action given, generate initialization code for the offset
     * and period fields. 
     * 
     * @param actions The actions.
     */
    private def generateActionInitializations(Iterable<ActionInstance> actions) {
        for (action : actions) {
            if (!action.isShutdown) {
                var triggerStructName = triggerStructName(action)
                var minDelay = action.minDelay
                var minSpacing = action.minSpacing
                pr(initializeTriggerObjects, '''
                    «triggerStructName».offset = «timeInTargetLanguage(minDelay)»;
                    «IF minSpacing !== null»
                        «triggerStructName».period = «timeInTargetLanguage(minSpacing)»;
                    «ELSE»
                        «triggerStructName».period = «CGenerator.UNDEFINED_MIN_SPACING»;
                    «ENDIF»
                ''')
            }
            triggerCount++
        }
    }

    /**
     * For each timer given, generate initialization code for the offset
     * and period fields.
     * 
     * This method will also populate the global _lf_timer_triggers array, which is
     * used to start all timers at the start of execution.
     * 
     * @param timers The timers.
     */
    private def generateTimerInitializations(Iterable<TimerInstance> timers) {
        for (timer : timers) {
            if (!timer.isStartup) {
                var triggerStructName = triggerStructName(timer)
                val offset = timeInTargetLanguage(timer.offset)
                val period = timeInTargetLanguage(timer.period)
                pr(initializeTriggerObjects, '''
                    «triggerStructName».offset = «offset»;
                    «triggerStructName».period = «period»;
                    _lf_timer_triggers[«timerCount»] = &«triggerStructName»;
                ''')
                timerCount++
            }
            triggerCount++
        }
    }

    /**
     * Process a given .proto file.
     * 
     * Run, if possible, the proto-c protocol buffer code generator to produce
     * the required .h and .c files.
     * @param filename Name of the file to process.
     */
     def processProtoFile(String filename, CancelIndicator cancelIndicator) {
        val protoc = commandFactory.createCommand(
            "protoc-c",
            #['''--c_out=«this.fileConfig.getSrcGenPath»''', filename],
            fileConfig.srcPath)
        if (protoc === null) {
            errorReporter.reportError("Processing .proto files requires proto-c >= 1.3.3.")
            return
        }
        val returnCode = protoc.run(cancelIndicator)
        if (returnCode == 0) {
            val nameSansProto = filename.substring(0, filename.length - 6)
            targetConfig.compileAdditionalSources.add(
                this.fileConfig.getSrcGenPath.resolve(nameSansProto + ".pb-c.c").toString
            )
            
            targetConfig.compileLibraries.add('-l')
            targetConfig.compileLibraries.add('protobuf-c')
            targetConfig.compilerFlags.add('-lprotobuf-c');  
        } else {
            errorReporter.reportError("protoc-c returns error code " + returnCode)
        }
    }
    
    /**
     * Return a string that defines the log level.
     */
    static def String defineLogLevel(GeneratorBase generator) {
        generator.targetConfig.compileDefinitions.add("LOG_LEVEL="+generator.targetConfig.logLevel.ordinal);
        '''
            #define LOG_LEVEL «generator.targetConfig.logLevel.ordinal»
        '''
    }
    
    /**
     * Return a string for referencing the struct with the value and is_present
     * fields of the specified port. This is used for establishing the destination of
     * data for a connection between ports.
     * This will have the following form:
     * 
     * * selfStruct->_lf_portName
     * 
     * @param port An instance of a destination input port.
     */
    static def destinationReference(PortInstance port) {
        // Note that if the port is an output, then it must
        // have dependent reactions, otherwise it would not
        // be a destination.
        var destStruct = selfStructName(port.parent)
        return '''«destStruct»->_lf_«port.name»'''
    }
 
    /**
     * Return a string for referencing the port struct with the value
     * and is_present fields in a self struct that receives data from
     * the specified output port to be used by a reaction.
     * The output port is contained by a contained reactor.
     * This will have the following form:
     * 
     * * selfStruct->_lf_reactorName.portName
     * 
     * The selfStruct is that of the container of reactor that
     * contains the port.
     * 
     * @param port An instance of a destination port.
     */
    static def reactionReference(PortInstance port) {
        var destStruct = selfStructName(port.parent.parent)

        if (port.isOutput) {
            return '''«destStruct»->_lf_«port.parent.name».«port.name»'''
        } else {
            return '// Nothing to do. Port is an input.'
        }
    }
 
    /**
     * Return a string for referencing the data or is_present value of
     * the specified port. This is used for establishing the source of
     * data for a connection between ports.
     * This will have one of the following forms:
     * 
     * * &selfStruct->_lf_portName
     * * &selfStruct->_lf_parentName.portName
     * 
     * It is assumed that the specified port is
     * the eventual upstream port where the data is stored. E.g., it is an input that
     * connected to upstream output, then portName will be the name
     * of the upstream output and the selfStruct will be that of the
     * upstream reactor. If the port is an input port that is written to
     * by a reaction of the parent of the port's parent, then the selfStruct
     * will be that of the parent of the port's parent, and parentName
     * will the name of the port's parent.
     * If the port is an output, then selfStruct will be the parent's
     * selfStruct and the portName will be the name of the port.
     * 
     * @param port An instance of the port to be referenced.
     */
    static def sourceReference(PortInstance port) {                
        if (port.isOutput()) {
            val sourceStruct = selfStructName(port.parent);
            return '''«sourceStruct»->_lf_«port.name»'''
        } else {
            val sourceStruct = selfStructName(port.parent.parent)
            return '''«sourceStruct»->_lf_«port.parent.name».«port.name»'''
        }
    }

    /** Return the unique name for the "self" struct of the specified
     *  reactor instance from the instance ID. If the instance is a member
     *  of a bank of reactors, this returns something of the form
     *  name_self[index], where the index is the position within the bank.
     *  @param instance The reactor instance.
     *  @return The name of the self struct.
     */
    static def selfStructName(ReactorInstance instance) {
        var result = instance.uniqueID + "_self"
        // If this reactor is a member of a bank of reactors, then change
        // the name of its self struct to append [index].
        if (instance.bankIndex >= 0) {
            result += "[" + instance.bankIndex + "]"
        }
        return result
    }

    /** Construct a unique type for the "self" struct of the specified
     *  reactor class from the reactor class.
     *  @param reactor The reactor class.
     *  @return The name of the self struct.
     */
    def selfStructType(ReactorDecl reactor) {
        return reactor.name.toLowerCase + "_self_t"
    }
    
    /** Construct a unique type for the struct of the specified
     *  typed variable (port or action) of the specified reactor class.
     *  @param variable The variable.
     *  @param reactor The reactor class.
     *  @return The name of the self struct.
     */
    def variableStructType(Variable variable, ReactorDecl reactor) {
        '''«reactor.name.toLowerCase»_«variable.name»_t'''
    }
    
    /** Return the function name for specified reaction of the
     *  specified reactor.
     *  @param reactor The reactor
     *  @param reactionIndex The reaction index.
     *  @return The function name for the reaction.
     */
    def reactionFunctionName(ReactorDecl reactor, int reactionIndex) {
          reactor.name.toLowerCase + "reaction_function_" + reactionIndex
    }

    /** Return a reference to the trigger_t struct of the specified
     *  trigger instance (input port or action). This trigger_t struct
     *  is on the self struct.
     *  @param instance The port or action instance.
     *  @return The name of the trigger struct.
     */
    static def triggerStructName(TriggerInstance<? extends Variable> instance) {
        return selfStructName(instance.parent) 
                + '''->_lf__'''
                + instance.name
    }
    
    /** Return a reference to the trigger_t struct for the specified output
     *  port of a contained reactor that triggers a reaction in the specified reactor.
     *  @param port The output port of a contained reactor.
     *  @param reaction The reaction triggered by this port.
     *  @return The name of the trigger struct, which is in the self struct
     *   of the container of the reaction.
     */
    static def triggerStructName(PortInstance port, ReactorInstance reactor) {
        return '''«selfStructName(reactor)»->_lf_«port.parent.name».«port.name»_trigger'''
    }
    
    /**
     * Generates C code to retrieve port->member
     * This function is used for clarity and is called whenever struct is allocated on heap memory.
     * @param portName The name of the port in string
     * @param member The member's name (e.g., is_present)
     * @return Generated code
     */
    def getHeapPortMember(String portName, String member) '''
        «portName»->«member»
    '''
    
    
    /**
     * Return the operator used to retrieve struct members
     */
    def getStackStructOperator() '''
    .
    '''
    
    /**
     * Generates C code to retrieve port.member
     * This function is used for clarity and is called whenever struct is allocated on stack memory.
     * @param portName The name of the port in string
     * @param member The member's name(e.g., is_present)
     * @return Generated code
     */
    def getStackPortMember(String portName, String member) '''«portName».«member»'''
    
    /**
     * Return the full name of the specified instance without
     * the leading name of the top-level reactor, unless this
     * is the top-level reactor, in which case return its name.
     * @param instance The instance.
     * @return A shortened instance name.
     */
    def getShortenedName(ReactorInstance instance) {
        var description = instance.getFullName
        // If not at the top level, strip off the name of the top level.
        val period = description.indexOf(".")
        if (period > 0) {
            description = description.substring(period + 1)
        }
        return description
    }
    
    /**
     * If tracing is turned on, then generate code that records
     * the full name of the specified reactor instance in the
     * trace table. If tracing is not turned on, do nothing.
     * @param instance The reactor instance.
     * @param actions The actions of this reactor.
     * @param timers The timers of this reactor.
     */
    private def void generateTraceTableEntries(
        ReactorInstance instance, Iterable<ActionInstance> actions, Iterable<TimerInstance> timers
    ) {
        // If tracing is turned on, record the address of this reaction
        // in the _lf_trace_object_descriptions table that is used to generate
        // the header information in the trace file.
        if (targetConfig.tracing !== null) {
            var description = getShortenedName(instance)
            var nameOfSelfStruct = selfStructName(instance)
            pr(initializeTriggerObjects, '''
                _lf_register_trace_event(«nameOfSelfStruct», NULL, trace_reactor, "«description»");
            ''')
            for (action : actions) {
                pr(initializeTriggerObjects, '''
                    _lf_register_trace_event(«nameOfSelfStruct», &(«nameOfSelfStruct»->_lf__«action.name»), trace_trigger, "«description».«action.name»");
                ''')
            }
            for (timer : timers) {
                pr(initializeTriggerObjects, '''
                    _lf_register_trace_event(«nameOfSelfStruct», &(«nameOfSelfStruct»->_lf__«timer.name»), trace_trigger, "«description».«timer.name»");
                ''')
            }
        }
    }
    
    /**
     * Generate code to instantiate the specified federate at the top level.
     * @param federate The federate to instantiate or null to generate everything.
     */
    private def void generateFederate(FederateInstance federate) {
        
        currentFederate = federate;
        
        // Create lists of the actions, timers, and reactions that are in the federate.
        // These default to the full list for non-federated programs.
        var actionsInFederate = main.actions.filter[ 
                a | return federate.contains(a.definition);
            ];
        var reactionsInFederate = main.reactions.filter[ 
                r | return federate.contains(r.definition);
            ];
        var timersInFederate = main.timers.filter[ 
                t | return federate.contains(t.definition);
            ];

        // Generate the self struct declaration for the top level.
        pr(initializeTriggerObjects, '''
            «selfStructType(main.definition.reactorClass)»* «selfStructName(main)» = new_«main.name»();
        ''')

        // Generate code for top-level parameters, actions, timers, and reactions that
        // are in the federate.
        generateTraceTableEntries(main, actionsInFederate, timersInFederate);
        generateReactorInstanceExtension(main, reactionsInFederate);
        generateParameterInitialization(main);
        
        for (child: main.children) {
            // If the child has a multiport that is an effect of some reaction in main,
            // then we have to generate code to allocate memory for arrays pointing to
            // its data. If the child is a bank, then memory is allocated for the entire
            // bank width because a reaction cannot specify which bank members it writes
            // to so we have to assume it can write to any. Hence, we do not want to
            // filter which children we do this for by federate, which is why this call
            // is here.
            if (federate.contains(child) || child.bankIndex >= 0) {
                generateAllocationForEffectsOnInputs(child);
            }
            if (federate.contains(child)) {
                generateReactorInstance(child);
            }
        }
        
        generateReactionMemory(reactionsInFederate);
        generateStateVariableInitializations(main);
        generateRemoteTriggerTable(reactionsInFederate);
        generateTimerInitializations(timersInFederate);
        generateActionInitializations(actionsInFederate);
        generateInputNumDestinations(reactionsInFederate);
        generateInitializeActionToken(actionsInFederate);
        generateSetDeadline(reactionsInFederate);
        generateStartTimeStep(main);
        
        pr(initializeTriggerObjects, "//***** End initializing " + main.name);
    }
    
    /** 
     * Generate code to instantiate the specified reactor instance and
     * initialize it.
     * @param instance A reactor instance.
     * @param federate A federate instance to conditionally generate code by
     *  contained reactors or null if there are no federates.
     */
    def void generateReactorInstance(ReactorInstance instance) {
        // FIXME: Consolidate this with generateFederate. The only difference is that
        // generateFederate is the version of this method that is run on main, the
        // top-level reactor. 
        var reactorClass = instance.definition.reactorClass
        var fullName = instance.fullName
        pr(initializeTriggerObjects, '// ************* Instance ' + fullName + ' of class ' +
            reactorClass.name)
            
        var nameOfSelfStruct = selfStructName(instance)
        var structType = selfStructType(reactorClass)
        
        // If this reactor is a placeholder for a bank of reactors, then generate
        // an array of instances of reactors and return.
        if (instance.bankMembers !== null) {
            pr(initializeTriggerObjects, '''
                «structType»* «nameOfSelfStruct»[«instance.bankMembers.size»];
            ''')
            return
        }

        // Generate the instance self struct containing parameters, state variables,
        // and outputs (the "self" struct). The form is slightly different
        // depending on whether its in a bank of reactors.
        if (instance.bankIndex >= 0) {
            pr(initializeTriggerObjects, '''
                «nameOfSelfStruct» = new_«reactorClass.name»();
            ''')
        } else {
            pr(initializeTriggerObjects, '''
                «structType»* «nameOfSelfStruct» = new_«reactorClass.name»();
            ''')
        }

        // Generate code to initialize the "self" struct in the
        // _lf_initialize_trigger_objects function.
        pr(initializeTriggerObjects, "//***** Start initializing " + fullName)
        
        generateTraceTableEntries(instance, instance.actions, instance.timers)
        generateReactorInstanceExtension(instance, instance.reactions)
        generateParameterInitialization(instance)
        
        // Once parameters are done, we can allocate memory for any multiports.
        // Allocate memory for outputs.
        // NOTE: Not done for top level.
        for (output : reactorClass.toDefinition.outputs) {
            // If the port is a multiport, create an array.
            if (output.isMultiport) {
                initializeOutputMultiport(initializeTriggerObjects, output, nameOfSelfStruct, instance)
            } else {
                pr(initializeTriggerObjects, '''
                    // width of -2 indicates that it is not a multiport.
                    «nameOfSelfStruct»->_lf_«output.name»_width = -2;
                ''')
            }            
        }
        
        // For each input and output that is a multiport and an effect of some reaction,
        // generate code to allocate memory for arrays pointing to its data. Do this here
        // for the inputs of the children and the outputs of this reactor.
        for (child : instance.children) {
            generateAllocationForEffectsOnInputs(child);
        }
        
        generateAllocationForEffectsOnOutputs(instance);
        generateReactionMemory(instance.reactions);

        // Next, allocate memory for input. 
        // NOTE: Not done for top level.
        for (input : reactorClass.toDefinition.inputs) {
            // If the port is a multiport, create an array.
            if (input.isMultiport) {
                pr(initializeTriggerObjects, '''
                    «nameOfSelfStruct»->_lf_«input.name»_width = «multiportWidthSpecInC(input, null, instance)»;
                    // Allocate memory for multiport inputs.
                    «nameOfSelfStruct»->_lf_«input.name» = («variableStructType(input, reactorClass)»**)malloc(sizeof(«variableStructType(input, reactorClass)»*) * «nameOfSelfStruct»->_lf_«input.name»_width); 
                    // Set inputs by default to an always absent default input.
                    for (int i = 0; i < «nameOfSelfStruct»->_lf_«input.name»_width; i++) {
                        «nameOfSelfStruct»->_lf_«input.name»[i] = &«nameOfSelfStruct»->_lf_default__«input.name»;
                    }
                ''')
            } else {
                pr(initializeTriggerObjects, '''
                    // width of -2 indicates that it is not a multiport.
                    «nameOfSelfStruct»->_lf_«input.name»_width = -2;
                ''')
            }
        }

        // Next, initialize the "self" struct with state variables.
        // These values may be expressions that refer to the parameter values defined above.        
        generateStateVariableInitializations(instance);

        generateRemoteTriggerTable(instance.reactions);

        // Generate trigger objects for the instance.
        generateTimerInitializations(instance.timers);
        generateActionInitializations(instance.actions);
        
        // Initialize the num_destinations fields of port structs on the self struct.
        generateOutputNumDestinations(instance); // NOTE: Not done for top level.
        generateInputNumDestinations(instance.reactions);
        
        generateInitializeActionToken(instance.actions);
        generateSetDeadline(instance.reactions);

        // Recursively generate code for the children.
        for (child : instance.children) {
            generateReactorInstance(child);
        }
        
        // If this program is federated with centralized coordination and this reactor
        // instance is a federate, then check
        // for outputs that depend on physical actions so that null messages can be
        // sent to the RTI.
        if (isFederatedAndCentralized && instance.parent === main) {
            val outputDelayMap = currentFederate.findOutputsConnectedToPhysicalActions(instance)
            var minDelay = TimeValue.MAX_VALUE;
            var outputFound = null as Output;
            for (output : outputDelayMap.keySet) {
                val outputDelay = outputDelayMap.get(output)
                if (outputDelay.isEarlierThan(minDelay)) {
                    minDelay = outputDelay
                    outputFound = output
                }
            }
            if (minDelay != TimeValue.MAX_VALUE) {
                // Unless silenced, issue a warning.
                if (targetConfig.coordinationOptions.advance_message_interval === null) {
                    errorReporter.reportWarning(outputFound, '''
                            Found a path from a physical action to output for reactor "«instance.name»". 
                            The amount of delay is «minDelay.toString()».
                            With centralized coordination, this can result in a large number of messages to the RTI.
                            Consider refactoring the code so that the output does not depend on the physical action,
                            or consider using decentralized coordination. To silence this warning, set the target
                            parameter coordination-options with a value like {advance-message-interval: 10 msec}"''')
                }
                pr(initializeTriggerObjects, '''
                    _fed.min_delay_from_physical_action_to_federate_output = «minDelay.timeInTargetLanguage»;
                ''')
            }
        }
        
        // For this instance, define what must be done at the start of
        // each time step. This sets up the tables that are used by the
        // _lf_start_time_step() function in reactor_common.c.
        // Note that this function is also run once at the end
        // so that it can deallocate any memory.
        generateStartTimeStep(instance)
        pr(initializeTriggerObjects, "//***** End initializing " + fullName)
    }
    
    /**
     * Initialize actions by creating a lf_token_t in the self struct.
     * This has the information required to allocate memory for the action payload.
     * Skip any action that is not actually used as a trigger.
     * @param reactor The reactor containing the actions.
     * @param actions The actions.
     */
    private def void generateInitializeActionToken(Iterable<ActionInstance> actions) {
        for (action : actions) {
            // Skip this step if the action is not in use. 
            if (action.parent.triggers.contains(action)) {
                var type = action.definition.inferredType
                var payloadSize = "0"
                
                if (!type.isUndefined) {
                    var String typeStr = type.targetType
                    if (isTokenType(type)) {
                        typeStr = typeStr.rootType
                    } else {
                        typeStr = type.targetType
                    }
                    if (typeStr !== null && !typeStr.equals("") && !typeStr.equals("void")) {
                        payloadSize = '''sizeof(«typeStr»)'''
                    }    
                }
            
                var nameOfSelfStruct = selfStructName(action.parent);

                // Create a reference token initialized to the payload size.
                // This token is marked to not be freed so that the trigger_t struct
                // always has a reference token.
                pr(initializeTriggerObjects,
                    '''
                    «nameOfSelfStruct»->_lf__«action.name».token = _lf_create_token(«payloadSize»);
                    «nameOfSelfStruct»->_lf__«action.name».status = absent;
                    '''
                )
                // At the start of each time step, we need to initialize the is_present field
                // of each action's trigger object to false and free a previously
                // allocated token if appropriate. This code sets up the table that does that.
                pr(initializeTriggerObjects, '''
                    _lf_tokens_with_ref_count[«startTimeStepTokens»].token
                            = &«nameOfSelfStruct»->_lf__«action.name».token;
                    _lf_tokens_with_ref_count[«startTimeStepTokens»].status
                            = &«nameOfSelfStruct»->_lf__«action.name».status;
                    _lf_tokens_with_ref_count[«startTimeStepTokens»].reset_is_present = true;
                ''')
                startTimeStepTokens++
            }
        }
    }
    
    /**
     * For each output port of the specified reactor,
     * set the num_destinations field of port structs on its self struct
     * equal to the total number of destination reactors. This is used
     * to initialize reference counts in dynamically allocated tokens
     * sent to other reactors.
     * @param reactor The reactor instance.
     */
    private def void generateOutputNumDestinations(ReactorInstance reactor) {
        // Reference counts are decremented by each destination reactor
        // at the conclusion of a time step. Hence, the initial reference
        // count should equal the number of destination _reactors_, not the
        // number of destination ports nor the number of destination reactions.
        // One of the destination reactors may be the container of this
        // instance because it may have a reaction to an output of this instance.
        for (output : reactor.outputs) {
            for (sendingRange : output.eventualDestinations) {
                // Syntax is slightly difference for a multiport output vs. single port.
                // For a single port, there should be only one sendingRange.
                if (output.isMultiport()) {
                    val start = sendingRange.startChannel;
                    val end = sendingRange.startChannel + sendingRange.channelWidth;
                    // Eliminate the for loop for the case where range.channelWidth == 1,
                    // a common situation on multiport to bank messaging.
                    if (sendingRange.channelWidth == 1) {
                        pr(initializeTriggerObjectsEnd, '''
                            «sourceReference(output)»[«start»].num_destinations = «sendingRange.getNumberOfDestinationReactors()»;
                        ''')
                    } else {
                        pr(initializeTriggerObjectsEnd, '''
                            for (int i = «start»; i < «end»; i++) {
                                «sourceReference(output)»[i].num_destinations = «sendingRange.getNumberOfDestinationReactors()»;
                            }
                        ''')
                    }
                } else {
                    pr(initializeTriggerObjectsEnd, '''
                        «sourceReference(output)».num_destinations = «sendingRange.getNumberOfDestinationReactors»;
                    ''')
                }
            }
        }
    }
    
    /**
     * For each input port of a contained reactor that receives data
     * from one or more of the specified reactions, set the num_destinations
     * field of the corresponding port structs on the self struct of
     * the reaction's parent reactor equal to the total number of
     * destination reactors. This is used to initialize reference
     * counts in dynamically allocated tokens sent to other reactors.
     * @param reactions The reactions.
     */
    private def void generateInputNumDestinations(Iterable<ReactionInstance> reactions) {
        // Reference counts are decremented by each destination reactor
        // at the conclusion of a time step. Hence, the initial reference
        // count should equal the number of destination _reactors_, not the
        // number of destination ports nor the number of destination reactions.
        // One of the destination reactors may be the container of this
        // instance because it may have a reaction to an output of this instance.

        // Since a port may be written to by multiple reactions,
        // ensure that this is done only once.
        val portsHandled = new HashSet<PortInstance>();
        for (reaction : reactions) {
            for (port : reaction.effects.filter(PortInstance)) {
                if (port.isInput && !portsHandled.contains(port)) {
                    // Port is an input of a contained reactor that gets data from a reaction of this reactor.
                    portsHandled.add(port);
                    
                    // The input port may itself have multiple destinations.
                    for (sendingRange : port.eventualDestinations) {
                    
                        // Syntax is slightly different for a multiport output vs. single port.
                        if (port.isMultiport()) {
                            val start = sendingRange.startChannel;
                            val end = sendingRange.startChannel + sendingRange.channelWidth;
                            pr(initializeTriggerObjectsEnd, '''
                                for (int i = «start»; i < «end»; i++) {
                                    «sourceReference(port)»[i]->num_destinations = «sendingRange.getNumberOfDestinationReactors»;
                                }
                            ''')
                        } else {
                            pr(initializeTriggerObjectsEnd, '''
                                «sourceReference(port)».num_destinations = «sendingRange.getNumberOfDestinationReactors»;
                            ''')
                        }
                    }
                }
            }
        }
    }

    /**
     * If any input port of the specified reactor is a multiport
     * and is mentioned as an effect of a reaction in its reactors's parent
     * (the reaction provides input to a contained reactor), then generate
     * code to allocate memory to store the data produced by those reactions.
     * The allocated memory is pointed to by a field called
     * `_lf_containername.portname` on the self struct of the reactor's parent.
     * @param reactor A contained reactor.
     */
    private def void generateAllocationForEffectsOnInputs(ReactorInstance reactor) {
        // Keep track of ports already handled. There may be more than one reaction
        // in the container writing to the port, but we want only one memory allocation.
        val portsHandled = new HashSet<PortInstance>();
        
        // Find parent reactions that mention multiport inputs of this reactor.
        for (reaction : reactor.parent.reactions) { 
            for (effect : reaction.effects.filter(PortInstance)) {
                if (effect.isMultiport && reactor.inputs.contains(effect) && !portsHandled.contains(effect)) {
                    // Port is a multiport input that the parent's reaction is writing to.
                    portsHandled.add(effect);
                    
                    val nameOfSelfStruct = selfStructName(reactor.parent);
                    var containerName = reactor.name;
                    val portStructType = variableStructType(
                            effect.definition, reactor.definition.reactorClass);

                    // FIXME: As of now, the following never happens because bank members
                    // are handled individually. But I plan to fix this, so I'm leaving this
                    // dead code here.
                    if (reactor.bankIndex === -2) {
                        pr(initializeTriggerObjectsEnd, '''
                            for (int j = 0; j < «reactor.bankSize»; j++) {
                        ''')
                        indent(initializeTriggerObjectsEnd);
                        containerName += "[j]";
                    }
                    pr(initializeTriggerObjectsEnd, '''
                        «nameOfSelfStruct»->_lf_«containerName».«effect.name»_width = «effect.width»;
                        // Allocate memory to store output of reaction feeding a multiport input of a contained reactor.
                        «nameOfSelfStruct»->_lf_«containerName».«effect.name» = («portStructType»**)malloc(sizeof(«portStructType»*) 
                            * «nameOfSelfStruct»->_lf_«containerName».«effect.name»_width);
                        for (int i = 0; i < «nameOfSelfStruct»->_lf_«containerName».«effect.name»_width; i++) {
                            «nameOfSelfStruct»->_lf_«containerName».«effect.name»[i] = («portStructType»*)calloc(1, sizeof(«portStructType»));
                        }
                    ''')
                    if (reactor.bankIndex === -2) {
                        unindent(initializeTriggerObjectsEnd);
                        pr(initializeTriggerObjectsEnd, '''
                            }
                        ''')
                    }
                }
            }
        }
    }
    
    /**
     * If any output port of the specified reactor is a multiport, then generate code to
     * allocate memory to store the data produced by those reactions.
     * The allocated memory is pointed to by a field called `_lf_portname`.
     * @param reactor A reactor instance.
     */
    private def void generateAllocationForEffectsOnOutputs(ReactorInstance reactor) {
        for (port : reactor.outputs) {
            if (port.isMultiport) {
                val nameOfSelfStruct = selfStructName(port.parent);
                val portStructType = variableStructType(
                    port.definition,
                    port.parent.definition.reactorClass
                )

                pr(initializeTriggerObjectsEnd, '''
                    «nameOfSelfStruct»->_lf_«port.name»_width = «port.width»;
                    «nameOfSelfStruct»->_lf_«port.name» = («portStructType»*)calloc(«nameOfSelfStruct»->_lf_«port.name»_width,
                        sizeof(«portStructType»));
                    «nameOfSelfStruct»->_lf_«port.name»_pointers = («portStructType»**)malloc(sizeof(«portStructType»*)
                                                        * «nameOfSelfStruct»->_lf_«port.name»_width);
                    // Assign each output port pointer to be used in reactions to facilitate user access to output ports
                    for(int i=0; i < «nameOfSelfStruct»->_lf_«port.name»_width; i++) {
                         «nameOfSelfStruct»->_lf_«port.name»_pointers[i] = &(«nameOfSelfStruct»->_lf_«port.name»[i]);
                    }
                ''')
            }
        }
    }

    /**
     * For the specified reaction, for output ports that it writes to,
     * set up the arrays that store the output values (if necessary) and
     * that are used to trigger downstream reactions if an output is actually
     * produced.
     * 
     * NOTE: This method is quite complicated because of the possibility that
     * that the reaction is writing to a multiport output or to an
     * input port of a contained reactor, and the possibility that that
     * the contained reactor is a bank of reactors and that its input port may
     * be a multiport.
     * 
     * @param The reaction instance.
     */
    private def void generateReactionOutputs(ReactionInstance reaction) {
        val nameOfSelfStruct = selfStructName(reaction.parent);

        // Count the output ports and inputs of contained reactors that
        // may be set by this reaction. This ignores actions in the effects.
        // Collect initialization statements for the output_produced array for the reaction
        // to point to the is_present field of the appropriate output.
        // These statements must be inserted after the array is malloc'd,
        // but we construct them while we are counting outputs.
        var outputCount = 0;
        val initialization = new StringBuilder()
        // The reaction.effects does not contain multiports, but rather the individual
        // ports of the multiport. We handle each multiport only once using this set.
        val handledMultiports = new LinkedHashSet<PortInstance>();
        for (effect : reaction.effects) {
            if (effect instanceof PortInstance) {
                // Effect is a port. There are six cases.
                // 1. The port is an ordinary port contained by the same reactor that contains this reaction.
                // 2. The port is a multiport contained by the same reactor that contains reaction.
                // 3. The port is an ordinary input port contained by a contained reactor.
                // 4. The port is a multiport input contained by a contained reactor.
                // 5. The port is an ordinary port contained by a contained bank of reactors.
                // 6. The port is an multiport contained by a contained bank of reactors.
                // Create the entry in the output_produced array for this port.
                // If the port is a multiport, then we need to create an entry for each
                // individual port.
                if (effect.isMultiport() && !handledMultiports.contains(effect)) {
                    // The effect is a multiport that has not been handled yet.
                    handledMultiports.add(effect);
                    // Point the output_produced field to where the is_present field of the port is.
                    if (effect.parent === reaction.parent) {
                        // The port belongs to the same reactor as the reaction.
                        pr(initialization, '''
                            for (int i = 0; i < «effect.width»; i++) {
                                «nameOfSelfStruct»->_lf__reaction_«reaction.index».output_produced[«outputCount» + i]
                                        = &«nameOfSelfStruct»->«getStackPortMember('''_lf_«effect.name»[i]''', "is_present")»;
                            }
                        ''')
                    } else {
                        // The port belongs to a contained reactor.
                        val containerName = effect.parent.name
                        pr(initialization, '''
                            for (int i = 0; i < «nameOfSelfStruct»->_lf_«containerName».«effect.name»_width; i++) {
                                «nameOfSelfStruct»->_lf__reaction_«reaction.index».output_produced[«outputCount» + i]
                                        = &«nameOfSelfStruct»->_lf_«containerName».«effect.name»[i]->is_present;
                            }
                        ''')
                    }
                    outputCount += effect.getWidth();
                } else if (!effect.isMultiport()) {
                    // The effect is not a multiport nor a port contained by a multiport.
                    if (effect.parent === reaction.parent) {
                        // The port belongs to the same reactor as the reaction.
                        pr(initialization, '''
                            «nameOfSelfStruct»->_lf__reaction_«reaction.index».output_produced[«outputCount»]
                                    = &«nameOfSelfStruct»->«getStackPortMember('''_lf_«effect.name»''', "is_present")»;
                        ''')
                    } else {
                        // The port belongs to a contained reactor.
                        pr(initialization, '''
                            «nameOfSelfStruct»->_lf__reaction_«reaction.index».output_produced[«outputCount»]
                                    = &«nameOfSelfStruct»->«getStackPortMember('''_lf_«effect.parent.name».«effect.name»''', "is_present")»;
                        ''')
                    }
                    outputCount++
                }
            }
        }
        pr(initializeTriggerObjectsEnd, '''
            // Total number of outputs (single ports and multiport channels) produced by the reaction.
            «nameOfSelfStruct»->_lf__reaction_«reaction.index».num_outputs = «outputCount»;
            // Allocate arrays for triggering downstream reactions.
            if («nameOfSelfStruct»->_lf__reaction_«reaction.index».num_outputs > 0) {
                «nameOfSelfStruct»->_lf__reaction_«reaction.index».output_produced 
                        = (bool**)malloc(sizeof(bool*) * «nameOfSelfStruct»->_lf__reaction_«reaction.index».num_outputs);
                «nameOfSelfStruct»->_lf__reaction_«reaction.index».triggers 
                        = (trigger_t***)malloc(sizeof(trigger_t**) * «nameOfSelfStruct»->_lf__reaction_«reaction.index».num_outputs);
                «nameOfSelfStruct»->_lf__reaction_«reaction.index».triggered_sizes 
                        = (int*)calloc(«nameOfSelfStruct»->_lf__reaction_«reaction.index».num_outputs, sizeof(int));
            }
        ''')
        pr(initializeTriggerObjectsEnd, '''
            // Initialize the output_produced array.
            «initialization.toString»
        ''')
    } 
    
    /**
     * Generate code that is executed while the reactor instance is being initialized.
     * This is provided as an extension point for subclasses.
     * Normally, the reactions argument is the full list of reactions,
     * but for the top-level of a federate, will be a subset of reactions that
     * is relevant to the federate.
     * @param instance The reactor instance.
     * @param reactions The reactions of this instance.
     */
    def void generateReactorInstanceExtension(
        ReactorInstance instance, 
        Iterable<ReactionInstance> reactions
    ) {
        // Do nothing
    }
    
    /**
     * Generate code that initializes the state variables for a given instance.
     * Unlike parameters, state variables are uniformly initialized for all instances
     * of the same reactor.
     * @param instance The reactor class instance
     * @return Initialization code fore state variables of instance
     */
    def generateStateVariableInitializations(ReactorInstance instance) {
        val reactorClass = instance.definition.reactorClass
        val nameOfSelfStruct = selfStructName(instance)
        for (stateVar : reactorClass.toDefinition.stateVars) {

            val initializer = getInitializer(stateVar, instance)
            if (stateVar.initialized) {
                if (stateVar.isOfTimeType) {
                    pr(initializeTriggerObjects, nameOfSelfStruct + "->" + stateVar.name + " = " + initializer + ";")
                } else {
                    // If the state is initialized with a parameter, then do not use
                    // a temporary variable. Otherwise, do, because
                    // static initializers for arrays and structs have to be handled
                    // this way, and there is no way to tell whether the type of the array
                    // is a struct.
                    if (stateVar.isParameterized && stateVar.init.size > 0) {
                        pr(initializeTriggerObjects,
                            nameOfSelfStruct + "->" + stateVar.name + " = " + initializer + ";")
                    } else {
                        var temporaryVariableName = instance.uniqueID + '_initial_' + stateVar.name
                        // To ensure uniqueness, if this reactor is in a bank, append the bank member index.
                        if (instance.getBank() !== null) {
                            temporaryVariableName += "_" + instance.bankIndex
                        }
                        // Array type has to be handled specially because C doesn't accept
                        // type[] as a type designator.
                        // Use the superclass to avoid [] being replaced by *.
                        var type = super.getTargetType(stateVar.inferredType)
                        val matcher = arrayPatternVariable.matcher(type)
                        if (matcher.find()) {
                            // If the state type ends in [], then we have to move the []
                            // because C is very picky about where this goes. It has to go
                            // after the variable name.
                            pr(
                                initializeTriggerObjects,
                                "static " + matcher.group(1) + " " + temporaryVariableName + "[] = " + initializer + ";"
                            )
                        } else {
                            pr(
                                initializeTriggerObjects,
                                "static " + type + " " + temporaryVariableName + " = " + initializer + ";"
                            )
                        }
                        pr(
                            initializeTriggerObjects,
                            nameOfSelfStruct + "->" + stateVar.name + " = " + temporaryVariableName + ";"
                        )
                    }
                }
            }
        }
    }
    
    /**
     * Generate code to set the deadline field of the specified reactions.
     * @param reactions The reactions.
     */
    private def void generateSetDeadline(Iterable<ReactionInstance> reactions) {
        for (reaction : reactions) {
            if (reaction.declaredDeadline !== null) {
                var deadline = reaction.declaredDeadline.maxDelay
                val reactionStructName = '''«selfStructName(reaction.parent)»->_lf__reaction_«reaction.index»'''
                pr(initializeTriggerObjects, '''
                    «reactionStructName».deadline = «timeInTargetLanguage(deadline)»;
                ''')
            }
        }
    }
        
    /**
     * Generate runtime initialization code for parameters of a given reactor instance
     * @param instance The reactor instance.
     */
    def void generateParameterInitialization(ReactorInstance instance) {
        var nameOfSelfStruct = selfStructName(instance)
        // Array type parameters have to be handled specially.
        // Use the superclass getTargetType to avoid replacing the [] with *.
        for (parameter : instance.parameters) {
            // NOTE: we now use the resolved literal value. For better efficiency, we could
            // store constants in a global array and refer to its elements to avoid duplicate
            // memory allocations.
            val targetType = super.getTargetType(parameter.type)
            val matcher = arrayPatternVariable.matcher(targetType)
            if (matcher.find()) {
                // Use an intermediate temporary variable so that parameter dependencies
                // are resolved correctly.
                val temporaryVariableName = parameter.uniqueID
                pr(initializeTriggerObjects, '''
                    static «matcher.group(1)» «temporaryVariableName»[] = «parameter.getInitializer»;
                    «nameOfSelfStruct»->«parameter.name» = «temporaryVariableName»;
                ''')
            } else {
                pr(initializeTriggerObjects, '''
                    «nameOfSelfStruct»->«parameter.name» = «parameter.getInitializer»; 
                ''')
            }
        }
    }
    
    /**
     * Generate code that malloc's memory for an output multiport.
     * @param builder The generated code is put into builder
     * @param output The output port to be initialized
     * @name
     */
    def initializeOutputMultiport(StringBuilder builder, Output output, String nameOfSelfStruct, ReactorInstance instance) {
        val reactor = instance.definition.reactorClass
        pr(builder, '''
            «nameOfSelfStruct»->_lf_«output.name»_width = «multiportWidthSpecInC(output, null, instance)»;
            // Allocate memory for multiport output.
            «nameOfSelfStruct»->_lf_«output.name» = («variableStructType(output, reactor)»*)calloc(«nameOfSelfStruct»->_lf_«output.name»_width, sizeof(«variableStructType(output, reactor)»)); 
        ''')
    }
    
    /**
     * If the argument is a multiport, return a string that is a valid
     * C expression consisting of an (optional) integer added to any number of
     * parameter references on the specified self struct.
     * @param port The port.
     * @param contained If the port belongs to a contained reactor, then
     *  the contained reactor's instantiation. Otherwise, null.
     * @param reactorInstance The reactor referring to this port. If null, "self" will be used
     *  to reference the reactor.
     * @return The width expression for a multiport or an empty string if it is
     *  not a multiport.
     */
    protected def String multiportWidthSpecInC(Port port, Instantiation contained, ReactorInstance reactorInstance) {
        var result = new StringBuilder()
        var count = 0
        var selfStruct = "self"
        if (reactorInstance !== null) { 
            if (contained !== null) {
                // Caution: If port belongs to a contained reactor, the self struct needs to be that
                // of the contained reactor instance, not this container
                selfStruct = selfStructName(reactorInstance.getChildReactorInstance(contained))
            } else {
                selfStruct =selfStructName(reactorInstance);
            }
        }
        if (port.widthSpec !== null) {
            if (!port.widthSpec.ofVariableLength) {
                for (term : port.widthSpec.terms) {
                    if (term.parameter !== null) {
                        result.append(selfStruct)
                        result.append('->')
                        result.append(getTargetReference(term.parameter))
                    } else {
                        count += term.width
                    }
                }
            }
        }
        if (count > 0) {
            if (result.length > 0) {
                result.append(' + ')
            }
            result.append(count)
        }
        return result.toString
    }
    
    protected def getInitializer(StateVar state, ReactorInstance parent) {
        var list = new LinkedList<String>();

        for (i : state?.init) {
            if (i.parameter !== null) {
                list.add(parent.selfStructName + "->" + i.parameter.name)
            } else if (state.isOfTimeType) {
                list.add(i.targetTime)
            } else {
                list.add(i.targetValue)
            }
        }
        
        if (list.size == 1)
            return list.get(0)
        else
            return list.join('{', ', ', '}', [it])
    }
    
    /** Set the reaction priorities based on dependency analysis.
     *  @param reactor The reactor on which to do this.
     *  @param federate A federate to conditionally generate code for
     *   contained reactors or null if there are no federates.
     */
    def void setReactionPriorities(ReactorInstance reactor, FederateInstance federate) {
        // Use "reactionToReactionTName" property of reactionInstance
        // to set the levels.
        for (r : reactor.reactions) {
            if (federate === null || federate.contains(
                r.definition
            )) {
                val reactionStructName = '''«selfStructName(r.parent)»->_lf__reaction_«r.index»'''
                // xtend doesn't support bitwise operators...
                val indexValue = XtendUtil.longOr(r.deadline.toNanoSeconds << 16, r.level)
                val reactionIndex = "0x" + Long.toString(indexValue, 16) + "LL"
                pr('''
                    «reactionStructName».chain_id = «r.chainID.toString»;
                    // index is the OR of level «r.level» and 
                    // deadline «r.deadline.toNanoSeconds» shifted left 16 bits.
                    «reactionStructName».index = «reactionIndex»;
                ''')
            }
        }
        for (child : reactor.children) {
            if (federate.contains(child)) {
                setReactionPriorities(child, federate)
            }
        }
    }

    // //////////////////////////////////////////
    // // Protected methods.

    /**
     * Generate code for the body of a reaction that takes an input and
     * schedules an action with the value of that input.
     * @param action The action to schedule
     * @param port The port to read from
     */
    override generateDelayBody(Action action, VarRef port) { 
        val ref = generateVarRef(port);
        // Note that the action.type set by the base class is actually
        // the port type.
        if (action.inferredType.isTokenType) {
            '''
            if («ref»->is_present) {
                // Put the whole token on the event queue, not just the payload.
                // This way, the length and element_size are transported.
                schedule_token(«action.name», 0, «ref»->token);
            }
            '''
        } else {
            '''
            schedule_copy(«action.name», 0, &«ref»->value, 1);  // Length is 1.
            '''
        }
    }
    
    /**
     * Generate code for the body of a reaction that is triggered by the
     * given action and writes its value to the given port. This realizes
     * the receiving end of a logical delay specified with the 'after'
     * keyword.
     * @param action The action that triggers the reaction
     * @param port The port to write to.
     */
    override generateForwardBody(Action action, VarRef port) {
        val outputName = generateVarRef(port)
        if (action.inferredType.isTokenType) {
            // Forward the entire token and prevent freeing.
            // Increment the ref_count because it will be decremented
            // by both the action handling code and the input handling code.
            '''
            «DISABLE_REACTION_INITIALIZATION_MARKER»
            self->_lf_«outputName».value = («action.inferredType.targetType»)self->_lf__«action.name».token->value;
            self->_lf_«outputName».token = (lf_token_t*)self->_lf__«action.name».token;
            ((lf_token_t*)self->_lf__«action.name».token)->ref_count++;
            self->«getStackPortMember('''_lf_«outputName»''', "is_present")» = true;
            '''
        } else {
            '''
            SET(«outputName», «action.name»->value);
            '''
        }
    }

    /**
     * Generate code for the body of a reaction that handles the
     * action that is triggered by receiving a message from a remote
     * federate.
     * @param action The action.
     * @param sendingPort The output port providing the data to send.
     * @param receivingPort The ID of the destination port.
     * @param receivingPortID The ID of the destination port.
     * @param sendingFed The sending federate.
     * @param receivingFed The destination federate.
     * @param receivingBankIndex The receiving federate's bank index, if it is in a bank.
     * @param receivingChannelIndex The receiving federate's channel index, if it is a multiport.
     * @param type The type.
     * @param isPhysical Indicates whether or not the connection is physical
     * @param serializer The serializer used on the connection.
     */
    override generateNetworkReceiverBody(
        Action action,
        VarRef sendingPort,
        VarRef receivingPort,
        int receivingPortID, 
        FederateInstance sendingFed,
        FederateInstance receivingFed,
        int receivingBankIndex,
        int receivingChannelIndex,
        InferredType type,
        boolean isPhysical,
        SupportedSerializers serializer
    ) {
        // Adjust the type of the action and the receivingPort.
        // If it is "string", then change it to "char*".
        // This string is dynamically allocated, and type 'string' is to be
        // used only for statically allocated strings.
        if (action.type.targetType == "string") {
            action.type.code = null
            action.type.id = "char*"
        }
        if ((receivingPort.variable as Port).type.targetType == "string") {
            (receivingPort.variable as Port).type.code = null
            (receivingPort.variable as Port).type.id = "char*"
        }

        var receiveRef = generatePortRef(receivingPort, receivingBankIndex, receivingChannelIndex)
        val result = new StringBuilder()
      
        // Transfer the physical time of arrival from the action to the port
        result.append('''
            «receiveRef»->physical_time_of_arrival = self->_lf__«action.name».physical_time_of_arrival;
        ''')
        
        
        var value = "";
        switch (serializer) {
            case SupportedSerializers.NATIVE: {
                // NOTE: Docs say that malloc'd char* is freed on conclusion of the time step.
                // So passing it downstream should be OK.
                value = '''«action.name»->value''';
                if (isTokenType(type)) {
                    result.append('''
                        SET_TOKEN(«receiveRef», «action.name»->token);
                    ''')
                } else {                        
                    result.append('''
                        SET(«receiveRef», «value»);
                    ''')
                }
            }
            case SupportedSerializers.PROTO: {
                throw new UnsupportedOperationException("Protobuf serialization is not supported yet.");
            }
            case SupportedSerializers.ROS2: {
                val portType = (receivingPort.variable as Port).inferredType
                var portTypeStr = portType.targetType
                if (isTokenType(portType)) {
                    throw new UnsupportedOperationException("Cannot handle ROS serialization when ports are pointers.");
                } else if (isSharedPtrType(portType)) {
                    val matcher = sharedPointerVariable.matcher(portType.targetType)
                    if (matcher.find()) {
                        portTypeStr = matcher.group(1);
                    }
                }
                val ROSDeserializer = new FedROS2CPPSerialization()
                value = FedROS2CPPSerialization.deserializedVarName;
                result.append(
                    ROSDeserializer.generateNetworkDeserializerCode(
                        '''self->_lf__«action.name»''',
                        portTypeStr
                    )
                );
                if (isSharedPtrType(portType)) {                                     
                    result.append('''
                        auto msg_shared_ptr = std::make_shared<«portTypeStr»>(«value»);
                        SET(«receiveRef», msg_shared_ptr);
                    ''')                    
                } else {                                      
                    result.append('''
                        SET(«receiveRef», std::move(«value»));
                    ''')
                }
            }
            
        }
        
        return result.toString
    }

    /**
     * Generate code for the body of a reaction that handles an output
     * that is to be sent over the network.
     * @param sendingPort The output port providing the data to send.
     * @param receivingPort The variable reference to the destination port.
     * @param receivingPortID The ID of the destination port.
     * @param sendingFed The sending federate.
     * @param sendingBankIndex The bank index of the sending federate, if it is a bank.
     * @param sendingChannelIndex The channel index of the sending port, if it is a multiport.
     * @param receivingFed The destination federate.
     * @param type The type.
     * @param isPhysical Indicates whether the connection is physical or not
     * @param delay The delay value imposed on the connection using after
     * @param serializer The serializer used on the connection.
     */
    override generateNetworkSenderBody(
        VarRef sendingPort,
        VarRef receivingPort,
        int receivingPortID, 
        FederateInstance sendingFed,
        int sendingBankIndex,
        int sendingChannelIndex,
        FederateInstance receivingFed,
        InferredType type,
        boolean isPhysical,
        Delay delay,
        SupportedSerializers serializer
    ) { 
        var sendRef = generatePortRef(sendingPort, sendingBankIndex, sendingChannelIndex);
        val receiveRef = generateVarRef(receivingPort); // Used for comments only, so no need for bank/multiport index.
        val result = new StringBuilder()
        result.append('''
            // Sending from «sendRef» in federate «sendingFed.name» to «receiveRef» in federate «receivingFed.name»
        ''')
        // If the connection is physical and the receiving federate is remote, send it directly on a socket.
        // If the connection is logical and the coordination mode is centralized, send via RTI.
        // If the connection is logical and the coordination mode is decentralized, send directly
        var String messageType;
        // Name of the next immediate destination of this message
        var String next_destination_name = '''"federate «receivingFed.id»"'''
        
        // Get the delay literal
        var String additionalDelayString = 
            CGeneratorExtension.getNetworkDelayLiteral(
                delay, 
                this
            );
        
        if (isPhysical) {
            messageType = "MSG_TYPE_P2P_MESSAGE"
        } else if (targetConfig.coordination === CoordinationType.DECENTRALIZED) {
            messageType = "MSG_TYPE_P2P_TAGGED_MESSAGE"
        } else {
            // Logical connection
            // Send the message via rti
            messageType = "MSG_TYPE_TAGGED_MESSAGE"
            next_destination_name = '''"federate «receivingFed.id» via the RTI"'''
        }
        
        
        var String sendingFunction = '''send_timed_message'''
        var String commonArgs = '''«additionalDelayString», 
                   «messageType»,
                   «receivingPortID»,
                   «receivingFed.id»,
                   «next_destination_name»,
                   message_length'''
        if (isPhysical) {
            // Messages going on a physical connection do not
            // carry a timestamp or require the delay;
            sendingFunction = '''send_message'''            
            commonArgs = '''«messageType», «receivingPortID», «receivingFed.id»,
                   «next_destination_name», message_length'''
        }
        
        var lengthExpression = "";
        var pointerExpression = "";
        switch (serializer) {
            case SupportedSerializers.NATIVE: {
                // Handle native types.
                if (isTokenType(type)) {
                    // NOTE: Transporting token types this way is likely to only work if the sender and receiver
                    // both have the same endianness. Otherwise, you have to use protobufs or some other serialization scheme.
                    result.append('''
                        size_t message_length = «sendRef»->token->length * «sendRef»->token->element_size;
                        «sendingFunction»(«commonArgs», (unsigned char*) «sendRef»->value);
                    ''')
                } else {
                    // string types need to be dealt with specially because they are hidden pointers.
                    // void type is odd, but it avoids generating non-standard expression sizeof(void),
                    // which some compilers reject.
                    lengthExpression = switch(type.targetType) {
                        case 'string': '''strlen(«sendRef»->value) + 1'''
                        case 'void': '0'
                        default: '''sizeof(«type.targetType»)'''
                    }
                    pointerExpression = switch(type.targetType) {
                        case 'string': '''(unsigned char*) «sendRef»->value'''
                        default: '''(unsigned char*)&«sendRef»->value'''
                    }
                    result.append('''
                        size_t message_length = «lengthExpression»;
                        «sendingFunction»(«commonArgs», «pointerExpression»);
                    ''')
                }
            }
            case SupportedSerializers.PROTO: {
                throw new UnsupportedOperationException("Protobuf serialization is not supported yet.");
            }
            case SupportedSerializers.ROS2: {
                var variableToSerialize = sendRef;
                var typeStr = type.targetType
                if (isTokenType(type)) {
                    throw new UnsupportedOperationException("Cannot handle ROS serialization when ports are pointers.");
                } else if (isSharedPtrType(type)) {
                    val matcher = sharedPointerVariable.matcher(type.targetType)
                    if (matcher.find()) {
                        typeStr = matcher.group(1);
                    }
                }
                val ROSSerializer = new FedROS2CPPSerialization();
                lengthExpression = ROSSerializer.serializedBufferLength();
                pointerExpression = ROSSerializer.seializedBufferVar();
                result.append(
                    ROSSerializer.generateNetworkSerializerCode(variableToSerialize, typeStr, isSharedPtrType(type))
                );
                result.append('''
                    size_t message_length = «lengthExpression»;
                    «sendingFunction»(«commonArgs», «pointerExpression»);
                ''')
            }
            
        }
        return result.toString
    }
    
    /**
     * Generate code for the body of a reaction that decides whether the trigger for the given
     * port is going to be present or absent for the current logical time.
     * This reaction is put just before the first reaction that is triggered by the network
     * input port "port" or has it in its sources. If there are only connections to contained 
     * reactors, in the top-level reactor.
     * 
     * @param port The port to generate the control reaction for
     * @param maxSTP The maximum value of STP is assigned to reactions (if any)
     *  that have port as their trigger or source
     */
    override generateNetworkInputControlReactionBody(
        int receivingPortID,
        TimeValue maxSTP
    ) {
        // Store the code
        val result = new StringBuilder()
        
        result.append('''
                interval_t max_STP = 0LL;
        ''');
        
        // Find the maximum STP for decentralized coordination
        if(isFederatedAndDecentralized) {
            result.append('''
                max_STP = «maxSTP.timeInTargetLanguage»;
            ''')  
        }
        
        result.append('''
            // Wait until the port status is known
            wait_until_port_status_known(«receivingPortID», max_STP);
        ''')
        
        return result.toString        
    }

    /**
     * Generate code for the body of a reaction that sends a port status message for the given
     * port if it is absent.
     * 
     * @param port The port to generate the control reaction for
     * @param portID The ID assigned to the port in the AST transformation
     * @param receivingFederateID The ID of the receiving federate
     * @param sendingBankIndex The bank index of the sending federate, if it is in a bank.
     * @param sendingChannelIndex The channel if a multiport
     * @param delay The delay value imposed on the connection using after
     */
    override generateNetworkOutputControlReactionBody(
        VarRef port,
        int portID,
        int receivingFederateID,
        int sendingBankIndex,
        int sendingChannelIndex,
        Delay delay
    ) {
        // Store the code
        val result = new StringBuilder();
        var sendRef = generatePortRef(port, sendingBankIndex, sendingChannelIndex);
        
        // Get the delay literal
        var String additionalDelayString = 
            CGeneratorExtension.getNetworkDelayLiteral(
                delay, 
                this
            );
        
        result.append('''
            // If the output port has not been SET for the current logical time,
            // send an ABSENT message to the receiving federate            
            LOG_PRINT("Contemplating whether to send port "
                       "absent for port %d to federate %d.", 
                       «portID», «receivingFederateID»);
            if (!«sendRef»->is_present) {
                send_port_absent_to_federate(«additionalDelayString», «portID», «receivingFederateID»);
            }
        ''')
        
        
        return result.toString();
               
    }
    
    /**
     * Add necessary code to the source and necessary build supports to
     * enable the requested serializer in 'enabledSerializers'
     */  
    override enableSupportForSerialization(CancelIndicator cancelIndicator) {
        for (serializer : enabledSerializers) {
            switch (serializer) {
                case SupportedSerializers.NATIVE: {
                    // No need to do anything at this point.
                }
                case SupportedSerializers.PROTO: {
                    // Handle .proto files.
                    for (file : targetConfig.protoFiles) {
                        this.processProtoFile(file, cancelIndicator)
                        val dotIndex = file.lastIndexOf('.')
                        var rootFilename = file
                        if (dotIndex > 0) {
                            rootFilename = file.substring(0, dotIndex)
                        }
                        pr('#include "' + rootFilename + '.pb-c.h"')
                    }
                }
                case SupportedSerializers.ROS2: {
                    if(!CCppMode) {
                        throw new UnsupportedOperationException(
                            "To use the ROS 2 serializer, please use the CCpp target."
                            )
                    }
                    if (targetConfig.useCmake === false) {
                        throw new UnsupportedOperationException(
                            "Invalid target property \"cmake: false\"" +
                            "To use the ROS 2 serializer, please use the CMake build system (default)"
                            )
                    }
                    val ROSSerializer = new FedROS2CPPSerialization();
                    pr(ROSSerializer.generatePreambleForSupport.toString);
                    cMakeExtras = '''
                        «cMakeExtras»
                        «ROSSerializer.generateCompilerExtensionForSupport»
                    '''
                }
                
            }
        }
    }

    /** Generate #include of pqueue.c and either reactor.c or threaded/reactor_threaded.c
     *  depending on whether threads are specified in target directive.
     *  As a side effect, this populates the runCommand and compileCommand
     *  private variables if such commands are specified in the target directive.
     */
    override generatePreamble() {
        pr(this.defineLogLevel)
        
        if (isFederated) {
            targetConfig.compileDefinitions.add("FEDERATED");
            if (targetConfig.coordination === CoordinationType.CENTRALIZED) {
                // The coordination is centralized.
                targetConfig.compileDefinitions.add("FEDERATED_CENTRALIZED");                
            } else if (targetConfig.coordination === CoordinationType.DECENTRALIZED) {
                // The coordination is decentralized
                targetConfig.compileDefinitions.add("FEDERATED_DECENTRALIZED");  
            }
        }
                        
        // Handle target parameters.
        // First, if there are federates, then ensure that threading is enabled.
        if (isFederated) {
            for (federate : federates) {
                // The number of threads needs to be at least one larger than the input ports
                // to allow the federate to wait on all input ports while allowing an additional
                // worker thread to process incoming messages.
                if (targetConfig.threads < federate.networkMessageActions.size + 1) {
                    targetConfig.threads = federate.networkMessageActions.size + 1;
                }            
            }
        }
        
        includeTargetLanguageHeaders()

        pr('#define NUMBER_OF_FEDERATES ' + federates.size);
        
        pr('#define TARGET_FILES_DIRECTORY "' + fileConfig.srcGenPath + '"');
        
        if (targetConfig.coordinationOptions.advance_message_interval !== null) {
            pr('#define ADVANCE_MESSAGE_INTERVAL ' + targetConfig.coordinationOptions.advance_message_interval.timeInTargetLanguage)
        }
        
        includeTargetLanguageSourceFiles()
        
        // Do this after the above includes so that the preamble can
        // call built-in functions.
        super.generatePreamble()

        parseTargetParameters()
        
        // Make sure src-gen directory exists.
        fileConfig.getSrcGenPath.toFile.mkdirs
        
        // FIXME: Probably not the best place to do 
        // this.
        if (!targetConfig.protoFiles.isNullOrEmpty) {
            // Enable support for proto serialization
            enabledSerializers.add(SupportedSerializers.PROTO)
        }
    }

    /**
     * Print the main function.
     */
    def printMain() {
        pr('''
            int main(int argc, char* argv[]) {
                return lf_reactor_c_main(argc, argv);
            }
        ''')
    }
    
    /**
     * Parse the target parameters and set flags to the runCommand
     * accordingly.
     */
    def parseTargetParameters() {
        if (targetConfig.fastMode) {
            // The runCommand has a first entry that is ignored but needed.
            if (runCommand.length === 0) {
                runCommand.add(topLevelName)
            }
            runCommand.add("-f")
            runCommand.add("true")
        }
        if (targetConfig.keepalive) {
            // The runCommand has a first entry that is ignored but needed.
            if (runCommand.length === 0) {
                runCommand.add(topLevelName)
            }
            runCommand.add("-k")
            runCommand.add("true")
        }
        if (targetConfig.timeout !== null) {
            // The runCommand has a first entry that is ignored but needed.
            if (runCommand.length === 0) {
                runCommand.add(topLevelName)
            }
            runCommand.add("-o")
            runCommand.add(targetConfig.timeout.magnitude.toString)
            runCommand.add(targetConfig.timeout.unit.canonicalName)
        }
        
    }
    
    /** Add necessary header files specific to the target language.
     *  Note. The core files always need to be (and will be) copied 
     *  uniformly across all target languages.
     */
    protected def includeTargetLanguageHeaders() {
        if (targetConfig.tracing !== null) {
            var filename = "";
            if (targetConfig.tracing.traceFileName !== null) {
                filename = targetConfig.tracing.traceFileName;
            }
            pr('#define LINGUA_FRANCA_TRACE ' + filename)
        }
        
        pr('#include "ctarget.h"')
        if (targetConfig.tracing !== null) {
            pr('#include "core/trace.c"')            
        }
    }
    
    /** Add necessary source files specific to the target language.  */
    protected def includeTargetLanguageSourceFiles() {
        if (targetConfig.threads > 0) {
            pr("#include \"core/threaded/reactor_threaded.c\"")
        } else {
            pr("#include \"core/reactor.c\"")
        }
        if (isFederated) {
            pr("#include \"core/federated/federate.c\"")
        }
    }

    // Regular expression pattern for compiler error messages with resource
    // and line number information. The first match will a resource URI in the
    // form of "file:/path/file.lf". The second match will be a line number.
    // The third match is a character position within the line.
    // The fourth match will be the error message.
    static final Pattern compileErrorPattern = Pattern.compile(
        "^(file://(?<path>.*)):(?<line>[0-9]+):(?<column>[0-9]+):(?<message>.*)$"
    );
    
    /** Given a line of text from the output of a compiler, return
     *  an instance of ErrorFileAndLine if the line is recognized as
     *  the first line of an error message. Otherwise, return null.
     *  @param line A line of output from a compiler or other external
     *   tool that might generate errors.
     *  @return If the line is recognized as the start of an error message,
     *   then return a class containing the path to the file on which the
     *   error occurred (or null if there is none), the line number (or the
     *   string "1" if there is none), the character position (or the string
     *   "0" if there is none), and the message (or an empty string if there
     *   is none).
     */
    override parseCommandOutput(String line) {
        val matcher = compileErrorPattern.matcher(line)
        if (matcher.find()) {
            val result = new ErrorFileAndLine()
            result.filepath = matcher.group("path")
            result.line = matcher.group("line")
            result.character = matcher.group("column")
            result.message = matcher.group("message")
            
            if (!result.message.toLowerCase.contains("error:")) {
                result.isError = false
            }
            return result
        }
        return null as ErrorFileAndLine
    }
    
    
    /**
     * Strip all line directives from the given C code.
     * @param code The code to remove # line directives from.
     * @return The code without #line directives.
     */
     def removeLineDirectives(String code) {
        
        val separator = "\n"
        val lines = code.split(separator)
        
        val builder = new StringBuilder("")
        
        for(line : lines) {
            val trimmedLine = line.trim()
            if(!trimmedLine.startsWith("#line")) {
                builder.append(line).append(separator)
            }
        }
        return builder.toString()
     }
        
    // //////////////////////////////////////////
    // // Private methods.
    
    /** Perform deferred initializations in initialize_trigger_objects.
     *  @param federate The federate for which we are doing this.
     */
    private def doDeferredInitialize(FederateInstance federate) {
        // First, populate the trigger tables for each output.
        // The entries point to the trigger_t structs for the destination inputs.
        pr('// doDeferredInitialize')

        // For outputs that are not primitive types (of form type* or type[]),
        // create a default token on the self struct.
        createDefaultTokens(main, federate)

        // Next, for every input port, populate its "self" struct
        // fields with pointers to the output port that sends it data.
        connectInputsToOutputs(main, federate)
    }

    /**
     * Generate assignments of pointers in the "self" struct of a destination
     * port's reactor to the appropriate entries in the "self" struct of the
     * source reactor.
     * @param instance The reactor instance.
     * @param federate The federate for which we are generating code or null
     *  if there is no federation.
     */
    private def void connectInputsToOutputs(ReactorInstance instance, FederateInstance federate) {
        if (!federate.contains(instance)) {
            return;
        }
        pr('''// Connect inputs and outputs for reactor «instance.getFullName».''')
        // Iterate over all ports of this reactor that have dependent reactions.
        for (input : instance.inputs) {
            if (!input.dependentReactions.isEmpty()) {
                // Input has reactions. Connect it to its eventual source.
                connectPortToEventualSource(input, federate); 
            }
        }
        for (output : instance.outputs) {
            if (!output.dependentReactions.isEmpty() && output.dependsOnPorts.isEmpty()) {
                // Output has reactions and no upstream ports.
                // Connect it to its eventual source.
                connectPortToEventualSource(output, federate); 
            }
        }
        for (child : instance.children) {
            // In case this is a composite, recurse.
            connectInputsToOutputs(child, federate)
        }

        // Handle inputs that get sent data from a reaction rather than from
        // another contained reactor and reactions that are triggered by an
        // output of a contained reactor.
        connectReactionsToPorts(instance, federate)
        
        pr('''// END Connect inputs and outputs for reactor «instance.getFullName».''')
    }
    
    /**
     * Generate assignments of pointers in the "self" struct of a destination
     * port's reactor to the appropriate entries in the "self" struct of the
     * source reactor.
     * @param instance A port with dependant reactions.
     * @param federate The federate for which we are generating code or null
     *  if there is no federation.
     */
    private def void connectPortToEventualSource(PortInstance port, FederateInstance federate) {
        // Find the sources that send data to this port,
        // which could be the same port if it is an input port written to by a reaction
        // or it could be an upstream output port.
        // If the port is a multiport, then there may be multiple sources covering
        // the range of channels.
        var startChannel = 0;
        for (eventualSource: port.eventualSources()) {
            val src = eventualSource.portInstance;
            if (src != port && federate.contains(src.parent)) {
                // The eventual source is different from the port and is in the federate.
                val destStructType = variableStructType(
                    port.definition as TypedVariable,
                    port.parent.definition.reactorClass
                )
                
                // There are four cases, depending on whether the source or
                // destination or both are multiports.
                if (src.isMultiport()) {
                    // If the source port is an input port, then we don't want to use the
                    // address, whereas if it's an output port, we do.
                    var modifier = "&";
                    if (src.isInput()) modifier = "";
                    
                    if (port.isMultiport()) {
                        // Source and destination are both multiports.                        
                        pr('''
                            // Connect «src.getFullName» to port «port.getFullName»
                            { // To scope variable j
                                int j = «eventualSource.startChannel»;
                                for (int i = «startChannel»; i < «eventualSource.channelWidth» + «startChannel»; i++) {
                                    «destinationReference(port)»[i] = («destStructType»*)«modifier»«sourceReference(src)»[j++];
                                }
                            }
                        ''')
                        startChannel += eventualSource.channelWidth;
                    } else {
                        // Source is a multiport, destination is a single port.
                        pr('''
                            // Connect «src.getFullName» to port «port.getFullName»
                            «destinationReference(port)» = («destStructType»*)«modifier»«sourceReference(src)»[«eventualSource.startChannel»];
                        ''')
                    }
                } else if (port.isMultiport()) {
                    // Source is a single port, Destination is a multiport.
                    pr('''
                        // Connect «src.getFullName» to port «port.getFullName»
                        «destinationReference(port)»[«startChannel»] = («destStructType»*)&«sourceReference(src)»;
                    ''')
                    startChannel++;
                } else {
                    // Both ports are single ports.
                    pr('''
                        // Connect «src.getFullName» to port «port.getFullName»
                        «destinationReference(port)» = («destStructType»*)&«sourceReference(src)»;
                    ''')
                }
            }
        }
    }
    
    /**
     * Connect inputs that get sent data from a reaction rather than from
     * another contained reactor and reactions that are triggered by an
     * output of a contained reactor.
     * @param instance The reactor instance that contains the reactions.
     * @param fedeate The federate instance.
     */
    private def connectReactionsToPorts(ReactorInstance instance, FederateInstance federate) {
        for (reaction : instance.reactions) {
            // First handle the effects that are inputs of contained reactors.
            for (port : reaction.effects.filter(PortInstance)) {
                if (port.definition instanceof Input) {
                    // This reaction is sending to an input. Must be
                    // the input of a contained reactor. If the contained reactor is
                    // not in the federate, then we don't do anything here.
                    if (federate.contains(port.parent)) {
                        val destStructType = variableStructType(
                            port.definition as TypedVariable,
                            port.parent.definition.reactorClass
                        )
                        if (port.isMultiport()) {
                            pr('''
                                // Connect «port», which gets data from reaction «reaction.index»
                                // of «instance.getFullName», to «port.getFullName».
                                for (int i = 0; i < «port.width»; i++) {
                                    «destinationReference(port)»[i] = («destStructType»*)«sourceReference(port)»[i];
                                }
                            ''')
                        } else {
                            pr('''
                                // Connect «port», which gets data from reaction «reaction.index»
                                // of «instance.getFullName», to «port.getFullName».
                                «destinationReference(port)» = («destStructType»*)&«sourceReference(port)»;
                            ''')
                        }
                        // FIXME: Don't we also to set set the destination reference for more
                        // deeply contained ports?
                    }
                }
            }
            // Next handle the sources that are outputs of contained reactors.
            for (port : reaction.sources.filter(PortInstance)) {
                if (port.definition instanceof Output) {
                    // This reaction is receiving data from an output
                    // of a contained reactor. If the contained reactor is
                    // not in the federate, then we don't do anything here.
                    if (federate.contains(port.parent)) {
                        val destStructType = variableStructType(
                            port.definition as TypedVariable,
                            port.parent.definition.reactorClass
                        )
                        // The port may be deeper in the hierarchy.
                        var portChannelCount = 0;
                        for (eventualSource: port.eventualSources()) {
                            val sourcePort = eventualSource.portInstance
                            if (sourcePort.isMultiport && port.isMultiport) {
                                // Both source and destination are multiports.
                                pr('''
                                    // Record output «sourcePort.getFullName», which triggers reaction «reaction.index»
                                    // of «instance.getFullName», on its self struct.
                                    for (int i = 0; i < «eventualSource.channelWidth»; i++) {
                                        «reactionReference(port)»[i + «portChannelCount»] = («destStructType»*)&«sourceReference(sourcePort)»[i + «eventualSource.startChannel»];
                                    }
                                ''')
                                portChannelCount += eventualSource.channelWidth;
                            } else if (sourcePort.isMultiport) {
                                // Destination is not a multiport, so the channelWidth of the source port should be 1.
                                pr('''
                                    // Record output «sourcePort.getFullName», which triggers reaction «reaction.index»
                                    // of «instance.getFullName», on its self struct.
                                    «reactionReference(port)» = («destStructType»*)&«sourceReference(sourcePort)»[«eventualSource.startChannel»];
                                ''')
                                portChannelCount++;
                            } else if (port.isMultiport) {
                                // Source is not a multiport, but the destination is.
                                pr('''
                                    // Record output «sourcePort.getFullName», which triggers reaction «reaction.index»
                                    // of «instance.getFullName», on its self struct.
                                    «reactionReference(port)»[«portChannelCount»] = («destStructType»*)&«sourceReference(sourcePort)»;
                                ''')
                                portChannelCount++;
                            } else {
                                // Neither is a multiport.
                                pr('''
                                    // Record output «sourcePort.getFullName», which triggers reaction «reaction.index»
                                    // of «instance.getFullName», on its self struct.
                                    «reactionReference(port)» = («destStructType»*)&«sourceReference(sourcePort)»;
                                ''')
                                portChannelCount++;
                            }
                        }
                    }
                }
            }
        }
    }
    
    /** Generate action variables for a reaction.
     *  @param builder The string builder into which to write the code.
     *  @param action The action.
     *  @param reactor The reactor.
     */
    private def generateActionVariablesInReaction(
        StringBuilder builder,
        Action action,
        ReactorDecl decl
    ) {
        val structType = variableStructType(action, decl)
        // If the action has a type, create variables for accessing the value.
        val type = action.inferredType
        // Pointer to the lf_token_t sent as the payload in the trigger.
        val tokenPointer = '''(self->_lf__«action.name».token)'''
        pr(action, builder, '''
            // Expose the action struct as a local variable whose name matches the action name.
            «structType»* «action.name» = &self->_lf_«action.name»;
            // Set the fields of the action struct to match the current trigger.
            «action.name»->is_present = (bool)self->_lf__«action.name».status;
            «action.name»->has_value = («tokenPointer» != NULL && «tokenPointer»->value != NULL);
            «action.name»->token = «tokenPointer»;
        ''')
        // Set the value field only if there is a type.
        if (!type.isUndefined) {
            // The value field will either be a copy (for primitive types)
            // or a pointer (for types ending in *).
            pr(action, builder, '''
                if («action.name»->has_value) {
                    «IF type.isTokenType»
                        «action.name»->value = («type.targetType»)«tokenPointer»->value;
                    «ELSE»
                        «action.name»->value = *(«type.targetType»*)«tokenPointer»->value;
                    «ENDIF»
                }
            ''')
        }
    }
    
    /** Generate into the specified string builder the code to
     *  initialize local variables for the specified input port
     *  in a reaction function from the "self" struct.
     *  @param builder The string builder.
     *  @param input The input statement from the AST.
     *  @param reactor The reactor.
     */
    private def generateInputVariablesInReaction(
        StringBuilder builder,
        Input input,
        ReactorDecl decl
    ) {
        val structType = variableStructType(input, decl)
        val inputType = input.inferredType
        
        // Create the local variable whose name matches the input name.
        // If the input has not been declared mutable, then this is a pointer
        // to the upstream output. Otherwise, it is a copy of the upstream output,
        // which nevertheless points to the same token and value (hence, as done
        // below, we have to use writable_copy()). There are 8 cases,
        // depending on whether the input is mutable, whether it is a multiport,
        // and whether it is a token type.
        // Easy case first.
        if (!input.isMutable && !inputType.isTokenType && !input.isMultiport) {
            // Non-mutable, non-multiport, primitive type.
            pr(builder, '''
                «structType»* «input.name» = self->_lf_«input.name»;
            ''')
        } else if (input.isMutable && !inputType.isTokenType && !input.isMultiport) {
            // Mutable, non-multiport, primitive type.
            pr(builder, '''
                // Mutable input, so copy the input into a temporary variable.
                // The input value on the struct is a copy.
                «structType» _lf_tmp_«input.name» = *(self->_lf_«input.name»);
                «structType»* «input.name» = &_lf_tmp_«input.name»;
            ''')
        } else if (!input.isMutable && inputType.isTokenType && !input.isMultiport) {
            // Non-mutable, non-multiport, token type.
            pr(builder, '''
                «structType»* «input.name» = self->_lf_«input.name»;
                if («input.name»->is_present) {
                    «input.name»->length = «input.name»->token->length;
                    «input.name»->value = («inputType.targetType»)«input.name»->token->value;
                } else {
                    «input.name»->length = 0;
                }
            ''')
        } else if (input.isMutable && inputType.isTokenType && !input.isMultiport) {
            // Mutable, non-multiport, token type.
            pr(builder, '''
                // Mutable input, so copy the input struct into a temporary variable.
                «structType» _lf_tmp_«input.name» = *(self->_lf_«input.name»);
                «structType»* «input.name» = &_lf_tmp_«input.name»;
                if («input.name»->is_present) {
                    «input.name»->length = «input.name»->token->length;
                    lf_token_t* _lf_input_token = «input.name»->token;
                    «input.name»->token = writable_copy(_lf_input_token);
                    if («input.name»->token != _lf_input_token) {
                        // A copy of the input token has been made.
                        // This needs to be reference counted.
                        «input.name»->token->ref_count = 1;
                        // Repurpose the next_free pointer on the token to add to the list.
                        «input.name»->token->next_free = _lf_more_tokens_with_ref_count;
                        _lf_more_tokens_with_ref_count = «input.name»->token;
                    }
                    «input.name»->value = («inputType.targetType»)«input.name»->token->value;
                } else {
                    «input.name»->length = 0;
                }
            ''')            
        } else if (!input.isMutable && input.isMultiport) {
            // Non-mutable, multiport, primitive or token type.
            pr(builder, '''
                «structType»** «input.name» = self->_lf_«input.name»;
            ''')
        } else if (inputType.isTokenType) {
            // Mutable, multiport, token type
            pr(builder, '''
                // Mutable multiport input, so copy the input structs
                // into an array of temporary variables on the stack.
                «structType» _lf_tmp_«input.name»[«input.multiportWidthExpression»];
                «structType»* «input.name»[«input.multiportWidthExpression»];
                for (int i = 0; i < «input.multiportWidthExpression»; i++) {
                    «input.name»[i] = &_lf_tmp_«input.name»[i];
                    _lf_tmp_«input.name»[i] = *(self->_lf_«input.name»[i]);
                    // If necessary, copy the tokens.
                    if («input.name»[i]->is_present) {
                        «input.name»[i]->length = «input.name»[i]->token->length;
                        lf_token_t* _lf_input_token = «input.name»[i]->token;
                        «input.name»[i]->token = writable_copy(_lf_input_token);
                        if («input.name»[i]->token != _lf_input_token) {
                            // A copy of the input token has been made.
                            // This needs to be reference counted.
                            «input.name»[i]->token->ref_count = 1;
                            // Repurpose the next_free pointer on the token to add to the list.
                            «input.name»[i]->token->next_free = _lf_more_tokens_with_ref_count;
                            _lf_more_tokens_with_ref_count = «input.name»[i]->token;
                        }
                        «input.name»[i]->value = («inputType.targetType»)«input.name»[i]->token->value;
                    } else {
                        «input.name»[i]->length = 0;
                    }
                }
            ''')
        } else {
            // Mutable, multiport, primitive type
            pr(builder, '''
                // Mutable multiport input, so copy the input structs
                // into an array of temporary variables on the stack.
                «structType» _lf_tmp_«input.name»[«input.multiportWidthExpression»];
                «structType»* «input.name»[«input.multiportWidthExpression»];
                for (int i = 0; i < «input.multiportWidthExpression»; i++) {
                    «input.name»[i]  = &_lf_tmp_«input.name»[i];
                    // Copy the struct, which includes the value.
                    _lf_tmp_«input.name»[i] = *(self->_lf_«input.name»[i]);
                }
            ''')
        }
        // Set the _width variable for all cases. This will be -1
        // for a variable-width multiport, which is not currently supported.
        // It will be -2 if it is not multiport.
        pr(builder, '''
            int «input.name»_width = self->_lf_«input.name»_width;
        ''')
    }
    
    /** 
     * Generate into the specified string builder the code to
     * initialize local variables for ports in a reaction function
     * from the "self" struct. The port may be an input of the
     * reactor or an output of a contained reactor. The second
     * argument provides, for each contained reactor, a place to
     * write the declaration of the output of that reactor that
     * is triggering reactions.
     * @param builder The string builder into which to write the code.
     * @param structs A map from reactor instantiations to a place to write
     *  struct fields.
     * @param port The port.
     * @param reactor The reactor or import statement.
     */
    private def generatePortVariablesInReaction(
        StringBuilder builder,
        LinkedHashMap<Instantiation,StringBuilder> structs,
        VarRef port,
        ReactorDecl decl
    ) {
        if (port.variable instanceof Input) {
            generateInputVariablesInReaction(builder, port.variable as Input, decl)
        } else {
            // port is an output of a contained reactor.
            val output = port.variable as Output
            val portStructType = variableStructType(output, port.container.reactorClass)
            
            var structBuilder = structs.get(port.container)
            if (structBuilder === null) {
                structBuilder = new StringBuilder
                structs.put(port.container, structBuilder)
            }
            val reactorName = port.container.name
            // First define the struct containing the output value and indicator
            // of its presence.
            if (!output.isMultiport) {
                // Output is not a multiport.
                pr(structBuilder, '''
                    «portStructType»* «output.name»;
                ''')
            } else {
                // Output is a multiport.
                pr(structBuilder, '''
                    «portStructType»** «output.name»;
                    int «output.name»_width;
                ''')
            }
            
            // Next, initialize the struct with the current values.
            if (port.container.widthSpec !== null) {
                // Output is in a bank.
                pr(builder, '''
                    for (int i = 0; i < «port.container.name»_width; i++) {
                        «reactorName»[i].«output.name» = self->_lf_«reactorName»[i].«output.name»;
                    }
                ''')
                if (output.isMultiport) {
                    pr(builder, '''
                        for (int i = 0; i < «port.container.name»_width; i++) {
                            «reactorName»[i].«output.name»_width = self->_lf_«reactorName»[i].«output.name»_width;
                        }
                    ''')                    
                }
            } else {
                 // Output is not in a bank.
                pr(builder, '''
                    «reactorName».«output.name» = self->_lf_«reactorName».«output.name»;
                ''')                    
                if (output.isMultiport) {
                    pr(builder, '''
                        «reactorName».«output.name»_width = self->_lf_«reactorName».«output.name»_width;
                    ''')                    
                }
            }
        }
    }

    /** 
     * Generate into the specified string builder the code to
     * initialize local variables for outputs in a reaction function
     * from the "self" struct.
     * @param builder The string builder.
     * @param effect The effect declared by the reaction. This must refer to an output.
     * @param decl The reactor containing the reaction or the import statement.
     */
    private def generateOutputVariablesInReaction(
        StringBuilder builder,
        VarRef effect,
        ReactorDecl decl
    ) {
        val output = effect.variable as Output
        if (output.type === null && target.requiresTypes === true) {
            errorReporter.reportError(output, "Output is required to have a type: " + output.name)
        } else {
            // The container of the output may be a contained reactor or
            // the reactor containing the reaction.
            val outputStructType = (effect.container === null) ?
                    variableStructType(output, decl)
                    :
                    variableStructType(output, effect.container.reactorClass)
            if (!output.isMultiport) {
                // Output port is not a multiport.
                pr(builder, '''
                    «outputStructType»* «output.name» = &self->_lf_«output.name»;
                ''')
            } else {
                // Output port is a multiport.
                // Set the _width variable.
                pr(builder, '''
                    int «output.name»_width = self->_lf_«output.name»_width;
                ''')
                pr(builder, '''
                    «outputStructType»** «output.name» = self->_lf_«output.name»_pointers;
                ''')
            }
        }
    }

    /** 
     * Generate into the specified string builder the code to
     * initialize local variables for sending data to an input
     * of a contained reactor. This will also, if necessary,
     * generate entries for local struct definitions into the
     * struct argument. These entries point to where the data
     * is stored.
     * 
     * @param builder The string builder.
     * @param structs A map from reactor instantiations to a place to write
     *  struct fields.
     * @param definition AST node defining the reactor within which this occurs
     * @param input Input of the contained reactor.
     */
    private def generateVariablesForSendingToContainedReactors(
        StringBuilder builder,
        LinkedHashMap<Instantiation,StringBuilder> structs,
        Instantiation definition,
        Input input
    ) {
        var structBuilder = structs.get(definition)
        if (structBuilder === null) {
            structBuilder = new StringBuilder
            structs.put(definition, structBuilder)
        }
        val inputStructType = variableStructType(input, definition.reactorClass)
        if (!input.isMultiport) {
            // Contained reactor's input is not a multiport.
            pr(structBuilder, '''
                «inputStructType»* «input.name»;
            ''')
            if (definition.widthSpec !== null) {
                // Contained reactor is a bank.
                pr(builder, '''
                    for (int bankIndex = 0; bankIndex < self->_lf_«definition.name»_width; bankIndex++) {
                        «definition.name»[bankIndex].«input.name» = &(self->_lf_«definition.name»[bankIndex].«input.name»);
                    }
                ''')
            } else {
                // Contained reactor is not a bank.
                pr(builder, '''
                    «definition.name».«input.name» = &(self->_lf_«definition.name».«input.name»);
                ''')
            }
        } else {
            // Contained reactor's input is a multiport.
            pr(structBuilder, '''
                «inputStructType»** «input.name»;
                int «input.name»_width;
            ''')
            // If the contained reactor is a bank, then we have to set the
            // pointer for each element of the bank.
            if (definition.widthSpec !== null) {
                pr(builder, '''
                    for (int _i = 0; _i < self->_lf_«definition.name»_width; _i++) {
                        «definition.name»[_i].«input.name» = self->_lf_«definition.name»[_i].«input.name»;
                        «definition.name»[_i].«input.name»_width = self->_lf_«definition.name»[_i].«input.name»_width;
                    }
                ''')
            } else {
                pr(builder, '''
                    «definition.name».«input.name» = self->_lf_«definition.name».«input.name»;
                    «definition.name».«input.name»_width = self->_lf_«definition.name».«input.name»_width;
                ''')
            }
        }
    }

    /**
     * Override the base class to replace a type of form type[] with type*.
     * @param type The type.
     */ 
    override String getTargetType(InferredType type) {
        var result = super.getTargetType(type)
        val matcher = arrayPatternVariable.matcher(result)
        if (matcher.find()) {
            return matcher.group(1) + '*'
        }
        return result
    }
    
    protected def isSharedPtrType(InferredType type) {
        if (type.isUndefined)
            return false
        val targetType = type.targetType
        val matcher = sharedPointerVariable.matcher(targetType)
        if (matcher.find()) {
            true
        } else {
            false
        }
    }
       
    /** Given a type for an input or output, return true if it should be
     *  carried by a lf_token_t struct rather than the type itself.
     *  It should be carried by such a struct if the type ends with *
     *  (it is a pointer) or [] (it is a array with unspecified length).
     *  @param type The type specification.
     */
    protected def isTokenType(InferredType type) {
        if (type.isUndefined)
            return false
        val targetType = type.targetType
        if (targetType.trim.matches("^\\w*\\[\\s*\\]$") || targetType.trim.endsWith('*')) {
            true
        } else {
            false
        }
    }
    
    /** If the type specification of the form type[] or
     *  type*, return the type. Otherwise remove the code delimiter,
     *  if there is one, and otherwise just return the argument
     *  unmodified.
     *  @param type A string describing the type.
     */
    private def rootType(String type) {
        if (type.endsWith(']')) {
            val root = type.indexOf('[')
            type.substring(0, root).trim
        } else if (type.endsWith('*')) {
            type.substring(0, type.length - 1).trim
        } else {
            type.trim
        }
    }

    /** Print the #line compiler directive with the line number of
     *  the specified object.
     *  @param output Where to put the output.
     *  @param eObject The node.
     */
    protected def prSourceLineNumber(StringBuilder output, EObject eObject) {
        var node = NodeModelUtils.getNode(eObject)
        if (node !== null) {
            // For code blocks (delimited by {= ... =}, unfortunately,
            // we have to adjust the offset by the number of newlines before {=.
            // Unfortunately, this is complicated because the code has been
            // tokenized.
            var offset = 0
            if (eObject instanceof Code) {
                offset += 1
            }
            // Extract the filename from eResource, an astonishingly difficult thing to do.
            val resolvedURI = CommonPlugin.resolve(eObject.eResource.URI)
            // pr(output, "#line " + (node.getStartLine() + offset) + ' "' + FileConfig.toFileURI(fileConfig.srcFile) + '"')
            pr(output, "#line " + (node.getStartLine() + offset) + ' "' + resolvedURI + '"')
        }
    }

    /**
     * Print the #line compiler directive with the line number of
     * the specified object.
     * @param eObject The node.
     */
    override prSourceLineNumber(EObject eObject) {
        prSourceLineNumber(code, eObject)
    }

    /**
     * Version of pr() that prints a source line number using a #line
     * prior to each line of the output. Use this when multiple lines of
     * output code are all due to the same source line in the .lf file.
     * @param eObject The AST node that this source line is based on.
     * @param builder The code buffer.
     * @param text The text to append.
     */
    protected def pr(EObject eObject, StringBuilder builder, Object text) {
        var split = text.toString.split("\n")
        for (line : split) {
            prSourceLineNumber(builder, eObject)
            pr(builder, line)
        }
    }

    /** For each output that has a token type (type* or type[]),
     *  create a default token and put it on the self struct.
     *  @param parent The container reactor.
     *  @param federate The federate, or null if there is no federation.
     */
    private def void createDefaultTokens(ReactorInstance parent, FederateInstance federate) {
        for (containedReactor : parent.children) {
            // Do this only for reactors in the federate.
            if (federate.contains(containedReactor)) {
                var nameOfSelfStruct = selfStructName(containedReactor)
                for (output : containedReactor.outputs) {
                    val type = (output.definition as Output).inferredType
                    if (type.isTokenType) {
                        // Create the template token that goes in the trigger struct.
                        // Its reference count is zero, enabling it to be used immediately.
                        var rootType = type.targetType.rootType
                        // If the rootType is 'void', we need to avoid generating the code
                        // 'sizeof(void)', which some compilers reject.
                        val size = (rootType == 'void') ? '0' : '''sizeof(«rootType»)'''
                        if (output.isMultiport()) {
                            pr('''
                                for (int i = 0; i < «output.width»; i++) {
                                    «nameOfSelfStruct»->_lf_«output.name»[i].token = _lf_create_token(«size»);
                                }
                            ''')
                        } else {
                            pr('''
                                «nameOfSelfStruct»->_lf_«output.name».token = _lf_create_token(«size»);
                            ''')
                        }
                    }
                }
                // In case this is a composite, handle its contained reactors.
                createDefaultTokens(containedReactor, federate)
            }
        }
    }
    
    // Regular expression pattern for array types with specified length.
    // \s is whitespace, \w is a word character (letter, number, or underscore).
    // For example, for "foo[10]", the first match will be "foo" and the second "[10]".
    static final Pattern arrayPatternFixed = Pattern.compile("^\\s*+(\\w+)\\s*(\\[[0-9]+\\])\\s*$");
    
    // Regular expression pattern for array types with unspecified length.
    // \s is whitespace, \w is a word character (letter, number, or underscore).
    // For example, for "foo[]", the first match will be "foo".
    static final Pattern arrayPatternVariable = Pattern.compile("^\\s*+(\\w+)\\s*\\[\\]\\s*$");
    
    // Regular expression pattern for shared_ptr types.
    static final Pattern sharedPointerVariable = Pattern.compile("^std::shared_ptr<(\\S+)>$");
    
    protected static var DISABLE_REACTION_INITIALIZATION_MARKER
        = '// **** Do not include initialization code in this reaction.'
        
    public static var UNDEFINED_MIN_SPACING = -1
    
    /**
     * Extra lines that need to go into the generated CMakeLists.txt.
     */
    var String cMakeExtras = "";
    
       
    /** Returns the Target enum for this generator */
    override getTarget() {
        return Target.C
    }
        
    override getTargetTimeType() '''interval_t'''
    
    override getTargetTagType() '''tag_t'''

    override getTargetUndefinedType() '''/* «errorReporter.reportError("undefined type")» */'''

    override getTargetFixedSizeListType(String baseType, int size) '''«baseType»[«size»]'''
        
    override String getTargetVariableSizeListType(
        String baseType) '''«baseType»[]'''
        
        
    override getNetworkBufferType() '''uint8_t*'''
    
    protected def String getInitializer(ParameterInstance p) {
        
            if (p.type.isList && p.init.size > 1) {
                return p.init.join('{', ', ', '}', [it.targetValue])
            } else {
                return p.init.get(0).targetValue
            }
        
    }
    
    override supportsGenerics() {
        return false
    }
    
    override generateDelayGeneric() {
        throw new UnsupportedOperationException("TODO: auto-generated method stub")
    }
    
    /**
     * Data structure that for each instantiation of a contained
     * reactor. This provides a set of input and output ports that trigger
     * reactions of the container, are read by a reaction of the
     * container, or that receive data from a reaction of the container.
     * For each port, this provides a list of reaction indices that
     * are triggered by the port, or an empty list if there are no
     * reactions triggered by the port.
     * @param reactor The container.
     * @param federate The federate (used to determine whether a
     *  reaction belongs to the federate).
     */
    private static class InteractingContainedReactors {
        // This horrible data structure is a collection, indexed by instantiation
        // of a contained reactor, of lists, indexed by ports of the contained reactor
        // that are referenced by reactions of the container, of reactions that are
        // triggered by the port of the contained reactor. The list is empty if
        // the port does not trigger reactions but is read by the reaction or
        // is written to by the reaction.
        val portsByContainedReactor = new LinkedHashMap<
            Instantiation,
            LinkedHashMap<
                Port,
                LinkedList<Integer>
            >
        >
        
        /**
         * Scan the reactions of the specified reactor and record which ports are
         * referenced by reactions and which reactions are triggered by such ports.
         */
        new(Reactor reactor, FederateInstance federate) {
            var reactionCount = 0
            for (reaction : reactor.allReactions) {
                if (federate === null || federate.contains(
                    reaction
                )) {
                    // First, handle reactions that produce data sent to inputs
                    // of contained reactors.
                    for (effect : reaction.effects ?: emptyList) {
                        // If an effect is an input, then it must be an input
                        // of a contained reactor.
                        if (effect.variable instanceof Input) {
                            // This reaction is not triggered by the port, so
                            // we do not add it to the list returned by the following.
                            addPort(effect.container, effect.variable as Input)
                        }
                    }
                    // Second, handle reactions that are triggered by outputs
                    // of contained reactors.
                    for (TriggerRef trigger : reaction.triggers ?: emptyList) {
                        if (trigger instanceof VarRef) {
                            // If an trigger is an output, then it must be an output
                            // of a contained reactor.
                            if (trigger.variable instanceof Output) {
                                val list = addPort(trigger.container, trigger.variable as Output)
                                list.add(reactionCount)
                            }
                        }
                    }
                    // Third, handle reading (but not triggered by)
                    // outputs of contained reactors.
                    for (source : reaction.sources ?: emptyList) {
                        if (source.variable instanceof Output) {
                            // If an source is an output, then it must be an output
                            // of a contained reactor.
                            // This reaction is not triggered by the port, so
                            // we do not add it to the list returned by the following.
                            addPort(source.container, source.variable as Output)
                        }
                    }
                }
                // Increment the reaction count even if not in the federate for consistency.
                reactionCount++
            }
        }
        
        /**
         * Return or create the list to which reactions triggered by the specified port
         * are to be added. This also records that the port is referenced by the
         * container's reactions.
         * @param containedReactor The contained reactor.
         * @param port The port.
         */
        def addPort(Instantiation containedReactor, Port port) {
            // Get or create the entry for the containedReactor.
            var containedReactorEntry = portsByContainedReactor.get(containedReactor)
            if (containedReactorEntry === null) {
                containedReactorEntry = new LinkedHashMap<Port,LinkedList<Integer>>
                portsByContainedReactor.put(containedReactor, containedReactorEntry)
            }
            // Get or create the entry for the port.
            var portEntry = containedReactorEntry.get(port)
            if (portEntry === null) {
                portEntry = new LinkedList<Integer>
                containedReactorEntry.put(port, portEntry)
            }
            return portEntry
        }
        
        /**
         * Return the set of contained reactors that have ports that are referenced
         * by reactions of the container reactor.
         */
        def containedReactors() {
            return portsByContainedReactor.keySet()
        }
        
        /**
         * Return the set of ports of the specified contained reactor that are
         * referenced by reactions of the container reactor. Return an empty
         * set if there are none.
         * @param containedReactor The contained reactor.
         */
        def portsOfInstance(Instantiation containedReactor) {
            var result = null as Set<Port>
            val ports = portsByContainedReactor.get(containedReactor)
            if (ports === null) {
                result = new LinkedHashSet<Port>
            } else {
                result = ports.keySet
            }
            return result
        }
        
        /**
         * Return the indices of the reactions triggered by the specified port
         * of the specified contained reactor or an empty list if there are none.
         * @param containedReactor The contained reactor.
         * @param port The port.
         */
        def LinkedList<Integer> reactionsTriggered(Instantiation containedReactor, Port port) {
            val ports = portsByContainedReactor.get(containedReactor)
            if (ports !== null) {
                val list = ports.get(port)
                if (list !== null) {
                    return list
                }
            }
            return new LinkedList<Integer>
        }
    }
    
    // FIXME: Get rid of this, if possible.
    /** The current federate for which we are generating code. */
    var currentFederate = null as FederateInstance;
}<|MERGE_RESOLUTION|>--- conflicted
+++ resolved
@@ -47,11 +47,8 @@
 import org.lflang.FileConfig
 import org.lflang.InferredType
 import org.lflang.Target
-<<<<<<< HEAD
 import org.lflang.TargetConfig
 import org.lflang.TargetConfig.Mode
-=======
->>>>>>> 45fff4da
 import org.lflang.TargetProperty
 import org.lflang.TargetProperty.ClockSyncMode
 import org.lflang.TargetProperty.CoordinationType
@@ -591,15 +588,11 @@
                 )
             )
         val compileThreadPool = Executors.newFixedThreadPool(numOfCompileThreads);
-<<<<<<< HEAD
         System.out.println("******** Using "+numOfCompileThreads+" threads to compile the program.");
-=======
-        System.out.println("******** Using "+numOfCompileThreads+" threads.");
         var federateCount = 0;
         val LFGeneratorContext compilingContext = new SubContext(
             context, IntegratedBuilder.VALIDATED_PERCENT_PROGRESS, 100
         )
->>>>>>> 45fff4da
         for (federate : federates) {
             federateCount++;
             startTimeStepIsPresentCount = 0
