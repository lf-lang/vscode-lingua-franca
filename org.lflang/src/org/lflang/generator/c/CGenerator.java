--- conflicted
+++ resolved
@@ -28,6 +28,7 @@
 import static org.lflang.ASTUtils.allPorts;
 import static org.lflang.ASTUtils.allReactions;
 import static org.lflang.ASTUtils.allStateVars;
+import static org.lflang.ASTUtils.convertToEmptyListIfNull;
 import static org.lflang.ASTUtils.getInferredType;
 import static org.lflang.ASTUtils.isInitialized;
 import static org.lflang.ASTUtils.toDefinition;
@@ -51,11 +52,8 @@
 import org.eclipse.xtext.xbase.lib.StringExtensions;
 
 import org.lflang.ASTUtils;
-<<<<<<< HEAD
 import org.lflang.ast.EnclavedConnectionTransformation;
-=======
 import org.lflang.generator.CodeMap;
->>>>>>> 981ae965
 import org.lflang.generator.DockerComposeGenerator;
 import org.lflang.FileConfig;
 import org.lflang.Target;
@@ -1538,7 +1536,7 @@
 
                     startTimeStepIsPresentCount += port.getWidth() * port.getParent().getTotalWidth();
 
-                    if (!instance.equals(port.getParent())) {
+                    if (!Objects.equal(port.getParent(), instance)) {
                         temp.pr("count++;");
                         temp.endScopedBlock();
                         temp.endScopedBlock();
