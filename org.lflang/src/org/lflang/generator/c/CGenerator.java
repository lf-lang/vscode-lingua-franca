/* Generator for C target. */

/*************
Copyright (c) 2019-2021, The University of California at Berkeley.

Redistribution and use in source and binary forms, with or without modification,
are permitted provided that the following conditions are met:

1. Redistributions of source code must retain the above copyright notice,
   this list of conditions and the following disclaimer.

2. Redistributions in binary form must reproduce the above copyright notice,
   this list of conditions and the following disclaimer in the documentation
   and/or other materials provided with the distribution.

THIS SOFTWARE IS PROVIDED BY THE COPYRIGHT HOLDERS AND CONTRIBUTORS "AS IS" AND ANY
EXPRESS OR IMPLIED WARRANTIES, INCLUDING, BUT NOT LIMITED TO, THE IMPLIED WARRANTIES OF
MERCHANTABILITY AND FITNESS FOR A PARTICULAR PURPOSE ARE DISCLAIMED. IN NO EVENT SHALL
THE COPYRIGHT HOLDER OR CONTRIBUTORS BE LIABLE FOR ANY DIRECT, INDIRECT, INCIDENTAL,
SPECIAL, EXEMPLARY, OR CONSEQUENTIAL DAMAGES (INCLUDING, BUT NOT LIMITED TO,
PROCUREMENT OF SUBSTITUTE GOODS OR SERVICES; LOSS OF USE, DATA, OR PROFITS; OR BUSINESS
INTERRUPTION) HOWEVER CAUSED AND ON ANY THEORY OF LIABILITY, WHETHER IN CONTRACT,
STRICT LIABILITY, OR TORT (INCLUDING NEGLIGENCE OR OTHERWISE) ARISING IN ANY WAY OUT OF
THE USE OF THIS SOFTWARE, EVEN IF ADVISED OF THE POSSIBILITY OF SUCH DAMAGE.
***************/

package org.lflang.generator.c;

import static org.lflang.ASTUtils.allActions;
import static org.lflang.ASTUtils.allInputs;
import static org.lflang.ASTUtils.allOutputs;
import static org.lflang.ASTUtils.allReactions;
import static org.lflang.ASTUtils.allStateVars;
import static org.lflang.ASTUtils.convertToEmptyListIfNull;
import static org.lflang.ASTUtils.getInferredType;
import static org.lflang.ASTUtils.isInitialized;
import static org.lflang.ASTUtils.toDefinition;
import static org.lflang.ASTUtils.toText;
import static org.lflang.util.StringUtil.addDoubleQuotes;

import java.io.File;
import java.io.IOException;
import java.nio.file.Files;
import java.util.LinkedHashSet;
import java.util.List;
import java.util.regex.Pattern;

import org.eclipse.emf.ecore.resource.Resource;
import org.eclipse.xtext.util.CancelIndicator;
import org.eclipse.xtext.xbase.lib.Exceptions;
import org.eclipse.xtext.xbase.lib.IterableExtensions;
import org.eclipse.xtext.xbase.lib.IteratorExtensions;
import org.eclipse.xtext.xbase.lib.StringExtensions;
import org.lflang.ASTUtils;
import org.lflang.ErrorReporter;
import org.lflang.FileConfig;
import org.lflang.Target;
import org.lflang.TargetConfig;
import org.lflang.TargetProperty;
import org.lflang.federated.extensions.CExtensionUtils;
import org.lflang.TargetProperty.Platform;
import org.lflang.TimeValue;
import org.lflang.generator.ActionInstance;
import org.lflang.generator.CodeBuilder;
import org.lflang.generator.GeneratorBase;
import org.lflang.generator.GeneratorResult;
import org.lflang.generator.GeneratorUtils;
import org.lflang.generator.IntegratedBuilder;
import org.lflang.generator.LFGeneratorContext;
import org.lflang.generator.LFResource;
import org.lflang.generator.ParameterInstance;
import org.lflang.generator.PortInstance;
import org.lflang.generator.ReactionInstance;
import org.lflang.generator.ReactionInstanceGraph;
import org.lflang.generator.ReactorInstance;
import org.lflang.generator.SubContext;
import org.lflang.generator.TargetTypes;
import org.lflang.generator.TimerInstance;
import org.lflang.generator.TriggerInstance;
import org.lflang.lf.Action;
import org.lflang.lf.ActionOrigin;
import org.lflang.lf.Input;
import org.lflang.lf.Instantiation;
import org.lflang.lf.Mode;
import org.lflang.lf.Model;
import org.lflang.lf.Output;
import org.lflang.lf.Port;
import org.lflang.lf.Preamble;
import org.lflang.lf.Reaction;
import org.lflang.lf.Reactor;
import org.lflang.lf.ReactorDecl;
import org.lflang.lf.StateVar;
import org.lflang.lf.VarRef;
import org.lflang.lf.Variable;
import org.lflang.lf.WidthTerm;
import org.lflang.util.FileUtil;

import com.google.common.base.Objects;
import com.google.common.collect.Iterables;

/**
 * Generator for C target. This class generates C code defining each reactor
 * class given in the input .lf file and imported .lf files. The generated code
 * has the following components:
 *
 * * A typedef for inputs, outputs, and actions of each reactor class. These
 *   define the types of the variables that reactions use to access inputs and
 *   action values and to set output values.
 *
 * * A typedef for a "self" struct for each reactor class. One instance of this
 *   struct will be created for each reactor instance. See below for details.
 *
 * * A function definition for each reaction in each reactor class. These
 *   functions take an instance of the self struct as an argument.
 *
 * * A constructor function for each reactor class. This is used to create
 *   a new instance of the reactor.
 *
 * After these, the main generated function is `_lf_initialize_trigger_objects()`.
 * This function creates the instances of reactors (using their constructors)
 * and makes connections between them.
 *
 * A few other smaller functions are also generated.
 *
 * ## Self Struct
 *
 * The "self" struct has fields for each of the following:
 *
 * * parameter: the field name and type match the parameter.
 * * state: the field name and type match the state.
 * * action: the field name prepends the action name with "_lf_".
 *   A second field for the action is also created to house the trigger_t object.
 *   That second field prepends the action name with "_lf__".
 * * output: the field name prepends the output name with "_lf_".
 * * input:  the field name prepends the output name with "_lf_".
 *   A second field for the input is also created to house the trigger_t object.
 *   That second field prepends the input name with "_lf__".
 *
 * If, in addition, the reactor contains other reactors and reacts to their outputs,
 * then there will be a struct within the self struct for each such contained reactor.
 * The name of that self struct will be the name of the contained reactor prepended with "_lf_".
 * That inside struct will contain pointers the outputs of the contained reactors
 * that are read together with pointers to booleans indicating whether those outputs are present.
 *
 * If, in addition, the reactor has a reaction to shutdown, then there will be a pointer to
 * trigger_t object (see reactor.h) for the shutdown event and an action struct named
 * _lf_shutdown on the self struct.
 *
 * ## Reaction Functions
 *
 * For each reaction in a reactor class, this generator will produce a C function
 * that expects a pointer to an instance of the "self" struct as an argument.
 * This function will contain verbatim the C code specified in the reaction, but
 * before that C code, the generator inserts a few lines of code that extract from the
 * self struct the variables that that code has declared it will use. For example, if
 * the reaction declares that it is triggered by or uses an input named "x" of type
 * int, the function will contain a line like this:
 * ```
 *     r_x_t* x = self->_lf_x;
 * ```
 * where `r` is the full name of the reactor class and the struct type `r_x_t`
 * will be defined like this:
 * ```
 *     typedef struct {
 *         int value;
 *         bool is_present;
 *         int num_destinations;
 *     } r_x_t;
 * ```
 * The above assumes the type of `x` is `int`.
 * If the programmer fails to declare that it uses x, then the absence of the
 * above code will trigger a compile error when the verbatim code attempts to read `x`.
 *
 * ## Constructor
 *
 * For each reactor class, this generator will create a constructor function named
 * `new_r`, where `r` is the reactor class name. This function will malloc and return
 * a pointer to an instance of the "self" struct.  This struct initially represents
 * an unconnected reactor. To establish connections between reactors, additional
 * information needs to be inserted (see below). The self struct is made visible
 * to the body of a reaction as a variable named "self".  The self struct contains the
 * following:
 *
 * * Parameters: For each parameter `p` of the reactor, there will be a field `p`
 *   with the type and value of the parameter. So C code in the body of a reaction
 *   can access parameter values as `self->p`.
 *
 * * State variables: For each state variable `s` of the reactor, there will be a field `s`
 *   with the type and value of the state variable. So C code in the body of a reaction
 *   can access state variables as as `self->s`.
 *
 * The self struct also contains various fields that the user is not intended to
 * use. The names of these fields begin with at least two underscores. They are:
 *
 * * Outputs: For each output named `out`, there will be a field `_lf_out` that is
 *   a struct containing a value field whose type matches that of the output.
 *   The output value is stored here. That struct also has a field `is_present`
 *   that is a boolean indicating whether the output has been set.
 *   This field is reset to false at the start of every time
 *   step. There is also a field `num_destinations` whose value matches the
 *   number of downstream reactors that use this variable. This field must be
 *   set when connections are made or changed. It is used to initialize
 *   reference counts for dynamically allocated message payloads.
 *   The reference count is decremented in each destination reactor at the
 *   conclusion of each time step, and when it drops to zero, the memory
 *   is freed.
 *
 * * Inputs: For each input named `in` of type T, there is a field named `_lf_in`
 *   that is a pointer struct with a value field of type T. The struct pointed
 *   to also has an `is_present` field of type bool that indicates whether the
 *   input is present.
 *
 * * Outputs of contained reactors: If a reactor reacts to outputs of a
 *   contained reactor `r`, then the self struct will contain a nested struct
 *   named `_lf_r` that has fields pointing to those outputs. For example,
 *   if `r` has an output `out` of type T, then there will be field in `_lf_r`
 *   named `out` that points to a struct containing a value field
 *   of type T and a field named `is_present` of type bool.
 *
 * * Inputs of contained reactors: If a reactor sends to inputs of a
 *   contained reactor `r`, then the self struct will contain a nested struct
 *   named `_lf_r` that has fields for storing the values provided to those
 *   inputs. For example, if R has an input `in` of type T, then there will
 *   be field in _lf_R named `in` that is a struct with a value field
 *   of type T and a field named `is_present` of type bool.
 *
 * * Actions: If the reactor has an action a (logical or physical), then there
 *   will be a field in the self struct named `_lf_a` and another named `_lf__a`.
 *   The type of the first is specific to the action and contains a `value`
 *   field with the type and value of the action (if it has a value). That
 *   struct also has a `has_value` field, an `is_present` field, and a
 *   `token` field (which is NULL if the action carries no value).
 *   The `_lf__a` field is of type trigger_t.
 *   That struct contains various things, including an array of reactions
 *   sensitive to this trigger and a lf_token_t struct containing the value of
 *   the action, if it has a value.  See reactor.h in the C library for
 *   details.
 *
 * * Reactions: Each reaction will have several fields in the self struct.
 *   Each of these has a name that begins with `_lf__reaction_i`, where i is
 *   the number of the reaction, starting with 0. The fields are:
 *   * _lf__reaction_i: The struct that is put onto the reaction queue to
 *     execute the reaction (see reactor.h in the C library).
 *
 *  * Timers: For each timer t, there is are two fields in the self struct:
 *    * _lf__t: The trigger_t struct for this timer (see reactor.h).
 *    * _lf__t_reactions: An array of reactions (pointers to the
 *      reaction_t structs on this self struct) sensitive to this timer.
 *
 * * Triggers: For each Timer, Action, Input, and Output of a contained
 *   reactor that triggers reactions, there will be a trigger_t struct
 *   on the self struct with name `_lf__t`, where t is the name of the trigger.
 *
 * ## Connections Between Reactors
 *
 * Establishing connections between reactors involves two steps.
 * First, each destination (e.g. an input port) must have pointers to
 * the source (the output port). As explained above, for an input named
 * `in`, the field `_lf_in->value` is a pointer to the output data being read.
 * In addition, `_lf_in->is_present` is a pointer to the corresponding
 * `out->is_present` field of the output reactor's self struct.
 *
 * In addition, the `reaction_i` struct on the self struct has a `triggers`
 * field that records all the trigger_t structs for ports and actions
 * that are triggered by the i-th reaction. The triggers field is
 * an array of arrays of pointers to trigger_t structs.
 * The length of the outer array is the number of output channels
 * (single ports plus multiport widths) that the reaction effects
 * plus the number of input port channels of contained
 * reactors that it effects. Each inner array has a length equal to the
 * number of final destinations of that output channel or input channel.
 * The reaction_i struct has an array triggered_sizes that indicates
 * the sizes of these inner arrays. The num_outputs field of the
 * reaction_i struct gives the length of the triggered_sizes and
 * (outer) triggers arrays. The num_outputs field is equal to the
 * total number of single ports and multiport channels that the reaction
 * writes to.
 *
 * ## Runtime Tables
 *
 * This generator creates an populates the following tables used at run time.
 * These tables may have to be resized and adjusted when mutations occur.
 *
 * * _lf_is_present_fields: An array of pointers to booleans indicating whether an
 *   event is present. The _lf_start_time_step() function in reactor_common.c uses
 *   this to mark every event absent at the start of a time step. The size of this
 *   table is contained in the variable _lf_is_present_fields_size.
 *    * This table is accompanied by another list, _lf_is_present_fields_abbreviated,
 *      which only contains the is_present fields that have been set to true in the
 *      current tag. This list can allow a performance improvement if most ports are
 *      seldom present because only fields that have been set to true need to be
 *      reset to false.
 *
 * * _lf_tokens_with_ref_count: An array of pointers to structs that point to lf_token_t
 *   objects, which carry non-primitive data types between reactors. This is used
 *   by the _lf_start_time_step() function to decrement reference counts, if necessary,
 *   at the conclusion of a time step. Then the reference count reaches zero, the
 *   memory allocated for the lf_token_t object will be freed.  The size of this
 *   array is stored in the _lf_tokens_with_ref_count_size variable.
 *
 * * _lf_shutdown_triggers: An array of pointers to trigger_t structs for shutdown
 *   reactions. The length of this table is in the _lf_shutdown_triggers_size
 *   variable.
 *
 * * _lf_timer_triggers: An array of pointers to trigger_t structs for timers that
 *   need to be started when the program runs. The length of this table is in the
 *   _lf_timer_triggers_size variable.
 *
 * * _lf_action_table: For a federated execution, each federate will have this table
 *   that maps port IDs to the corresponding trigger_t struct.
 *
 * @author {Edward A. Lee <eal@berkeley.edu>}
 * @author {Marten Lohstroh <marten@berkeley.edu>}
 * @author {Mehrdad Niknami <mniknami@berkeley.edu>}
 * @author {Christian Menard <christian.menard@tu-dresden.de>}
 * @author {Matt Weber <matt.weber@berkeley.edu>}
 * @author {Soroush Bateni <soroush@utdallas.edu>}
 * @author {Alexander Schulz-Rosengarten <als@informatik.uni-kiel.de>}
 * @author {Hou Seng Wong <housengw@berkeley.edu>}
 */
public class CGenerator extends GeneratorBase {
    // Regular expression pattern for compiler error messages with resource
    // and line number information. The first match will a resource URI in the
    // form of "file:/path/file.lf". The second match will be a line number.
    // The third match is a character position within the line.
    // The fourth match will be the error message.
    static final Pattern compileErrorPattern = Pattern.compile(
        "^(file:(?<path>.*)):(?<line>[0-9]+):(?<column>[0-9]+):(?<message>.*)$"
    );

    public static int UNDEFINED_MIN_SPACING = -1;

    ////////////////////////////////////////////
    //// Protected fields

    /** The main place to put generated code. */
    protected CodeBuilder code = new CodeBuilder();

    /** Place to collect code to initialize the trigger objects for all reactor instances. */
    protected CodeBuilder initializeTriggerObjects = new CodeBuilder();

    /**
     * Count of the number of is_present fields of the self struct that
     * need to be reinitialized in _lf_start_time_step().
     */
    protected int startTimeStepIsPresentCount = 0;

    ////////////////////////////////////////////
    //// Private fields
    /**
     * Extra lines that need to go into the generated CMakeLists.txt.
     */
    private String cMakeExtras = "";

    /** Place to collect code to execute at the start of a time step. */
    private CodeBuilder startTimeStep = new CodeBuilder();

    /** Count of the number of token pointers that need to have their
     *  reference count decremented in _lf_start_time_step().
     */
    private int startTimeStepTokens = 0;
    private int timerCount = 0;
    private int startupReactionCount = 0;
    private int shutdownReactionCount = 0;
    private int resetReactionCount = 0;
    private int modalReactorCount = 0;
    private int modalStateResetCount = 0;

    // Indicate whether the generator is in Cpp mode or not
    private boolean CCppMode = false;

    private CTypes types;

    protected CGenerator(FileConfig fileConfig, ErrorReporter errorReporter, boolean CCppMode, CTypes types) {
        super(fileConfig, errorReporter);
        this.CCppMode = CCppMode;
        this.types = types;
    }

    public CGenerator(FileConfig fileConfig, ErrorReporter errorReporter, boolean CCppMode) {
        this(fileConfig, errorReporter, CCppMode, new CTypes(errorReporter));
    }

    public CGenerator(FileConfig fileConfig, ErrorReporter errorReporter) {
        this(fileConfig, errorReporter, false);
    }

    ////////////////////////////////////////////
    //// Public methods
    /**
     * Set C-specific default target configurations if needed.
     */
    public void setCSpecificDefaults() {
        if (!targetConfig.useCmake && StringExtensions.isNullOrEmpty(targetConfig.compiler)) {
            if (this.CCppMode) {
                targetConfig.compiler = "g++";
                targetConfig.compilerFlags.addAll(List.of("-O2", "-Wno-write-strings"));
            } else {
                targetConfig.compiler = "gcc";
                targetConfig.compilerFlags.add("-O2"); // "-Wall -Wconversion"
            }
        }
    }

    /**
     * Look for physical actions in all resources.
     * If found, set threads to be at least one to allow asynchronous schedule calls.
     */
    public void accommodatePhysicalActionsIfPresent() {
        // If there are any physical actions, ensure the threaded engine is used and that
        // keepalive is set to true, unless the user has explicitly set it to false.
        for (Resource resource : GeneratorUtils.getResources(reactors)) {
            var actions = Iterables.filter(IteratorExtensions.toIterable(resource.getAllContents()), Action.class);
            for (Action action : actions) {
                if (Objects.equal(action.getOrigin(), ActionOrigin.PHYSICAL)) {
                    // If the unthreaded runtime is not requested by the user, use the threaded runtime instead
                    // because it is the only one currently capable of handling asynchronous events.
                    if (!targetConfig.threading && !targetConfig.setByUser.contains(TargetProperty.THREADING)) {
                        targetConfig.threading = true;
                        errorReporter.reportWarning(
                            action,
                            "Using the threaded C runtime to allow for asynchronous handling of physical action " +
                            action.getName()
                        );
                        return;
                    }
                }
            }
        }
    }

    /**
     * Return true if the host operating system is compatible and
     * otherwise report an error and return false.
     */
    protected boolean isOSCompatible() {
        if (GeneratorUtils.isHostWindows()) {
            if (CCppMode) {
                errorReporter.reportError(
                    "LF programs with a CCpp target are currently not supported on Windows. " +
                    "Exiting code generation."
                );
                // FIXME: The incompatibility between our C runtime code and the
                //  Visual Studio compiler is extensive.
                return false;
            }
            if (!targetConfig.useCmake) {
                errorReporter.reportError(
                    "Only CMake is supported as the build system on Windows. "+
                    "Use `cmake: true` in the target properties. Exiting code generation."
                );
                return false;
            }
        }
        return true;
    }

    /**
     * Generate C code from the Lingua Franca model contained by the
     * specified resource. This is the main entry point for code
     * generation.
     * @param resource The resource containing the source code.
     * @param context The context in which the generator is
     *     invoked, including whether it is cancelled and
     *     whether it is a standalone context
     */
    @Override
    public void doGenerate(Resource resource, LFGeneratorContext context) {
        super.doGenerate(resource, context);
        if (!GeneratorUtils.canGenerate(errorsOccurred(), mainDef, errorReporter, context)) return;
        if (!isOSCompatible()) return; // Incompatible OS and configuration

        // Perform set up that does not generate code
        setUpGeneralParameters();

        var commonCode = new CodeBuilder(code);

        // Create the output directories if they don't yet exist.
        var dir = fileConfig.getSrcGenPath().toFile();
        if (!dir.exists()) dir.mkdirs();
        dir = fileConfig.binPath.toFile();
        if (!dir.exists()) dir.mkdirs();

        // Handle proto files
        handleProtoFiles();

        // Docker related paths
        CDockerGenerator dockerGenerator = getDockerGenerator();

        // Keep a separate file config for each federate
        var oldFileConfig = fileConfig;

        LFGeneratorContext generatingContext = new SubContext(
            context, IntegratedBuilder.VALIDATED_PERCENT_PROGRESS, IntegratedBuilder.GENERATED_PERCENT_PROGRESS
        );
        var lfModuleName = fileConfig.name;
        generateCodeFor(lfModuleName);

        // Derive target filename from the .lf filename.
        var cFilename = CCompiler.getTargetFileName(lfModuleName, this.CCppMode);
        var targetFile = fileConfig.getSrcGenPath() + File.separator
            + cFilename;
        try {
            // Copy the core lib
            FileUtil.copyFilesFromClassPath(
                "/lib/c/reactor-c/core",
                fileConfig.getSrcGenPath().resolve("core"),
                CCoreFilesUtils.getCoreFiles(
                    targetConfig.threading,
                    targetConfig.schedulerType
                )
            );
            // Copy the C target files
            copyTargetFiles();
            // Write the generated code
            code.writeToFile(targetFile);
        } catch (IOException e) {
            Exceptions.sneakyThrow(e);
        }

        // Create docker file.
        if (targetConfig.dockerOptions != null && mainDef != null) {
            dockerGenerator.addFile(
                dockerGenerator.fromData(lfModuleName, main.getName(), fileConfig));
        }

        if (targetConfig.useCmake) {
            // If cmake is requested, generated the CMakeLists.txt
            var cmakeGenerator = new CCmakeGenerator(targetConfig, fileConfig);
            var cmakeFile = fileConfig.getSrcGenPath() + File.separator
                + "CMakeLists.txt";
            var cmakeCode = cmakeGenerator.generateCMakeCode(
                List.of(cFilename),
                lfModuleName,
                errorReporter,
                CCppMode,
                mainDef != null,
                cMakeExtras
            );
            try {
                cmakeCode.writeToFile(cmakeFile);
            } catch (IOException e) {
                Exceptions.sneakyThrow(e);
            }
        }

        // If this code generator is directly compiling the code, compile it now so that we
        // clean it up after, removing the #line directives after errors have been reported.
        if (
            !targetConfig.noCompile
                && IterableExtensions.isNullOrEmpty(targetConfig.buildCommands)
                // This code is unreachable in LSP_FAST mode, so that check is omitted.
                && context.getMode() != LFGeneratorContext.Mode.LSP_MEDIUM
        ) {
            // FIXME: Currently, a lack of main is treated as a request to not produce
            // a binary and produce a .o file instead. There should be a way to control
            // this.
            // Create an anonymous Runnable class and add it to the compileThreadPool
            // so that compilation can happen in parallel.
            var cleanCode = code.removeLines("#line");

            var execName = lfModuleName;
            var threadFileConfig = fileConfig;
            var generator = this; // FIXME: currently only passed to report errors with line numbers in the Eclipse IDE
            var CppMode = CCppMode;
//                generatingContext.reportProgress(
//                    String.format("Generated code for %d/%d executables. Compiling...", federateCount, federates.size()),
//                    100 * federateCount / federates.size()
//                ); FIXME: Move to FedGenerator

            // Create the compiler to be used later
            var cCompiler = new CCompiler(targetConfig, threadFileConfig,
                                          errorReporter, CppMode);
            if (targetConfig.useCmake) {
                // Use CMake if requested.
                cCompiler = new CCmakeCompiler(targetConfig, threadFileConfig,
                                               errorReporter, CppMode);
            }
            try {
                if (!cCompiler.runCCompiler(execName,
                                            main == null, generator, context)) {
                    // If compilation failed, remove any bin files that may have been created.
                    CUtil.deleteBinFiles(threadFileConfig);
                    // If finish has already been called, it is illegal and makes no sense. However,
                    //  if finish has already been called, then this must be a federated execution.
                    context.unsuccessfulFinish();
                } else {
                    context.finish(
                        GeneratorResult.Status.COMPILED, execName, fileConfig, null
                    );
                }
                cleanCode.writeToFile(targetFile);
            } catch (IOException e) {
                Exceptions.sneakyThrow(e);
            }
        }

        if (targetConfig.dockerOptions != null && mainDef != null) {
            try {
                dockerGenerator.writeDockerFiles(
                    fileConfig.getSrcGenPath().resolve("docker-compose.yml"));
            } catch (IOException e) {
                throw new RuntimeException(e);
            }
        }

        // If a build directive has been given, invoke it now.
        // Note that the code does not get cleaned in this case.
        if (!targetConfig.noCompile) {
            if (!IterableExtensions.isNullOrEmpty(targetConfig.buildCommands)) {
                CUtil.runBuildCommand(
                    fileConfig,
                    targetConfig,
                    commandFactory,
                    errorReporter,
                    it -> reportCommandErrors(it),
                    context.getMode()
                );
                context.finish(
                    GeneratorResult.Status.COMPILED, fileConfig.name, fileConfig, null
                );
            }
            System.out.println("Compiled binary is in " + fileConfig.binPath);
        } else {
            context.finish(GeneratorResult.GENERATED_NO_EXECUTABLE.apply(null));
        }

        // In case we are in Eclipse, make sure the generated code is visible.
        GeneratorUtils.refreshProject(resource, context.getMode());
    }

    private void handleProtoFiles() {
        // Handle .proto files.
        for (String file : targetConfig.protoFiles) {
            this.processProtoFile(file);
            var dotIndex = file.lastIndexOf(".");
            var rootFilename = file;
            if (dotIndex > 0) {
                rootFilename = file.substring(0, dotIndex);
            }
            code.pr("#include " + addDoubleQuotes(rootFilename + ".pb-c.h"));
        }
    }

    private void generateCodeFor(
        String lfModuleName
    ) {
        startTimeStepIsPresentCount = 0;
        startTimeStepTokens = 0;
        code.pr(generateDirectives());
        code.pr(generateTopLevelPreambles());
        code.pr(new CMainGenerator(targetConfig).generateCode());
        // Generate code for each reactor.
        generateReactorDefinitions();

        // Generate main instance, if there is one.
        // Note that any main reactors in imported files are ignored.
        // Skip generation if there are cycles.
        if (main != null) {
            initializeTriggerObjects.pr(String.join("\n",
                "int _lf_startup_reactions_count = 0;",
                "SUPPRESS_UNUSED_WARNING(_lf_startup_reactions_count);",
                "int _lf_shutdown_reactions_count = 0;",
                "SUPPRESS_UNUSED_WARNING(_lf_shutdown_reactions_count);",
                "int _lf_reset_reactions_count = 0;",
                "SUPPRESS_UNUSED_WARNING(_lf_reset_reactions_count);",
                "int _lf_timer_triggers_count = 0;",
                "SUPPRESS_UNUSED_WARNING(_lf_timer_triggers_count);",
                "int _lf_tokens_with_ref_count_count = 0;",
                "SUPPRESS_UNUSED_WARNING(_lf_tokens_with_ref_count_count);",
                "int bank_index;",
                "SUPPRESS_UNUSED_WARNING(bank_index);"
            ));
            // Add counters for modal initialization
            initializeTriggerObjects.pr(CModesGenerator.generateModalInitalizationCounters(hasModalReactors));

            // Create an array of arrays to store all self structs.
            // This is needed because connections cannot be established until
            // all reactor instances have self structs because ports that
            // receive data reference the self structs of the originating
            // reactors, which are arbitarily far away in the program graph.
            generateSelfStructs(main);
            generateReactorInstance(main);

            // If there are timers, create a table of timers to be initialized.
            code.pr(CTimerGenerator.generateDeclarations(timerCount));

            // If there are startup reactions, create a table of triggers.
            code.pr(CReactionGenerator.generateBuiltinTriggersTable(startupReactionCount, "startup"));

            // If there are shutdown reactions, create a table of triggers.
            code.pr(CReactionGenerator.generateBuiltinTriggersTable(shutdownReactionCount, "shutdown"));

            // If there are reset reactions, create a table of triggers.
            code.pr(CReactionGenerator.generateBuiltinTriggersTable(resetReactionCount, "reset"));

            // If there are modes, create a table of mode state to be checked for transitions.
            code.pr(CModesGenerator.generateModeStatesTable(
                hasModalReactors,
                modalReactorCount,
                modalStateResetCount
            ));

            // Generate function to initialize the trigger objects for all reactors.
            code.pr(CTriggerObjectsGenerator.generateInitializeTriggerObjects(
                main,
                targetConfig,
                initializeTriggerObjects,
                startTimeStep,
                types,
                lfModuleName,
                startTimeStepTokens,
                startTimeStepIsPresentCount,
                startupReactionCount
            ));

            // Generate function to trigger startup reactions for all reactors.
            code.pr(CReactionGenerator.generateLfTriggerStartupReactions(startupReactionCount, hasModalReactors));

            // Generate function to schedule timers for all reactors.
            code.pr(CTimerGenerator.generateLfInitializeTimer(timerCount));

            // Generate a function that will either do nothing
            // (if there is only one federate or the coordination
            // is set to decentralized) or, if there are
            // downstream federates, will notify the RTI
            // that the specified logical time is complete.
            code.pr(String.join("\n",
                "void logical_tag_complete(tag_t tag_to_send) {",
                CExtensionUtils.surroundWithIfFederatedCentralized(
                "        _lf_logical_tag_complete(tag_to_send);"
                ),
                "}"
            ));

            // Generate function to schedule shutdown reactions if any
            // reactors have reactions to shutdown.
            code.pr(CReactionGenerator.generateLfTriggerShutdownReactions(shutdownReactionCount, hasModalReactors));

            // Generate an empty termination function for non-federated
            // execution. For federated execution, an implementation is
            // provided in federate.c.  That implementation will resign
            // from the federation and close any open sockets.
            code.pr("""
                #ifndef FEDERATED
                void terminate_execution() {}
                #endif"""
            );


            // Generate functions for modes
            code.pr(CModesGenerator.generateLfInitializeModes(
                hasModalReactors
            ));
            code.pr(CModesGenerator.generateLfHandleModeChanges(
                hasModalReactors,
                modalStateResetCount
            ));
            code.pr(CReactionGenerator.generateLfModeTriggeredReactions(
                startupReactionCount,
                resetReactionCount,
                hasModalReactors
            ));
        }
    }

    protected CDockerGenerator getDockerGenerator() {
        return new CDockerGenerator(false, CCppMode, targetConfig);
    }

    @Override
    public void checkModalReactorSupport(boolean __) {
        // Modal reactors are currently only supported for non federated applications
        super.checkModalReactorSupport(true);
    }

    @Override
    protected String getConflictingConnectionsInModalReactorsBody(String source, String dest) {
        return String.join("\n",
            "// Generated forwarding reaction for connections with the same destination",
            "// but located in mutually exclusive modes.",
            "lf_set("+dest+", "+source+"->value);"
        );
    }

    /**
     * Add files needed for the proper function of the runtime scheduler to
     * {@code coreFiles} and {@link TargetConfig#compileAdditionalSources}.
     */
    private void pickScheduler() {
        // Don't use a scheduler that does not prioritize reactions based on deadlines
        // if the program contains a deadline (handler). Use the GEDF_NP scheduler instead.
        if (!targetConfig.schedulerType.prioritizesDeadline()) {
            // Check if a deadline is assigned to any reaction
            if (hasDeadlines(reactors)) {
                if (!targetConfig.setByUser.contains(TargetProperty.SCHEDULER)) {
                    targetConfig.schedulerType = TargetProperty.SchedulerOption.GEDF_NP;
                }
            }
        }
        targetConfig.compileAdditionalSources.add(
             "core" + File.separator + "threaded" + File.separator +
             "scheduler_" + targetConfig.schedulerType.toString() + ".c"
        );
        System.out.println("******** Using the "+targetConfig.schedulerType.toString()+" runtime scheduler.");
        targetConfig.compileAdditionalSources.add(
            "core" + File.separator + "utils" + File.separator + "semaphore.c"
        );
    }

    private boolean hasDeadlines(List<Reactor> reactors) {
        for (Reactor reactor : reactors) {
            for (Reaction reaction : allReactions(reactor)) {
                if (reaction.getDeadline() != null) {
                    return true;
                }
            }
        }
        return false;
    }

    /**
     * Look at the 'reactor' eResource.
     * If it is an imported .lf file, incorporate it into the current
     * program in the following manner:
     * - Merge its target property with `targetConfig`
     * - If there are any preambles, add them to the preambles of the reactor.
     */
    private void inspectReactorEResource(ReactorDecl reactor) {
        // If the reactor is imported, look at the
        // target definition of the .lf file in which the reactor is imported from and
        // append any cmake-include.
        // Check if the reactor definition is imported
        if (reactor.eResource() != mainDef.getReactorClass().eResource()) {
            // Find the LFResource corresponding to this eResource
            LFResource lfResource = null;
            for (var resource : resources) {
                if (resource.getEResource() == reactor.eResource()) {
                    lfResource = resource;
                    break;
                }
            }
            // Copy the user files and cmake-includes to the src-gen path of the main .lf file
            if (lfResource != null) {
                copyUserFiles(lfResource.getTargetConfig(), lfResource.getFileConfig());
            }
            // Extract the contents of the imported file for the preambles
            var contents = toDefinition(reactor).eResource().getContents();
            var model = (Model) contents.get(0);
            // Add the preambles from the imported .lf file
            toDefinition(reactor).getPreambles().addAll(model.getPreambles());
        }
    }

    /**
     * Copy all files or directories listed in the target property `files`, `cmake-include`,
     * and `_fed_setup` into the src-gen folder of the main .lf file
     *
     * @param targetConfig The targetConfig to read the target properties from.
     * @param fileConfig The fileConfig used to make the copy and resolve paths.
     */
    @Override
    public void copyUserFiles(TargetConfig targetConfig, FileConfig fileConfig) {
        super.copyUserFiles(targetConfig, fileConfig);
        // Make sure the target directory exists.
        var targetDir = this.fileConfig.getSrcGenPath();
        try {
            Files.createDirectories(targetDir);
        } catch (IOException e) {
            Exceptions.sneakyThrow(e);
        }

        for (String filename : targetConfig.fileNames) {
            var relativeFileName = CUtil.copyFileOrResource(
                    filename,
                    fileConfig.srcFile.getParent(),
                    targetDir);
            if (StringExtensions.isNullOrEmpty(relativeFileName)) {
                errorReporter.reportError(
                    "Failed to find file " + filename + " specified in the" +
                    " files target property."
                );
            } else {
                targetConfig.filesNamesWithoutPath.add(
                    relativeFileName
                );
            }
        }

        for (String filename : targetConfig.cmakeIncludes) {
            var relativeCMakeIncludeFileName =
                CUtil.copyFileOrResource(
                    filename,
                    fileConfig.srcFile.getParent(),
                    targetDir);
            // Check if the file exists
            if (StringExtensions.isNullOrEmpty(relativeCMakeIncludeFileName)) {
                errorReporter.reportError(
                    "Failed to find cmake-include file " + filename
                );
            } else {
                this.targetConfig.cmakeIncludesWithoutPath.add(
                    relativeCMakeIncludeFileName
                );
            }
        }

        if (!StringExtensions.isNullOrEmpty(targetConfig.fedSetupPreamble)) {
            try {
                FileUtil.copyFile(fileConfig.srcFile.getParent().resolve(targetConfig.fedSetupPreamble),
                                  targetDir.resolve(targetConfig.fedSetupPreamble));
            } catch (IOException e) {
                errorReporter.reportError("Failed to find _fed_setup file " + targetConfig.fedSetupPreamble);
            }
        }
    }

    /**
     * Generate code for defining all reactors that belong to the federate,
     * including all the child reactors down the hierarchy. Duplicate
     * Duplicates are avoided.
     *
     * Imported reactors' original .lf file is
     * incorporated in the following manner:
     * - If there are any cmake-include files, add them to the current list
     *  of cmake-include files.
     * - If there are any preambles, add them to the preambles of the reactor.
     */
    private void generateReactorDefinitions() {
        var generatedReactorDecls = new LinkedHashSet<ReactorDecl>();
        if (this.main != null) {
            generateReactorChildren(this.main, generatedReactorDecls);
        }

        if (this.mainDef != null) {
            generateReactorClass(this.mainDef.getReactorClass());
        }

        if (mainDef == null) {
            // Generate code for each reactor that was not instantiated in main or its children.
            for (Reactor r : reactors) {
                // Get the declarations for reactors that are instantiated somewhere.
                // A declaration is either a reactor definition or an import statement.;
                var declarations = this.instantiationGraph.getDeclarations(r);
                // If the reactor has no instantiations and there is no main reactor, then
                // generate code for it anyway (at a minimum, this means that the compiler is invoked
                // so that reaction bodies are checked).
                if (declarations.isEmpty()) {
                    generateReactorClass(r);
                }
            }
        }
    }

    /**
     * Generate code for the children of 'reactor' that belong to 'federate'.
     * Duplicates are avoided.
     *
     * Imported reactors' original .lf file is
     * incorporated in the following manner:
     * - If there are any cmake-include files, add them to the current list
     *  of cmake-include files.
     * - If there are any preambles, add them to the preambles of the reactor.
     *
     * @param reactor Used to extract children from
     */
    private void generateReactorChildren(
        ReactorInstance reactor,
        LinkedHashSet<ReactorDecl> generatedReactorDecls
    ) {
        for (ReactorInstance r : reactor.children) {
            if (r.reactorDeclaration != null &&
                  !generatedReactorDecls.contains(r.reactorDeclaration)) {
                generatedReactorDecls.add(r.reactorDeclaration);
                generateReactorChildren(r, generatedReactorDecls);
                inspectReactorEResource(r.reactorDeclaration);
                generateReactorClass(r.reactorDeclaration);
            }
        }
    }

    /**
     * Choose which platform files to compile with according to the OS.
     * If there is no main reactor, then compilation will produce a .o file requiring further linking.
     * Also, if useCmake is set to true, we don't need to add platform files. The CMakeLists.txt file
     * will detect and use the appropriate platform file based on the platform that cmake is invoked on.
     */
    private void pickCompilePlatform() {
        var osName = System.getProperty("os.name").toLowerCase();
        // if platform target was set, use given platform instead
        if (targetConfig.platform != Platform.AUTO) {
            osName = targetConfig.platform.toString();
        }
        if (osName.contains("mac") || osName.contains("darwin")) {
            if (mainDef != null && !targetConfig.useCmake) {
                targetConfig.compileAdditionalSources.add(
                     "core" + File.separator + "platform" + File.separator + "lf_macos_support.c"
                );
            }
        } else if (osName.contains("win")) {
            if (mainDef != null && !targetConfig.useCmake) {
                targetConfig.compileAdditionalSources.add(
                    "core" + File.separator + "platform" + File.separator + "lf_windows_support.c"
                );
            }
        } else if (osName.contains("nux")) {
            if (mainDef != null && !targetConfig.useCmake) {
                targetConfig.compileAdditionalSources.add(
                    "core" + File.separator + "platform" + File.separator + "lf_linux_support.c"
                );
            }
        } else {
            errorReporter.reportError("Platform " + osName + " is not supported");
        }
    }


    /**
     * Copy target-specific header file to the src-gen directory.
     */
    private void copyTargetFiles() throws IOException{
        FileUtil.copyDirectoryFromClassPath(
            "/lib/c/reactor-c/include",
            fileConfig.getSrcGenPath().resolve("include"),
            false
        );
        FileUtil.copyDirectoryFromClassPath(
            "/lib/c/reactor-c/lib",
            fileConfig.getSrcGenPath().resolve("lib"),
            false
        );
    }

    ////////////////////////////////////////////
    //// Code generators.
    /**
     * Generate a reactor class definition for the specified federate.
     * A class definition has four parts:
     *
     * * Preamble code, if any, specified in the Lingua Franca file.
     * * A "self" struct type definition (see the class documentation above).
     * * A function for each reaction.
     * * A constructor for creating an instance.
     *  for deleting an instance.
     *
     * If the reactor is the main reactor, then
     * the generated code may be customized. Specifically,
     * if the main reactor has reactions, these reactions
     * will not be generated if they are triggered by or send
     * data to contained reactors that are not in the federate.
     * @param reactor The parsed reactor data structure.
     */
    private void generateReactorClass(ReactorDecl reactor) {
        // FIXME: Currently we're not reusing definitions for declarations that point to the same definition.

        Reactor defn = ASTUtils.toDefinition(reactor);

        if (reactor instanceof Reactor) {
            code.pr("// =============== START reactor class " + reactor.getName());
        } else {
            code.pr("// =============== START reactor class " + defn.getName() + " as " + reactor.getName());
        }

        // Preamble code contains state declarations with static initializers.
        generateUserPreamblesForReactor(defn);

        // Some of the following methods create lines of code that need to
        // go into the constructor.  Collect those lines of code here:
        var constructorCode = new CodeBuilder();
        generateAuxiliaryStructs(reactor);
        generateSelfStruct(reactor, constructorCode);
        generateMethods(reactor);
        generateReactions(reactor);
        generateConstructor(reactor, constructorCode);

        code.pr("// =============== END reactor class " + reactor.getName());
        code.pr("");
    }

    /**
     * Generate methods for {@code reactor}.
     */
    protected void generateMethods(ReactorDecl reactor) {
        CMethodGenerator.generateMethods(reactor, code, types);
    }

    /**
     * Generates preambles defined by user for a given reactor
     * @param reactor The given reactor
     */
    protected void generateUserPreamblesForReactor(Reactor reactor) {
        for (Preamble p : convertToEmptyListIfNull(reactor.getPreambles())) {
            code.pr("// *********** From the preamble, verbatim:");
            code.prSourceLineNumber(p.getCode());
            code.pr(toText(p.getCode()));
            code.pr("\n// *********** End of preamble.");
        }
    }

    /**
     * Generate a constructor for the specified reactor in the specified federate.
     * @param reactor The parsed reactor data structure.
     * @param constructorCode Lines of code previously generated that need to
     *  go into the constructor.
     */
    protected void generateConstructor(
        ReactorDecl reactor, CodeBuilder constructorCode
    ) {
        code.pr(CConstructorGenerator.generateConstructor(
            reactor,
            constructorCode.toString()
        ));
    }

    /**
     * Generate the struct type definitions for inputs, outputs, and
     * actions of the specified reactor.
     * @param decl The parsed reactor data structure.
     */
    protected void generateAuxiliaryStructs(ReactorDecl decl) {
        var reactor = ASTUtils.toDefinition(decl);
        // In the case where there are incoming
        // p2p logical connections in decentralized
        // federated execution, there will be an
        // intended_tag field added to accommodate
        // the case where a reaction triggered by a
        // port or action is late due to network
        // latency, etc..
        var federatedExtension = new CodeBuilder();
        federatedExtension.pr("""
            #ifdef FEDERATED
            #ifdef FEDERATED_DECENTRALIZED
            %s intended_tag;
            #endif
            %s physical_time_of_arrival;
            #endif
            """.formatted(types.getTargetTagType(), types.getTargetTimeType())
        );
        
        // First, handle inputs.
        for (Input input : allInputs(reactor)) {
            code.pr(CPortGenerator.generateAuxiliaryStruct(
                decl,
                input,
                getTarget(),
                errorReporter,
                types,
                federatedExtension
            ));
        }
        // Next, handle outputs.
        for (Output output : allOutputs(reactor)) {
            code.pr(CPortGenerator.generateAuxiliaryStruct(
                decl,
                output,
                getTarget(),
                errorReporter,
                types,
                federatedExtension
            ));
        }
        // Finally, handle actions.
        // The very first item on this struct needs to be
        // a trigger_t* because the struct will be cast to (trigger_t*)
        // by the lf_schedule() functions to get to the trigger.
        for (Action action : allActions(reactor)) {
            code.pr(CActionGenerator.generateAuxiliaryStruct(
                decl,
                action,
                getTarget(),
                types,
                federatedExtension
            ));
        }
    }

    /**
     * Generate the self struct type definition for the specified reactor
     * in the specified federate.
     * @param decl The parsed reactor data structure.
     * @param constructorCode Place to put lines of code that need to
     *  go into the constructor.
     */
    private void generateSelfStruct(ReactorDecl decl, CodeBuilder constructorCode) {
        var reactor = toDefinition(decl);
        var selfType = CUtil.selfType(decl);

        // Construct the typedef for the "self" struct.
        // Create a type name for the self struct.
        var body = new CodeBuilder();

        // Extensions can add functionality to the CGenerator
        generateSelfStructExtension(body, decl, constructorCode);

        // Next handle parameters.
        body.pr(CParameterGenerator.generateDeclarations(reactor, types));

        // Next handle states.
        body.pr(CStateGenerator.generateDeclarations(reactor, types));

        // Next handle actions.
        CActionGenerator.generateDeclarations(reactor, decl, body, constructorCode);

        // Next handle inputs and outputs.
        CPortGenerator.generateDeclarations(reactor, decl, body, constructorCode);

        // If there are contained reactors that either receive inputs
        // from reactions of this reactor or produce outputs that trigger
        // reactions of this reactor, then we need to create a struct
        // inside the self struct for each contained reactor. That
        // struct has a place to hold the data produced by this reactor's
        // reactions and a place to put pointers to data produced by
        // the contained reactors.
        generateInteractingContainedReactors(reactor, body, constructorCode);

        // Next, generate the fields needed for each reaction.
        CReactionGenerator.generateReactionAndTriggerStructs(
            body,
            decl,
            constructorCode,
            types
        );

        // Next, generate fields for modes
        CModesGenerator.generateDeclarations(reactor, body, constructorCode);
        
        // The first field has to always be a pointer to the list of
        // of allocated memory that must be freed when the reactor is freed.
        // This means that the struct can be safely cast to self_base_t.
        code.pr("typedef struct {");
        code.indent();
        code.pr("struct self_base_t base;");
        code.pr(body.toString());
        code.unindent();
        code.pr("} " + selfType + ";");
    }

    /**
     * Generate structs and associated code for contained reactors that
     * send or receive data to or from the container's reactions.
     *
     * If there are contained reactors that either receive inputs
     * from reactions of this reactor or produce outputs that trigger
     * reactions of this reactor, then we need to create a struct
     * inside the self struct of the container for each contained reactor.
     * That struct has a place to hold the data produced by the container reactor's
     * reactions and a place to put pointers to data produced by
     * the contained reactors.
     *
     * @param reactor The reactor.
     * @param body The place to put the struct definition for the contained reactors.
     * @param constructorCode The place to put matching code that goes in the container's constructor.
     */
    private void generateInteractingContainedReactors(
        Reactor reactor,
        CodeBuilder body,
        CodeBuilder constructorCode
    ) {
        // The contents of the struct will be collected first so that
        // we avoid duplicate entries and then the struct will be constructed.
        var contained = new InteractingContainedReactors(reactor);
        // Next generate the relevant code.
        for (Instantiation containedReactor : contained.containedReactors()) {
            // First define an _width variable in case it is a bank.
            var array = "";
            var width = -2;
            // If the instantiation is a bank, find the maximum bank width
            // to define an array.
            if (containedReactor.getWidthSpec() != null) {
                width = CReactionGenerator.maxContainedReactorBankWidth(containedReactor, null, 0, mainDef);
                array = "[" + width + "]";
            }
            // NOTE: The following needs to be done for each instance
            // so that the width can be parameter, not in the constructor.
            // Here, we conservatively use a width that is the largest of all isntances.
            constructorCode.pr(String.join("\n",
                "// Set the _width variable for all cases. This will be -2",
                "// if the reactor is not a bank of reactors.",
                "self->_lf_"+containedReactor.getName()+"_width = "+width+";"
            ));

            // Generate one struct for each contained reactor that interacts.
            body.pr("struct {");
            body.indent();
            for (Port port : contained.portsOfInstance(containedReactor)) {
                if (port instanceof Input) {
                    // If the variable is a multiport, then the place to store the data has
                    // to be malloc'd at initialization.
                    if (!ASTUtils.isMultiport(port)) {
                        // Not a multiport.
                        body.pr(port, variableStructType(port, containedReactor.getReactorClass())+" "+port.getName()+";");
                    } else {
                        // Is a multiport.
                        // Memory will be malloc'd in initialization.
                        body.pr(port, String.join("\n",
                            variableStructType(port, containedReactor.getReactorClass())+"** "+port.getName()+";",
                            "int "+port.getName()+"_width;"
                        ));
                    }
                } else {
                    // Must be an output port.
                    // Outputs of contained reactors are pointers to the source of data on the
                    // self struct of the container.
                    if (!ASTUtils.isMultiport(port)) {
                        // Not a multiport.
                        body.pr(port, variableStructType(port, containedReactor.getReactorClass())+"* "+port.getName()+";");
                    } else {
                        // Is a multiport.
                        // Here, we will use an array of pointers.
                        // Memory will be malloc'd in initialization.
                        body.pr(port, String.join("\n",
                            variableStructType(port, containedReactor.getReactorClass())+"** "+port.getName()+";",
                            "int "+port.getName()+"_width;"
                        ));
                    }
                    body.pr(port, "trigger_t "+port.getName()+"_trigger;");
                    var reactorIndex = "";
                    if (containedReactor.getWidthSpec() != null) {
                        reactorIndex = "[reactor_index]";
                        constructorCode.pr("for (int reactor_index = 0; reactor_index < self->_lf_"+containedReactor.getName()+"_width; reactor_index++) {");
                        constructorCode.indent();
                    }
                    var portOnSelf = "self->_lf_"+containedReactor.getName()+reactorIndex+"."+port.getName();

                    constructorCode.pr(
                        port,
                        CExtensionUtils.surroundWithIfFederatedDecentralized(
                            portOnSelf+"_trigger.intended_tag = (tag_t) { .time = NEVER, .microstep = 0u};"
                        )
                    );

                    var triggered = contained.reactionsTriggered(containedReactor, port);
                    if (triggered.size() > 0) {
                        body.pr(port, "reaction_t* "+port.getName()+"_reactions["+triggered.size()+"];");
                        var triggeredCount = 0;
                        for (Integer index : triggered) {
                            constructorCode.pr(port, portOnSelf+"_reactions["+triggeredCount+++"] = &self->_lf__reaction_"+index+";");
                        }
                        constructorCode.pr(port, portOnSelf+"_trigger.reactions = "+portOnSelf+"_reactions;");
                    } else {
                        // Since the self struct is created using calloc, there is no need to set
                        // self->_lf_"+containedReactor.getName()+"."+port.getName()+"_trigger.reactions = NULL
                    }
                    // Since the self struct is created using calloc, there is no need to set
                    // self->_lf_"+containedReactor.getName()+"."+port.getName()+"_trigger.token = NULL;
                    // self->_lf_"+containedReactor.getName()+"."+port.getName()+"_trigger.is_present = false;
                    // self->_lf_"+containedReactor.getName()+"."+port.getName()+"_trigger.is_timer = false;
                    // self->_lf_"+containedReactor.getName()+"."+port.getName()+"_trigger.is_physical = false;
                    // self->_lf_"+containedReactor.getName()+"."+port.getName()+"_trigger.drop = false;
                    // self->_lf_"+containedReactor.getName()+"."+port.getName()+"_trigger.element_size = 0;
                    // self->_lf_"+containedReactor.getName()+"."+port.getName()+"_trigger.intended_tag = (0, 0);
                    constructorCode.pr(port, String.join("\n",
                        portOnSelf+"_trigger.last = NULL;",
                        portOnSelf+"_trigger.number_of_reactions = "+triggered.size()+";"
                    ));


                    // Set the physical_time_of_arrival
                    constructorCode.pr(
                        port,
                        CExtensionUtils.surroundWithIfFederated(
                            portOnSelf+"_trigger.physical_time_of_arrival = NEVER;"
                        )
                    );

                    if (containedReactor.getWidthSpec() != null) {
                        constructorCode.unindent();
                        constructorCode.pr("}");
                    }
                }
            }
            body.unindent();
            body.pr(String.join("\n",
                "} _lf_"+containedReactor.getName()+array+";",
                "int _lf_"+containedReactor.getName()+"_width;"
            ));
        }
    }

    /**
     * This function is provided to allow extensions of the CGenerator to append the structure of the self struct
     * @param body The body of the self struct
     * @param decl The reactor declaration for the self struct
     * @param constructorCode Code that is executed when the reactor is instantiated
     */
    protected void generateSelfStructExtension(
        CodeBuilder body,
        ReactorDecl decl,
        CodeBuilder constructorCode
    ) {
        // Do nothing
    }

    /** Generate reaction functions definition for a reactor.
     *  These functions have a single argument that is a void* pointing to
     *  a struct that contains parameters, state variables, inputs (triggering or not),
     *  actions (triggering or produced), and outputs.
     *  @param decl The reactor.
     */
    public void generateReactions(ReactorDecl decl) {
        var reactionIndex = 0;
        var reactor = ASTUtils.toDefinition(decl);
        for (Reaction reaction : allReactions(reactor)) {
            generateReaction(reaction, decl, reactionIndex);
            // Increment reaction index even if the reaction is not in the federate
            // so that across federates, the reaction indices are consistent.
            reactionIndex++;
        }
    }

    /** Generate a reaction function definition for a reactor.
     *  This function will have a single argument that is a void* pointing to
     *  a struct that contains parameters, state variables, inputs (triggering or not),
     *  actions (triggering or produced), and outputs.
     *  @param reaction The reaction.
     *  @param decl The reactor.
     *  @param reactionIndex The position of the reaction within the reactor.
     */
    protected void generateReaction(Reaction reaction, ReactorDecl decl, int reactionIndex) {
        code.pr(CReactionGenerator.generateReaction(
            reaction,
            decl,
            reactionIndex,
            mainDef,
            errorReporter,
            types,
            getTarget().requiresTypes
        ));
    }

    /**
     * Record startup, shutdown, and reset reactions.
     * @param instance A reactor instance.
     */
    private void recordBuiltinTriggers(ReactorInstance instance) {
        // For each reaction instance, allocate the arrays that will be used to
        // trigger downstream reactions.
        for (ReactionInstance reaction : instance.reactions) {
            var reactor = reaction.getParent();
            var temp = new CodeBuilder();
            var foundOne = false;

            var reactionRef = CUtil.reactionRef(reaction);

            // Next handle triggers of the reaction that come from a multiport output
            // of a contained reactor.  Also, handle startup and shutdown triggers.
            for (TriggerInstance<?> trigger : reaction.triggers) {
                if (trigger.isStartup()) {
                    temp.pr("_lf_startup_reactions[_lf_startup_reactions_count++] = &"+reactionRef+";");
                    startupReactionCount += reactor.getTotalWidth();
                    foundOne = true;
                } else if (trigger.isShutdown()) {
                    temp.pr("_lf_shutdown_reactions[_lf_shutdown_reactions_count++] = &"+reactionRef+";");
                    foundOne = true;
                    shutdownReactionCount += reactor.getTotalWidth();

                    if (targetConfig.tracing != null) {
                        var description = CUtil.getShortenedName(reactor);
                        var reactorRef = CUtil.reactorRef(reactor);
                        temp.pr(String.join("\n",
                            "_lf_register_trace_event("+reactorRef+", &("+reactorRef+"->_lf__shutdown),",
                            "trace_trigger, "+addDoubleQuotes(description+".shutdown")+");"
                        ));
                    }
                } else if (trigger.isReset()) {
                    temp.pr("_lf_reset_reactions[_lf_reset_reactions_count++] = &"+reactionRef+";");
                    resetReactionCount += reactor.getTotalWidth();
                    foundOne = true;
                }
            }
            if (foundOne) initializeTriggerObjects.pr(temp.toString());
        }
    }



    /**
     * Generate code to set up the tables used in _lf_start_time_step to decrement reference
     * counts and mark outputs absent between time steps. This function puts the code
     * into startTimeStep.
     */
    private void generateStartTimeStep(ReactorInstance instance) {
        // First, set up to decrement reference counts for each token type
        // input of a contained reactor that is present.
        for (ReactorInstance child : instance.children) {
            if (child.inputs.size() > 0) {

                // Avoid generating code if not needed.
                var foundOne = false;
                var temp = new CodeBuilder();

                temp.startScopedBlock(child);

                for (PortInstance input : child.inputs) {
                    if (CUtil.isTokenType(getInferredType(((Input) input.getDefinition())), types)) {
                        foundOne = true;
                        temp.pr(CPortGenerator.initializeStartTimeStepTableForInput(input));
                        startTimeStepTokens += input.getParent().getTotalWidth() * input.getWidth();
                    }
                }
                temp.endScopedBlock();

                if (foundOne) {
                    startTimeStep.pr(temp.toString());
                }
            }
        }
        // Avoid generating dead code if nothing is relevant.
        var foundOne = false;
        var temp = new CodeBuilder();
        var containerSelfStructName = CUtil.reactorRef(instance);

        // Handle inputs that get sent data from a reaction rather than from
        // another contained reactor and reactions that are triggered by an
        // output of a contained reactor.
        // Note that there may be more than one reaction reacting to the same
        // port so we have to avoid listing the port more than once.
        var portsSeen = new LinkedHashSet<PortInstance>();
        for (ReactionInstance reaction : instance.reactions) {
<<<<<<< HEAD
            for (PortInstance port : Iterables.filter(reaction.effects, PortInstance.class)) {
                if (port.getDefinition() instanceof Input
                    && !portsSeen.contains(port)) {
                    portsSeen.add(port);
                    // This reaction is sending to an input. Must be
                    // the input of a contained reactor in the federate.
                    // NOTE: If instance == main and the federate is within a bank,
                    // this assumes that the reaction writes only to the bank member in the federate.
                    foundOne = true;

                    temp.pr("// Add port " + port.getFullName()
                                + " to array of is_present fields.");

                    if (!Objects.equal(port.getParent(), instance)) {
                        // The port belongs to contained reactor, so we also have
                        // iterate over the instance bank members.
                        temp.startScopedBlock();
                        temp.pr("int count = 0;");
                        temp.startScopedBlock(instance);
                        temp.startScopedBankChannelIteration(port, null);
                    } else {
                        temp.startScopedBankChannelIteration(port, "count");
                    }
                    var portRef = CUtil.portRefNested(port);
                    var con = (port.isMultiport()) ? "->" : ".";

                    temp.pr("_lf_is_present_fields["
                                + startTimeStepIsPresentCount
                                + " + count] = &" + portRef + con
                                + "is_present;");

                    // Intended_tag is only applicable to ports in federated execution.
                    temp.pr(
                        CExtensionUtils.surroundWithIfFederatedDecentralized(
                            "_lf_intended_tag_fields["
                                + startTimeStepIsPresentCount
                                + " + count] = &" + portRef + con
                                + "intended_tag;"
                        )
                    );

                    startTimeStepIsPresentCount += port.getWidth() *
                        port.getParent().getTotalWidth();

                    if (!Objects.equal(port.getParent(), instance)) {
                        temp.pr("count++;");
                        temp.endScopedBlock();
                        temp.endScopedBlock();
                        temp.endScopedBankChannelIteration(port, null);
                    } else {
                        temp.endScopedBankChannelIteration(port, "count");
=======
            if (currentFederate.contains(reaction.getDefinition())) {
                for (PortInstance port : Iterables.filter(reaction.effects, PortInstance.class)) {
                    if (port.getDefinition() instanceof Input && !portsSeen.contains(port)) {
                        portsSeen.add(port);
                        // This reaction is sending to an input. Must be
                        // the input of a contained reactor in the federate.
                        // NOTE: If instance == main and the federate is within a bank,
                        // this assumes that the reaction writes only to the bank member in the federate.
                        if (currentFederate.contains(port.getParent())) {
                            foundOne = true;

                            temp.pr("// Add port "+port.getFullName()+" to array of is_present fields.");

                            if (!Objects.equal(port.getParent(), instance)) {
                                // The port belongs to contained reactor, so we also have
                                // iterate over the instance bank members.
                                temp.startScopedBlock();
                                temp.pr("int count = 0; SUPPRESS_UNUSED_WARNING(count);");
                                temp.startScopedBlock(instance, currentFederate, isFederated, true);
                                temp.startScopedBankChannelIteration(port, currentFederate, null, isFederated);
                            } else {
                                temp.startScopedBankChannelIteration(port, currentFederate, "count", isFederated);
                            }
                            var portRef = CUtil.portRefNested(port);
                            var con = (port.isMultiport()) ? "->" : ".";

                            temp.pr("_lf_is_present_fields["+startTimeStepIsPresentCount+" + count] = &"+portRef+con+"is_present;");
                            if (isFederatedAndDecentralized()) {
                                // Intended_tag is only applicable to ports in federated execution.
                                temp.pr("_lf_intended_tag_fields["+startTimeStepIsPresentCount+" + count] = &"+portRef+con+"intended_tag;");
                            }

                            startTimeStepIsPresentCount += port.getWidth() * currentFederate.numRuntimeInstances(port.getParent());

                            if (!Objects.equal(port.getParent(), instance)) {
                                temp.pr("count++;");
                                temp.endScopedBlock();
                                temp.endScopedBlock();
                                temp.endScopedBankChannelIteration(port, null);
                            } else {
                                temp.endScopedBankChannelIteration(port, "count");
                            }
                       }
>>>>>>> d951c97b
                    }
                }
            }
            // Find outputs of contained reactors that have token types and therefore
            // need to have their reference counts decremented.
            for (PortInstance port : Iterables.filter(reaction.sources, PortInstance.class)) {
                if (port.isOutput() && !portsSeen.contains(port)) {
                    portsSeen.add(port);
                    // This reaction is receiving data from the port.
                    if (CUtil.isTokenType(ASTUtils.getInferredType(((Output) port.getDefinition())), types)) {
                        foundOne = true;
                        temp.pr("// Add port " + port.getFullName()
                                    + " to array _lf_tokens_with_ref_count.");
                        // Potentially have to iterate over bank members of the instance
                        // (parent of the reaction), bank members of the contained reactor (if a bank),
                        // and channels of the multiport (if multiport).
                        temp.startScopedBlock(instance);
                        temp.startScopedBankChannelIteration(port, "count");
                        var portRef = CUtil.portRef(port, true, true, null, null, null);
                        temp.pr(CPortGenerator.initializeStartTimeStepTableForPort(portRef));
                        startTimeStepTokens += port.getWidth() *
                            port.getParent().getTotalWidth();
                        temp.endScopedBankChannelIteration(port, "count");
                        temp.endScopedBlock();
                    }
                }
            }
        }
        if (foundOne) startTimeStep.pr(temp.toString());
        temp = new CodeBuilder();
        foundOne = false;

        for (ActionInstance action : instance.actions) {
            foundOne = true;
            temp.startScopedBlock(instance);

            temp.pr(String.join("\n",
                "// Add action "+action.getFullName()+" to array of is_present fields.",
                "_lf_is_present_fields["+startTimeStepIsPresentCount+"] ",
                "        = &"+containerSelfStructName+"->_lf_"+action.getName()+".is_present;"
            ));

            // Intended_tag is only applicable to actions in federated execution with decentralized coordination.
            temp.pr(
                CExtensionUtils.surroundWithIfFederatedDecentralized(
                    String.join("\n",
                                "// Add action " + action.getFullName()
                                    + " to array of intended_tag fields.",
                                "_lf_intended_tag_fields["
                                    + startTimeStepIsPresentCount + "] ",
                                "        = &" + containerSelfStructName
                                    + "->_lf_" + action.getName()
                                    + ".intended_tag;"
                    )));

            startTimeStepIsPresentCount += action.getParent().getTotalWidth();
            temp.endScopedBlock();
        }
        if (foundOne) startTimeStep.pr(temp.toString());
        temp = new CodeBuilder();
        foundOne = false;

        // Next, set up the table to mark each output of each contained reactor absent.
        for (ReactorInstance child : instance.children) {
            if (child.outputs.size() > 0) {

                temp.startScopedBlock();
<<<<<<< HEAD
                temp.pr("int count = 0;");
                temp.startScopedBlock(child);
=======
                temp.pr("int count = 0; SUPPRESS_UNUSED_WARNING(count);");
                temp.startScopedBlock(child, currentFederate, isFederated, true);
>>>>>>> d951c97b

                var channelCount = 0;
                for (PortInstance output : child.outputs) {
                    if (!output.getDependsOnReactions().isEmpty()){
                        foundOne = true;
                        temp.pr("// Add port "+output.getFullName()+" to array of is_present fields.");
                        temp.startChannelIteration(output);
                        temp.pr("_lf_is_present_fields["+startTimeStepIsPresentCount+" + count] = &"+CUtil.portRef(output)+".is_present;");

                        // Intended_tag is only applicable to ports in federated execution with decentralized coordination.
                        temp.pr(
                            CExtensionUtils.surroundWithIfFederatedDecentralized(
                                String.join("\n",
                                            "// Add port "+output.getFullName()+" to array of intended_tag fields.",
                                                "_lf_intended_tag_fields["+startTimeStepIsPresentCount+" + count] = &"+CUtil.portRef(output)+".intended_tag;"
                                )));

                        temp.pr("count++;");
                        channelCount += output.getWidth();
                        temp.endChannelIteration(output);
                    }
                }
                startTimeStepIsPresentCount += channelCount * child.getTotalWidth();
                temp.endScopedBlock();
                temp.endScopedBlock();
            }
        }
        if (foundOne) startTimeStep.pr(temp.toString());
    }

    /**
     * For each timer in the given reactor, generate initialization code for the offset
     * and period fields.
     *
     * This method will also populate the global _lf_timer_triggers array, which is
     * used to start all timers at the start of execution.
     *
     * @param instance A reactor instance.
     */
    private void generateTimerInitializations(ReactorInstance instance) {
        for (TimerInstance timer : instance.timers) {
            if (!timer.isStartup()) {
                initializeTriggerObjects.pr(CTimerGenerator.generateInitializer(timer));
                timerCount += timer.getParent().getTotalWidth();
            }
        }
    }

    /**
     * Process a given .proto file.
     *
     * Run, if possible, the proto-c protocol buffer code generator to produce
     * the required .h and .c files.
     * @param filename Name of the file to process.
     */
     public void processProtoFile(String filename) {
        var protoc = commandFactory.createCommand(
            "protoc-c",
            List.of("--c_out="+this.fileConfig.getSrcGenPath(), filename),
            fileConfig.srcPath);
        if (protoc == null) {
            errorReporter.reportError("Processing .proto files requires proto-c >= 1.3.3.");
            return;
        }
        var returnCode = protoc.run();
        if (returnCode == 0) {
            var nameSansProto = filename.substring(0, filename.length() - 6);
            targetConfig.compileAdditionalSources.add(
                fileConfig.getSrcGenPath().resolve(nameSansProto + ".pb-c.c").toString()
            );

            targetConfig.compileLibraries.add("-l");
            targetConfig.compileLibraries.add("protobuf-c");
            targetConfig.compilerFlags.add("-lprotobuf-c");
        } else {
            errorReporter.reportError("protoc-c returns error code " + returnCode);
        }
    }

    /**
     * Construct a unique type for the struct of the specified
     * typed variable (port or action) of the specified reactor class.
     * This is required to be the same as the type name returned by
     * {@link #variableStructType(TriggerInstance)}.
     * @param variable The variable.
     * @param reactor The reactor class.
     * @return The name of the self struct.
     */
    public static String variableStructType(Variable variable, ReactorDecl reactor) {
        return reactor.getName().toLowerCase()+"_"+variable.getName()+"_t";
    }

    /**
     * Construct a unique type for the struct of the specified
     * instance (port or action).
     * This is required to be the same as the type name returned by
     * {@link #variableStructType(Variable, ReactorDecl)}.
     * @param portOrAction The port or action instance.
     * @return The name of the self struct.
     */
    public static String variableStructType(TriggerInstance<?> portOrAction) {
        return portOrAction.getParent().reactorDeclaration.getName().toLowerCase()+"_"+portOrAction.getName()+"_t";
    }

    /**
     * Generates C code to retrieve port->member
     * This function is used for clarity and is called whenever struct is allocated on heap memory.
     * @param portName The name of the port in string
     * @param member The member's name (e.g., is_present)
     * @return Generated code
     */
    public static String getHeapPortMember(String portName, String member) {
        return  portName+"->"+member;
    }

    /**
     * Return the operator used to retrieve struct members
     */
    public static String getStackStructOperator() {
        return ".";
    }

    /**
     * If tracing is turned on, then generate code that records
     * the full name of the specified reactor instance in the
     * trace table. If tracing is not turned on, do nothing.
     * @param instance The reactor instance.
     */
    private void generateTraceTableEntries(ReactorInstance instance) {
        if (targetConfig.tracing != null) {
            initializeTriggerObjects.pr(
                CTracingGenerator.generateTraceTableEntries(instance)
            );
        }
    }

    /**
     * Generate code to instantiate the specified reactor instance and
     * initialize it.
     * @param instance A reactor instance.
     */
    public void generateReactorInstance(ReactorInstance instance) {
        var reactorClass = instance.getDefinition().getReactorClass();
        var fullName = instance.getFullName();
        initializeTriggerObjects.pr(
                "// ***** Start initializing " + fullName + " of class " + reactorClass.getName());
        // Generate the instance self struct containing parameters, state variables,
        // and outputs (the "self" struct).
        initializeTriggerObjects.pr(CUtil.reactorRefName(instance)+"["+CUtil.runtimeIndex(instance)+"] = new_"+reactorClass.getName()+"();");
        // Generate code to initialize the "self" struct in the
        // _lf_initialize_trigger_objects function.
        generateTraceTableEntries(instance);
        generateReactorInstanceExtension(instance);
        generateParameterInitialization(instance);
        initializeOutputMultiports(instance);
        initializeInputMultiports(instance);
        recordBuiltinTriggers(instance);

        // Next, initialize the "self" struct with state variables.
        // These values may be expressions that refer to the parameter values defined above.
        generateStateVariableInitializations(instance);

        // Generate trigger objects for the instance.
        generateTimerInitializations(instance);
        generateActionInitializations(instance);
        generateInitializeActionToken(instance);
        generateSetDeadline(instance);
        generateModeStructure(instance);

        // Recursively generate code for the children.
        for (ReactorInstance child : instance.children) {
            // If this reactor is a placeholder for a bank of reactors, then generate
            // an array of instances of reactors and create an enclosing for loop.
            // Need to do this for each of the builders into which the code writes.
            startTimeStep.startScopedBlock(child);
            initializeTriggerObjects.startScopedBlock(child);
            generateReactorInstance(child);
            initializeTriggerObjects.endScopedBlock();
            startTimeStep.endScopedBlock();
        }

        // For this instance, define what must be done at the start of
        // each time step. This sets up the tables that are used by the
        // _lf_start_time_step() function in reactor_common.c.
        // Note that this function is also run once at the end
        // so that it can deallocate any memory.
        generateStartTimeStep(instance);
        initializeTriggerObjects.pr("//***** End initializing " + fullName);
    }

    /**
     * For each action of the specified reactor instance, generate initialization code
     * for the offset and period fields.
     * @param instance The reactor.
     */
    private void generateActionInitializations(ReactorInstance instance) {
        initializeTriggerObjects.pr(CActionGenerator.generateInitializers(instance));
    }

    /**
     * Initialize actions by creating a lf_token_t in the self struct.
     * This has the information required to allocate memory for the action payload.
     * Skip any action that is not actually used as a trigger.
     * @param reactor The reactor containing the actions.
     */
    private void generateInitializeActionToken(ReactorInstance reactor) {
        for (ActionInstance action : reactor.actions) {
            // Skip this step if the action is not in use.
            if (action.getParent().getTriggers().contains(action)
            ) {
                var type = getInferredType(action.getDefinition());
                var payloadSize = "0";
                if (!type.isUndefined()) {
                    var typeStr = types.getTargetType(type);
                    if (CUtil.isTokenType(type, types)) {
                        typeStr = CUtil.rootType(typeStr);
                    }
                    if (typeStr != null && !typeStr.equals("") && !typeStr.equals("void")) {
                        payloadSize = "sizeof("+typeStr+")";
                    }
                }

                var selfStruct = CUtil.reactorRef(action.getParent());
                initializeTriggerObjects.pr(
                    CActionGenerator.generateTokenInitializer(
                        selfStruct, action.getName(), payloadSize
                    )
                );
                startTimeStepTokens += action.getParent().getTotalWidth();
            }
        }
    }

    /**
     * Generate code that is executed while the reactor instance is being initialized.
     * This is provided as an extension point for subclasses.
     * Normally, the reactions argument is the full list of reactions,
     * but for the top-level of a federate, will be a subset of reactions that
     * is relevant to the federate.
     * @param instance The reactor instance.
     */
    protected void generateReactorInstanceExtension(ReactorInstance instance) {
        // Do nothing
    }

    /**
     * Generate code that initializes the state variables for a given instance.
     * Unlike parameters, state variables are uniformly initialized for all instances
     * of the same reactor.
     * @param instance The reactor class instance
     */
    protected void generateStateVariableInitializations(ReactorInstance instance) {
        var reactorClass = instance.getDefinition().getReactorClass();
        var selfRef = CUtil.reactorRef(instance);
        for (StateVar stateVar : allStateVars(toDefinition(reactorClass))) {
            if (isInitialized(stateVar)) {
                var mode = stateVar.eContainer() instanceof Mode ?
                    instance.lookupModeInstance((Mode) stateVar.eContainer()) :
                    instance.getMode(false);
                initializeTriggerObjects.pr(CStateGenerator.generateInitializer(
                    instance,
                    selfRef,
                    stateVar,
                    mode,
                    types
                ));
                if (mode != null && stateVar.isReset()) {
                    modalStateResetCount += instance.getTotalWidth();
                }
            }
        }
    }

    /**
     * Generate code to set the deadline field of the reactions in the
     * specified reactor instance.
     * @param instance The reactor instance.
     */
    private void generateSetDeadline(ReactorInstance instance) {
        for (ReactionInstance reaction : instance.reactions) {
            var selfRef = CUtil.reactorRef(reaction.getParent())+"->_lf__reaction_"+reaction.index;
            if (reaction.declaredDeadline != null) {
                var deadline = reaction.declaredDeadline.maxDelay;
                initializeTriggerObjects.pr(selfRef+".deadline = "+GeneratorBase.timeInTargetLanguage(deadline)+";");
            } else { // No deadline.
                initializeTriggerObjects.pr(selfRef+".deadline = NEVER;");
            }
        }
    }

    /**
     * Generate code to initialize modes.
     * @param instance The reactor instance.
     */
    private void generateModeStructure(ReactorInstance instance) {
        CModesGenerator.generateModeStructure(instance, initializeTriggerObjects);
        if (!instance.modes.isEmpty()) {
            modalReactorCount += instance.getTotalWidth();
        }
    }

    /**
     * Generate runtime initialization code for parameters of a given reactor instance
     * @param instance The reactor instance.
     */
    protected void generateParameterInitialization(ReactorInstance instance) {
        var selfRef = CUtil.reactorRef(instance);
        // Set the local bank_index variable so that initializers can use it.
        initializeTriggerObjects.pr("bank_index = "+CUtil.bankIndex(instance)+";"
                + " SUPPRESS_UNUSED_WARNING(bank_index);");
        for (ParameterInstance parameter : instance.parameters) {
            // NOTE: we now use the resolved literal value. For better efficiency, we could
            // store constants in a global array and refer to its elements to avoid duplicate
            // memory allocations.
            // NOTE: If the parameter is initialized with a static initializer for an array
            // or struct (the initialization expression is surrounded by { ... }), then we
            // have to declare a static variable to ensure that the memory is put in data space
            // and not on the stack.
            // FIXME: Is there a better way to determine this than the string comparison?
            var initializer = CParameterGenerator.getInitializer(parameter);
            if (initializer.startsWith("{")) {
                var temporaryVariableName = parameter.uniqueID();
                initializeTriggerObjects.pr(String.join("\n",
                    "static "+types.getVariableDeclaration(parameter.type, temporaryVariableName, true)+" = "+initializer+";",
                    selfRef+"->"+parameter.getName()+" = "+temporaryVariableName+";"
                ));
            } else {
                initializeTriggerObjects.pr(selfRef+"->"+parameter.getName()+" = "+initializer+";");
            }
        }
    }

    /**
     * Generate code that mallocs memory for any output multiports.
     * @param reactor The reactor instance.
     */
    private void initializeOutputMultiports(ReactorInstance reactor) {
        var reactorSelfStruct = CUtil.reactorRef(reactor);
        for (PortInstance output : reactor.outputs) {
            initializeTriggerObjects.pr(CPortGenerator.initializeOutputMultiport(
                output,
                reactorSelfStruct
            ));
        }
    }

    /**
     * Allocate memory for inputs.
     * @param reactor The reactor.
     */
    private void initializeInputMultiports(ReactorInstance reactor) {
        var reactorSelfStruct = CUtil.reactorRef(reactor);
        for (PortInstance input : reactor.inputs) {
            initializeTriggerObjects.pr(CPortGenerator.initializeInputMultiport(
                input,
                reactorSelfStruct
            ));
        }
    }

    /**
     * If the argument is a multiport, return a string that is a valid
     * C expression consisting of an (optional) integer added to any number of
     * parameter references on the specified self struct.
     * @param port The port.
     * @param contained If the port belongs to a contained reactor, then
     *  the contained reactor's instantiation. Otherwise, null.
     * @param reactorInstance The reactor referring to this port. If null, "self" will be used
     *  to reference the reactor.
     * @return The width expression for a multiport or an empty string if it is
     *  not a multiport.
     */
    protected String multiportWidthSpecInC(Port port, Instantiation contained, ReactorInstance reactorInstance) {
        var result = new StringBuilder();
        var count = 0;
        var selfRef = "self";
        if (reactorInstance != null) {
            if (contained != null) {
                // Caution: If port belongs to a contained reactor, the self struct needs to be that
                // of the contained reactor instance, not this container
                selfRef = CUtil.reactorRef(reactorInstance.getChildReactorInstance(contained));
            } else {
                selfRef =CUtil.reactorRef(reactorInstance);
            }
        }
        if (port.getWidthSpec() != null) {
            if (!port.getWidthSpec().isOfVariableLength()) {
                for (WidthTerm term : port.getWidthSpec().getTerms()) {
                    if (term.getParameter() != null) {
                        result.append(selfRef);
                        result.append("->");
                        result.append(term.getParameter().getName());
                    } else {
                        count += term.getWidth();
                    }
                }
            }
        }
        if (count > 0) {
            if (result.length() > 0) {
                result.append(" + ");
            }
            result.append(count);
        }
        return result.toString();
    }

    @Override
    public TargetTypes getTargetTypes() {
        return types;
    }

    // //////////////////////////////////////////
    // // Protected methods.

    // Perform set up that does not generate code
    protected void setUpGeneralParameters() {
        accommodatePhysicalActionsIfPresent();
        targetConfig.compileDefinitions.put("LOG_LEVEL", targetConfig.logLevel.ordinal() + "");
        targetConfig.compileAdditionalSources.addAll(CCoreFilesUtils.getCTargetSrc());
        targetConfig.compileAdditionalSources.add("core" + File.separator + "mixed_radix.c");
        setCSpecificDefaults();
        // Create the main reactor instance if there is a main reactor.
        createMainReactorInstance();
        if (hasModalReactors) {
            // So that each separate compile knows about modal reactors, do this:
            targetConfig.compileDefinitions.put("MODAL_REACTORS", "");
        }
        if (targetConfig.threading) {
            pickScheduler();
        }
        pickCompilePlatform();
    }

    /**
     * Generate code for the body of a reaction that takes an input and
     * schedules an action with the value of that input.
     * @param action The action to schedule
     * @param port The port to read from
     */
    @Override
    public String generateDelayBody(Action action, VarRef port) {
        var ref = ASTUtils.generateVarRef(port);
        return CReactionGenerator.generateDelayBody(
            ref,
            action.getName(),
            CUtil.isTokenType(getInferredType(action), types)
        );
    }

    /**
     * Generate code for the body of a reaction that is triggered by the
     * given action and writes its value to the given port. This realizes
     * the receiving end of a logical delay specified with the 'after'
     * keyword.
     * @param action The action that triggers the reaction
     * @param port The port to write to.
     */
    @Override
    public String generateForwardBody(Action action, VarRef port) {
        var outputName = ASTUtils.generateVarRef(port);
        return CReactionGenerator.generateForwardBody(
            outputName,
            types.getTargetType(action),
            action.getName(),
            CUtil.isTokenType(getInferredType(action), types)
        );
    }

    /**
     * Generate code that needs to appear at the top of the generated
     * C file, such as #define and #include statements.
     */
    public String generateDirectives() {
        CodeBuilder code = new CodeBuilder();
        code.prComment("Code generated by the Lingua Franca compiler from:");
        code.prComment("file:/" + FileUtil.toUnixString(fileConfig.srcFile));
        code.pr(CPreambleGenerator.generateDefineDirectives(
            targetConfig,
            fileConfig.getSrcGenPath(),
            hasModalReactors
        ));
        code.pr(CPreambleGenerator.generateIncludeStatements(
            targetConfig
        ));
        return code.toString();
    }

    /**
     * Generate top-level preamble code.
     */
    protected String generateTopLevelPreambles() {
        CodeBuilder code = new CodeBuilder();

        // preamble for federated execution setup
        if (targetConfig.fedSetupPreamble != null) {
            code.pr("#include \"" + targetConfig.fedSetupPreamble + "\"");
        }

        // user preambles
        if (this.mainDef != null) {
            var mainModel = (Model) toDefinition(mainDef.getReactorClass()).eContainer();
            for (Preamble p : mainModel.getPreambles()) {
                code.pr(toText(p.getCode()));
            }
        }
        return code.toString();
    }

    /** Given a line of text from the output of a compiler, return
     *  an instance of ErrorFileAndLine if the line is recognized as
     *  the first line of an error message. Otherwise, return null.
     *  @param line A line of output from a compiler or other external
     *   tool that might generate errors.
     *  @return If the line is recognized as the start of an error message,
     *   then return a class containing the path to the file on which the
     *   error occurred (or null if there is none), the line number (or the
     *   string "1" if there is none), the character position (or the string
     *   "0" if there is none), and the message (or an empty string if there
     *   is none).
     */
    @Override
    public GeneratorBase.ErrorFileAndLine parseCommandOutput(String line) {
        var matcher = compileErrorPattern.matcher(line);
        if (matcher.find()) {
            var result = new ErrorFileAndLine();
            result.filepath = matcher.group("path");
            result.line = matcher.group("line");
            result.character = matcher.group("column");
            result.message = matcher.group("message");

            if (!result.message.toLowerCase().contains("error:")) {
                result.isError = false;
            }
            return result;
        }
        return null;
    }

    ////////////////////////////////////////////
    //// Private methods.
    /** Returns the Target enum for this generator */
    @Override
    public Target getTarget() {
        return Target.C;
    }

    @Override
    public String generateDelayGeneric() {
        throw new UnsupportedOperationException("TODO: auto-generated method stub");
    }

    ////////////////////////////////////////////////////////////
    //// Private methods

    /**
     * If a main or federated reactor has been declared, create a ReactorInstance
     * for this top level. This will also assign levels to reactions, then,
     * if the program is federated, perform an AST transformation to disconnect
     * connections between federates.
     */
    private void createMainReactorInstance() {
        if (this.mainDef != null) {
            if (this.main == null) {
                // Recursively build instances.
                this.main = new ReactorInstance(toDefinition(mainDef.getReactorClass()), errorReporter);
                var reactionInstanceGraph = this.main.assignLevels();
                if (reactionInstanceGraph.nodeCount() > 0) {
                    errorReporter.reportError("Main reactor has causality cycles. Skipping code generation.");
                    return;
                }
                // Inform the run-time of the breadth/parallelism of the reaction graph
                var breadth = reactionInstanceGraph.getBreadth();
                if (breadth == 0) {
                    errorReporter.reportWarning("The program has no reactions");
                } else {
                    targetConfig.compileDefinitions.put(
                      "LF_REACTION_GRAPH_BREADTH",
                      String.valueOf(reactionInstanceGraph.getBreadth())
                    );
                }
            }
        }

    }

    /**
     * Generate an array of self structs for the reactor
     * and one for each of its children.
     * @param r The reactor instance.
     */
    private void generateSelfStructs(ReactorInstance r) {
        initializeTriggerObjects.pr(CUtil.selfType(r)+"* "+CUtil.reactorRefName(r)+"["+r.getTotalWidth()+"];");
        for (ReactorInstance child : r.children) {
            generateSelfStructs(child);
        }
    }
}<|MERGE_RESOLUTION|>--- conflicted
+++ resolved
@@ -1517,103 +1517,47 @@
         // port so we have to avoid listing the port more than once.
         var portsSeen = new LinkedHashSet<PortInstance>();
         for (ReactionInstance reaction : instance.reactions) {
-<<<<<<< HEAD
             for (PortInstance port : Iterables.filter(reaction.effects, PortInstance.class)) {
-                if (port.getDefinition() instanceof Input
-                    && !portsSeen.contains(port)) {
+                if (port.getDefinition() instanceof Input && !portsSeen.contains(port)) {
                     portsSeen.add(port);
                     // This reaction is sending to an input. Must be
                     // the input of a contained reactor in the federate.
                     // NOTE: If instance == main and the federate is within a bank,
                     // this assumes that the reaction writes only to the bank member in the federate.
-                    foundOne = true;
-
-                    temp.pr("// Add port " + port.getFullName()
-                                + " to array of is_present fields.");
-
-                    if (!Objects.equal(port.getParent(), instance)) {
-                        // The port belongs to contained reactor, so we also have
-                        // iterate over the instance bank members.
-                        temp.startScopedBlock();
-                        temp.pr("int count = 0;");
-                        temp.startScopedBlock(instance);
-                        temp.startScopedBankChannelIteration(port, null);
-                    } else {
-                        temp.startScopedBankChannelIteration(port, "count");
-                    }
-                    var portRef = CUtil.portRefNested(port);
-                    var con = (port.isMultiport()) ? "->" : ".";
-
-                    temp.pr("_lf_is_present_fields["
-                                + startTimeStepIsPresentCount
-                                + " + count] = &" + portRef + con
-                                + "is_present;");
-
-                    // Intended_tag is only applicable to ports in federated execution.
-                    temp.pr(
-                        CExtensionUtils.surroundWithIfFederatedDecentralized(
-                            "_lf_intended_tag_fields["
-                                + startTimeStepIsPresentCount
-                                + " + count] = &" + portRef + con
-                                + "intended_tag;"
-                        )
-                    );
-
-                    startTimeStepIsPresentCount += port.getWidth() *
-                        port.getParent().getTotalWidth();
-
-                    if (!Objects.equal(port.getParent(), instance)) {
-                        temp.pr("count++;");
-                        temp.endScopedBlock();
-                        temp.endScopedBlock();
-                        temp.endScopedBankChannelIteration(port, null);
-                    } else {
-                        temp.endScopedBankChannelIteration(port, "count");
-=======
-            if (currentFederate.contains(reaction.getDefinition())) {
-                for (PortInstance port : Iterables.filter(reaction.effects, PortInstance.class)) {
-                    if (port.getDefinition() instanceof Input && !portsSeen.contains(port)) {
-                        portsSeen.add(port);
-                        // This reaction is sending to an input. Must be
-                        // the input of a contained reactor in the federate.
-                        // NOTE: If instance == main and the federate is within a bank,
-                        // this assumes that the reaction writes only to the bank member in the federate.
-                        if (currentFederate.contains(port.getParent())) {
-                            foundOne = true;
-
-                            temp.pr("// Add port "+port.getFullName()+" to array of is_present fields.");
-
-                            if (!Objects.equal(port.getParent(), instance)) {
-                                // The port belongs to contained reactor, so we also have
-                                // iterate over the instance bank members.
-                                temp.startScopedBlock();
-                                temp.pr("int count = 0; SUPPRESS_UNUSED_WARNING(count);");
-                                temp.startScopedBlock(instance, currentFederate, isFederated, true);
-                                temp.startScopedBankChannelIteration(port, currentFederate, null, isFederated);
-                            } else {
-                                temp.startScopedBankChannelIteration(port, currentFederate, "count", isFederated);
-                            }
-                            var portRef = CUtil.portRefNested(port);
-                            var con = (port.isMultiport()) ? "->" : ".";
-
-                            temp.pr("_lf_is_present_fields["+startTimeStepIsPresentCount+" + count] = &"+portRef+con+"is_present;");
-                            if (isFederatedAndDecentralized()) {
-                                // Intended_tag is only applicable to ports in federated execution.
-                                temp.pr("_lf_intended_tag_fields["+startTimeStepIsPresentCount+" + count] = &"+portRef+con+"intended_tag;");
-                            }
-
-                            startTimeStepIsPresentCount += port.getWidth() * currentFederate.numRuntimeInstances(port.getParent());
-
-                            if (!Objects.equal(port.getParent(), instance)) {
-                                temp.pr("count++;");
-                                temp.endScopedBlock();
-                                temp.endScopedBlock();
-                                temp.endScopedBankChannelIteration(port, null);
-                            } else {
-                                temp.endScopedBankChannelIteration(port, "count");
-                            }
-                       }
->>>>>>> d951c97b
+                    if (currentFederate.contains(port.getParent())) {
+                        foundOne = true;
+
+                        temp.pr("// Add port "+port.getFullName()+" to array of is_present fields.");
+
+                        if (!Objects.equal(port.getParent(), instance)) {
+                            // The port belongs to contained reactor, so we also have
+                            // iterate over the instance bank members.
+                            temp.startScopedBlock();
+                            temp.pr("int count = 0; SUPPRESS_UNUSED_WARNING(count);");
+                            temp.startScopedBlock(instance, currentFederate, isFederated, true);
+                            temp.startScopedBankChannelIteration(port, currentFederate, null, isFederated);
+                        } else {
+                            temp.startScopedBankChannelIteration(port, currentFederate, "count", isFederated);
+                        }
+                        var portRef = CUtil.portRefNested(port);
+                        var con = (port.isMultiport()) ? "->" : ".";
+
+                        temp.pr("_lf_is_present_fields["+startTimeStepIsPresentCount+" + count] = &"+portRef+con+"is_present;");
+                        if (isFederatedAndDecentralized()) {
+                            // Intended_tag is only applicable to ports in federated execution.
+                            temp.pr("_lf_intended_tag_fields["+startTimeStepIsPresentCount+" + count] = &"+portRef+con+"intended_tag;");
+                        }
+
+                        startTimeStepIsPresentCount += port.getWidth() * currentFederate.numRuntimeInstances(port.getParent());
+
+                        if (!Objects.equal(port.getParent(), instance)) {
+                            temp.pr("count++;");
+                            temp.endScopedBlock();
+                            temp.endScopedBlock();
+                            temp.endScopedBankChannelIteration(port, null);
+                        } else {
+                            temp.endScopedBankChannelIteration(port, "count");
+                        }
                     }
                 }
             }
@@ -1681,13 +1625,8 @@
             if (child.outputs.size() > 0) {
 
                 temp.startScopedBlock();
-<<<<<<< HEAD
-                temp.pr("int count = 0;");
+                temp.pr("int count = 0; SUPPRESS_UNUSED_WARNING(count);");
                 temp.startScopedBlock(child);
-=======
-                temp.pr("int count = 0; SUPPRESS_UNUSED_WARNING(count);");
-                temp.startScopedBlock(child, currentFederate, isFederated, true);
->>>>>>> d951c97b
 
                 var channelCount = 0;
                 for (PortInstance output : child.outputs) {
