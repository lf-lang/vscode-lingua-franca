/*************
Copyright (c) 2019-2021, The University of California at Berkeley.

Redistribution and use in source and binary forms, with or without modification,
are permitted provided that the following conditions are met:

1. Redistributions of source code must retain the above copyright notice,
   this list of conditions and the following disclaimer.

2. Redistributions in binary form must reproduce the above copyright notice,
   this list of conditions and the following disclaimer in the documentation
   and/or other materials provided with the distribution.

THIS SOFTWARE IS PROVIDED BY THE COPYRIGHT HOLDERS AND CONTRIBUTORS "AS IS" AND ANY
EXPRESS OR IMPLIED WARRANTIES, INCLUDING, BUT NOT LIMITED TO, THE IMPLIED WARRANTIES OF
MERCHANTABILITY AND FITNESS FOR A PARTICULAR PURPOSE ARE DISCLAIMED. IN NO EVENT SHALL
THE COPYRIGHT HOLDER OR CONTRIBUTORS BE LIABLE FOR ANY DIRECT, INDIRECT, INCIDENTAL,
SPECIAL, EXEMPLARY, OR CONSEQUENTIAL DAMAGES (INCLUDING, BUT NOT LIMITED TO,
PROCUREMENT OF SUBSTITUTE GOODS OR SERVICES; LOSS OF USE, DATA, OR PROFITS; OR BUSINESS
INTERRUPTION) HOWEVER CAUSED AND ON ANY THEORY OF LIABILITY, WHETHER IN CONTRACT,
STRICT LIABILITY, OR TORT (INCLUDING NEGLIGENCE OR OTHERWISE) ARISING IN ANY WAY OUT OF
THE USE OF THIS SOFTWARE, EVEN IF ADVISED OF THE POSSIBILITY OF SUCH DAMAGE.
***************/

package org.lflang.generator.c;

import static org.lflang.ASTUtils.allActions;
import static org.lflang.ASTUtils.allInputs;
import static org.lflang.ASTUtils.allOutputs;
import static org.lflang.ASTUtils.allReactions;
import static org.lflang.ASTUtils.allStateVars;
import static org.lflang.ASTUtils.convertToEmptyListIfNull;
import static org.lflang.ASTUtils.getInferredType;
import static org.lflang.ASTUtils.isInitialized;
import static org.lflang.ASTUtils.toDefinition;
import static org.lflang.ASTUtils.toText;
import static org.lflang.util.StringUtil.addDoubleQuotes;

import java.io.File;
import java.io.IOException;
import java.nio.file.Files;
import java.nio.file.Path;
import java.util.LinkedHashSet;
import java.util.List;
import java.util.regex.Pattern;
import java.util.stream.Collectors;
import java.util.stream.Stream;

import org.eclipse.emf.ecore.resource.Resource;
import org.eclipse.xtext.xbase.lib.Exceptions;
import org.eclipse.xtext.xbase.lib.IterableExtensions;
import org.eclipse.xtext.xbase.lib.StringExtensions;

import org.lflang.ASTUtils;
import org.lflang.ErrorReporter;
import org.lflang.FileConfig;
import org.lflang.Target;
import org.lflang.TargetConfig;
import org.lflang.TargetProperty;
import org.lflang.TargetProperty.Platform;
<<<<<<< HEAD
import org.lflang.federated.extensions.CExtensionUtils;
=======
import org.lflang.TimeValue;
import org.lflang.ast.AfterDelayTransformation;
import org.lflang.federated.FedFileConfig;
import org.lflang.federated.FederateInstance;
import org.lflang.federated.launcher.FedCLauncher;
import org.lflang.federated.serialization.FedROS2CPPSerialization;
import org.lflang.federated.serialization.SupportedSerializers;
>>>>>>> ba0543f4
import org.lflang.generator.ActionInstance;
import org.lflang.generator.CodeBuilder;
import org.lflang.generator.DockerGeneratorBase;
import org.lflang.generator.GeneratorBase;
import org.lflang.generator.GeneratorResult;
import org.lflang.generator.GeneratorUtils;
<<<<<<< HEAD
=======
import org.lflang.generator.DelayBodyGenerator;
import org.lflang.generator.IntegratedBuilder;
>>>>>>> ba0543f4
import org.lflang.generator.LFGeneratorContext;
import org.lflang.generator.LFResource;
import org.lflang.generator.ParameterInstance;
import org.lflang.generator.PortInstance;
import org.lflang.generator.ReactionInstance;
import org.lflang.generator.ReactorInstance;
import org.lflang.generator.TargetTypes;
import org.lflang.generator.TimerInstance;
import org.lflang.generator.TriggerInstance;
import org.lflang.lf.Action;
import org.lflang.lf.ActionOrigin;
import org.lflang.lf.Input;
import org.lflang.lf.Instantiation;
import org.lflang.lf.Mode;
import org.lflang.lf.Model;
import org.lflang.lf.Output;
import org.lflang.lf.Port;
import org.lflang.lf.Preamble;
import org.lflang.lf.Reaction;
import org.lflang.lf.Reactor;
import org.lflang.lf.ReactorDecl;
import org.lflang.lf.StateVar;
import org.lflang.lf.VarRef;
import org.lflang.lf.Variable;
import org.lflang.util.FileUtil;

import com.google.common.base.Objects;
import com.google.common.collect.Iterables;

/**
 * Generator for C target. This class generates C code defining each reactor
 * class given in the input .lf file and imported .lf files. The generated code
 * has the following components:
 *
 * * A typedef for inputs, outputs, and actions of each reactor class. These
 *   define the types of the variables that reactions use to access inputs and
 *   action values and to set output values.
 *
 * * A typedef for a "self" struct for each reactor class. One instance of this
 *   struct will be created for each reactor instance. See below for details.
 *
 * * A function definition for each reaction in each reactor class. These
 *   functions take an instance of the self struct as an argument.
 *
 * * A constructor function for each reactor class. This is used to create
 *   a new instance of the reactor.
 *
 * After these, the main generated function is `_lf_initialize_trigger_objects()`.
 * This function creates the instances of reactors (using their constructors)
 * and makes connections between them.
 *
 * A few other smaller functions are also generated.
 *
 * ## Self Struct
 *
 * The "self" struct has fields for each of the following:
 *
 * * parameter: the field name and type match the parameter.
 * * state: the field name and type match the state.
 * * action: the field name prepends the action name with "_lf_".
 *   A second field for the action is also created to house the trigger_t object.
 *   That second field prepends the action name with "_lf__".
 * * output: the field name prepends the output name with "_lf_".
 * * input:  the field name prepends the output name with "_lf_".
 *   A second field for the input is also created to house the trigger_t object.
 *   That second field prepends the input name with "_lf__".
 *
 * If, in addition, the reactor contains other reactors and reacts to their outputs,
 * then there will be a struct within the self struct for each such contained reactor.
 * The name of that self struct will be the name of the contained reactor prepended with "_lf_".
 * That inside struct will contain pointers the outputs of the contained reactors
 * that are read together with pointers to booleans indicating whether those outputs are present.
 *
 * If, in addition, the reactor has a reaction to shutdown, then there will be a pointer to
 * trigger_t object (see reactor.h) for the shutdown event and an action struct named
 * _lf_shutdown on the self struct.
 *
 * ## Reaction Functions
 *
 * For each reaction in a reactor class, this generator will produce a C function
 * that expects a pointer to an instance of the "self" struct as an argument.
 * This function will contain verbatim the C code specified in the reaction, but
 * before that C code, the generator inserts a few lines of code that extract from the
 * self struct the variables that that code has declared it will use. For example, if
 * the reaction declares that it is triggered by or uses an input named "x" of type
 * int, the function will contain a line like this:
 * ```
 *     r_x_t* x = self->_lf_x;
 * ```
 * where `r` is the full name of the reactor class and the struct type `r_x_t`
 * will be defined like this:
 * ```
 *     typedef struct {
 *         int value;
 *         bool is_present;
 *         int num_destinations;
 *     } r_x_t;
 * ```
 * The above assumes the type of `x` is `int`.
 * If the programmer fails to declare that it uses x, then the absence of the
 * above code will trigger a compile error when the verbatim code attempts to read `x`.
 *
 * ## Constructor
 *
 * For each reactor class, this generator will create a constructor function named
 * `new_r`, where `r` is the reactor class name. This function will malloc and return
 * a pointer to an instance of the "self" struct.  This struct initially represents
 * an unconnected reactor. To establish connections between reactors, additional
 * information needs to be inserted (see below). The self struct is made visible
 * to the body of a reaction as a variable named "self".  The self struct contains the
 * following:
 *
 * * Parameters: For each parameter `p` of the reactor, there will be a field `p`
 *   with the type and value of the parameter. So C code in the body of a reaction
 *   can access parameter values as `self->p`.
 *
 * * State variables: For each state variable `s` of the reactor, there will be a field `s`
 *   with the type and value of the state variable. So C code in the body of a reaction
 *   can access state variables as `self->s`.
 *
 * The self struct also contains various fields that the user is not intended to
 * use. The names of these fields begin with at least two underscores. They are:
 *
 * * Outputs: For each output named `out`, there will be a field `_lf_out` that is
 *   a struct containing a value field whose type matches that of the output.
 *   The output value is stored here. That struct also has a field `is_present`
 *   that is a boolean indicating whether the output has been set.
 *   This field is reset to false at the start of every time
 *   step. There is also a field `num_destinations` whose value matches the
 *   number of downstream reactors that use this variable. This field must be
 *   set when connections are made or changed. It is used to initialize
 *   reference counts for dynamically allocated message payloads.
 *   The reference count is decremented in each destination reactor at the
 *   conclusion of each time step, and when it drops to zero, the memory
 *   is freed.
 *
 * * Inputs: For each input named `in` of type T, there is a field named `_lf_in`
 *   that is a pointer struct with a value field of type T. The struct pointed
 *   to also has an `is_present` field of type bool that indicates whether the
 *   input is present.
 *
 * * Outputs of contained reactors: If a reactor reacts to outputs of a
 *   contained reactor `r`, then the self struct will contain a nested struct
 *   named `_lf_r` that has fields pointing to those outputs. For example,
 *   if `r` has an output `out` of type T, then there will be field in `_lf_r`
 *   named `out` that points to a struct containing a value field
 *   of type T and a field named `is_present` of type bool.
 *
 * * Inputs of contained reactors: If a reactor sends to inputs of a
 *   contained reactor `r`, then the self struct will contain a nested struct
 *   named `_lf_r` that has fields for storing the values provided to those
 *   inputs. For example, if R has an input `in` of type T, then there will
 *   be field in _lf_R named `in` that is a struct with a value field
 *   of type T and a field named `is_present` of type bool.
 *
 * * Actions: If the reactor has an action a (logical or physical), then there
 *   will be a field in the self struct named `_lf_a` and another named `_lf__a`.
 *   The type of the first is specific to the action and contains a `value`
 *   field with the type and value of the action (if it has a value). That
 *   struct also has a `has_value` field, an `is_present` field, and a
 *   `token` field (which is NULL if the action carries no value).
 *   The `_lf__a` field is of type trigger_t.
 *   That struct contains various things, including an array of reactions
 *   sensitive to this trigger and a lf_token_t struct containing the value of
 *   the action, if it has a value.  See reactor.h in the C library for
 *   details.
 *
 * * Reactions: Each reaction will have several fields in the self struct.
 *   Each of these has a name that begins with `_lf__reaction_i`, where i is
 *   the number of the reaction, starting with 0. The fields are:
 *   * _lf__reaction_i: The struct that is put onto the reaction queue to
 *     execute the reaction (see reactor.h in the C library).
 *
 *  * Timers: For each timer t, there is are two fields in the self struct:
 *    * _lf__t: The trigger_t struct for this timer (see reactor.h).
 *    * _lf__t_reactions: An array of reactions (pointers to the
 *      reaction_t structs on this self struct) sensitive to this timer.
 *
 * * Triggers: For each Timer, Action, Input, and Output of a contained
 *   reactor that triggers reactions, there will be a trigger_t struct
 *   on the self struct with name `_lf__t`, where t is the name of the trigger.
 *
 * ## Connections Between Reactors
 *
 * Establishing connections between reactors involves two steps.
 * First, each destination (e.g. an input port) must have pointers to
 * the source (the output port). As explained above, for an input named
 * `in`, the field `_lf_in->value` is a pointer to the output data being read.
 * In addition, `_lf_in->is_present` is a pointer to the corresponding
 * `out->is_present` field of the output reactor's self struct.
 *
 * In addition, the `reaction_i` struct on the self struct has a `triggers`
 * field that records all the trigger_t structs for ports and actions
 * that are triggered by the i-th reaction. The triggers field is
 * an array of arrays of pointers to trigger_t structs.
 * The length of the outer array is the number of output channels
 * (single ports plus multiport widths) that the reaction effects
 * plus the number of input port channels of contained
 * reactors that it effects. Each inner array has a length equal to the
 * number of final destinations of that output channel or input channel.
 * The reaction_i struct has an array triggered_sizes that indicates
 * the sizes of these inner arrays. The num_outputs field of the
 * reaction_i struct gives the length of the triggered_sizes and
 * (outer) triggers arrays. The num_outputs field is equal to the
 * total number of single ports and multiport channels that the reaction
 * writes to.
 *
 * ## Runtime Tables
 *
 * This generator creates an populates the following tables used at run time.
 * These tables may have to be resized and adjusted when mutations occur.
 *
 * * _lf_is_present_fields: An array of pointers to booleans indicating whether an
 *   event is present. The _lf_start_time_step() function in reactor_common.c uses
 *   this to mark every event absent at the start of a time step. The size of this
 *   table is contained in the variable _lf_is_present_fields_size.
 *    * This table is accompanied by another list, _lf_is_present_fields_abbreviated,
 *      which only contains the is_present fields that have been set to true in the
 *      current tag. This list can allow a performance improvement if most ports are
 *      seldom present because only fields that have been set to true need to be
 *      reset to false.
 *
 * * _lf_tokens_with_ref_count: An array of pointers to structs that point to lf_token_t
 *   objects, which carry non-primitive data types between reactors. This is used
 *   by the _lf_start_time_step() function to decrement reference counts, if necessary,
 *   at the conclusion of a time step. Then the reference count reaches zero, the
 *   memory allocated for the lf_token_t object will be freed.  The size of this
 *   array is stored in the _lf_tokens_with_ref_count_size variable.
 *
 * * _lf_shutdown_triggers: An array of pointers to trigger_t structs for shutdown
 *   reactions. The length of this table is in the _lf_shutdown_triggers_size
 *   variable.
 *
 * * _lf_timer_triggers: An array of pointers to trigger_t structs for timers that
 *   need to be started when the program runs. The length of this table is in the
 *   _lf_timer_triggers_size variable.
 *
 * * _lf_action_table: For a federated execution, each federate will have this table
 *   that maps port IDs to the corresponding trigger_t struct.
 *
 * @author Edward A. Lee
 * @author Marten Lohstroh
 * @author Mehrdad Niknami
 * @author Christian Menard
 * @author Matt Weber
 * @author Soroush Bateni
 * @author Alexander Schulz-Rosengarten
 * @author Hou Seng Wong
 */
@SuppressWarnings("StaticPseudoFunctionalStyleMethod")
public class CGenerator extends GeneratorBase {
    // Regular expression pattern for compiler error messages with resource
    // and line number information. The first match will a resource URI in the
    // form of "file:/path/file.lf". The second match will be a line number.
    // The third match is a character position within the line.
    // The fourth match will be the error message.
    static final Pattern compileErrorPattern = Pattern.compile(
        "^(?<path>.*):(?<line>\\d+):(?<column>\\d+):(?<message>.*)$"
    );

    public static int UNDEFINED_MIN_SPACING = -1;

    ////////////////////////////////////////////
    //// Protected fields

    /** The main place to put generated code. */
    protected CodeBuilder code = new CodeBuilder();

    /** Place to collect code to initialize the trigger objects for all reactor instances. */
    protected CodeBuilder initializeTriggerObjects = new CodeBuilder();

    protected final CFileConfig fileConfig;

    /**
     * Count of the number of is_present fields of the self struct that
     * need to be reinitialized in _lf_start_time_step().
     */
    protected int startTimeStepIsPresentCount = 0;

    ////////////////////////////////////////////
    //// Private fields
    /**
     * Extra lines that need to go into the generated CMakeLists.txt.
     */
    private String cMakeExtras = "";

    /** Place to collect code to execute at the start of a time step. */
    private CodeBuilder startTimeStep = new CodeBuilder();

    /** Count of the number of token pointers that need to have their
     *  reference count decremented in _lf_start_time_step().
     */
    private int startTimeStepTokens = 0;
    private int timerCount = 0;
    private int startupReactionCount = 0;
    private int shutdownReactionCount = 0;
    private int resetReactionCount = 0;
    private int modalReactorCount = 0;
    private int modalStateResetCount = 0;

    // Indicate whether the generator is in Cpp mode or not
    private final boolean CCppMode;

    private final CTypes types;

    private final CCmakeGenerator cmakeGenerator;

    protected CGenerator(
        LFGeneratorContext context,
        boolean CCppMode,
        CTypes types,
        CCmakeGenerator cmakeGenerator,
        DelayBodyGenerator delayBodyGenerator
    ) {
        super(context);
        this.fileConfig = (CFileConfig) context.getFileConfig();
        this.CCppMode = CCppMode;
        this.types = types;
        this.cmakeGenerator = cmakeGenerator;

        // Register the after delay transformation to be applied by GeneratorBase.
        registerTransformation(new AfterDelayTransformation(delayBodyGenerator, types, fileConfig.resource));
    }

<<<<<<< HEAD
    public CGenerator(LFGeneratorContext context, boolean ccppMode) {
        this(
            context,
            ccppMode,
            new CTypes(context.getErrorReporter()),
            new CCmakeGenerator(context.getFileConfig(), List.of())
        );
    }

    public CGenerator(LFGeneratorContext context) {
        this(context, false);
=======
    public CGenerator(FileConfig fileConfig, ErrorReporter errorReporter, boolean CCppMode, CTypes types) {
        this(
            fileConfig,
            errorReporter,
            CCppMode,
            types,
            new CCmakeGenerator(fileConfig, List.of()),
            new CDelayBodyGenerator(types)
        );
    }

    public CGenerator(FileConfig fileConfig, ErrorReporter errorReporter, boolean CCppMode) {
        this(fileConfig, errorReporter, CCppMode, new CTypes(errorReporter));
>>>>>>> ba0543f4
    }

    ////////////////////////////////////////////
    //// Public methods
<<<<<<< HEAD
=======
    /**
     * Set C-specific default target configurations if needed.
     */
    public void setCSpecificDefaults() {
        if (isFederated) {
            // Add compile definitions for federated execution
            targetConfig.compileDefinitions.put("FEDERATED", "");
            if(targetConfig.auth) {
                // The federates are authenticated before joining federation.
                targetConfig.compileDefinitions.put("FEDERATED_AUTHENTICATED", "");
            }
            if (targetConfig.coordination == CoordinationType.CENTRALIZED) {
                // The coordination is centralized.
                targetConfig.compileDefinitions.put("FEDERATED_CENTRALIZED", "");
            } else if (targetConfig.coordination == CoordinationType.DECENTRALIZED) {
                // The coordination is decentralized
                targetConfig.compileDefinitions.put("FEDERATED_DECENTRALIZED", "");
            }
        }
    }
>>>>>>> ba0543f4

    /**
     * Look for physical actions in all resources.
     * If found, set threads to be at least one to allow asynchronous schedule calls.
     */
    public void accommodatePhysicalActionsIfPresent() {
        // If there are any physical actions, ensure the threaded engine is used and that
        // keepalive is set to true, unless the user has explicitly set it to false.
        for (Resource resource : GeneratorUtils.getResources(reactors)) {
            for (Action action : ASTUtils.allElementsOfClass(resource, Action.class)) {
                if (Objects.equal(action.getOrigin(), ActionOrigin.PHYSICAL)) {
                    // If the unthreaded runtime is not requested by the user, use the threaded runtime instead
                    // because it is the only one currently capable of handling asynchronous events.
                    if (!targetConfig.threading && !targetConfig.setByUser.contains(TargetProperty.THREADING)) {
                        targetConfig.threading = true;
                        errorReporter.reportWarning(
                            action,
                            "Using the threaded C runtime to allow for asynchronous handling of physical action " +
                            action.getName()
                        );
                        return;
                    }
                }
            }
        }
    }

    /**
     * Return true if the host operating system is compatible and
     * otherwise report an error and return false.
     */
    protected boolean isOSCompatible() {
        if (GeneratorUtils.isHostWindows()) {
            if (CCppMode) {
                errorReporter.reportError(
                    "LF programs with a CCpp target are currently not supported on Windows. " +
                    "Exiting code generation."
                );
                // FIXME: The incompatibility between our C runtime code and the
                //  Visual Studio compiler is extensive.
                return false;
            }
        }
        return true;
    }

    /**
     * Generate C code from the Lingua Franca model contained by the
     * specified resource. This is the main entry point for code
     * generation.
     * @param resource The resource containing the source code.
     * @param context The context in which the generator is
     *     invoked, including whether it is cancelled and
     *     whether it is a standalone context
     */
    @Override
    public void doGenerate(Resource resource, LFGeneratorContext context) {
        super.doGenerate(resource, context);
        if (!GeneratorUtils.canGenerate(errorsOccurred(), mainDef, errorReporter, context)) return;
        if (!isOSCompatible()) return; // Incompatible OS and configuration

        // Perform set up that does not generate code
        setUpGeneralParameters();

        FileUtil.createDirectoryIfDoesNotExist(fileConfig.getSrcGenPath().toFile());
        FileUtil.createDirectoryIfDoesNotExist(fileConfig.binPath.toFile());
        handleProtoFiles();

        var lfModuleName = fileConfig.name;
        generateCodeFor(lfModuleName);

        // Derive target filename from the .lf filename.
        var cFilename = CCompiler.getTargetFileName(lfModuleName, this.CCppMode);
        var targetFile = fileConfig.getSrcGenPath() + File.separator + cFilename;

        try {

                // Copy the core lib
                FileUtil.copyDirectoryFromClassPath(
                    "/lib/c/reactor-c/core",
                    fileConfig.getSrcGenPath().resolve("core"),
                    true
                );
                // Copy the C target files
                copyTargetFiles();

            // If we are running an Arduino Target, need to copy over the Arduino-CMake files.
            if (targetConfig.platformOptions.platform == Platform.ARDUINO) {
                FileUtil.copyDirectoryFromClassPath(
                    "/lib/platform/arduino/Arduino-CMake-Toolchain/Arduino",
                    fileConfig.getSrcGenPath().resolve("toolchain/Arduino"),
                    false
                );
                FileUtil.copyDirectoryFromClassPath(
                    "/lib/platform/arduino/Arduino-CMake-Toolchain/Platform",
                    fileConfig.getSrcGenPath().resolve("toolchain/Platform"),
                    false
                );
                FileUtil.copyFileFromClassPath(
                    "/lib/platform/arduino/Arduino-CMake-Toolchain/Arduino-toolchain.cmake",
                    fileConfig.getSrcGenPath().resolve("toolchain/Arduino-toolchain.cmake"),
                    true
                );

                StringBuilder s = new StringBuilder();
                s.append("set(ARDUINO_BOARD \"");
                s.append(targetConfig.platformOptions.board.getBoardName());
                s.append("\")");
                FileUtil.writeToFile(s.toString(),
                    fileConfig.getSrcGenPath().resolve("toolchain/BoardOptions.cmake"));
            }

                // Write the generated code
                code.writeToFile(targetFile);
            } catch (IOException e) {
                //noinspection ThrowableNotThrown,ResultOfMethodCallIgnored
                Exceptions.sneakyThrow(e);
            }

            // Create docker file.
            if (targetConfig.dockerOptions != null && mainDef != null) {
                try {
                    getDockerGenerator(context).writeDockerFiles();
                } catch (IOException e) {
                    throw new RuntimeException("Error while writing Docker files", e);
                }
            }

            var cmakeFile = fileConfig.getSrcGenPath() + File.separator + "CMakeLists.txt";
            var cmakeCode = cmakeGenerator.generateCMakeCode(
                List.of(cFilename),
                lfModuleName,
                errorReporter,
                CCppMode,
                mainDef != null,
                cMakeExtras,
                targetConfig
            );
            try {
                cmakeCode.writeToFile(cmakeFile);
            } catch (IOException e) {
                //noinspection ThrowableNotThrown,ResultOfMethodCallIgnored
                Exceptions.sneakyThrow(e);
            }

<<<<<<< HEAD
        // If this code generator is directly compiling the code, compile it now so that we
        // clean it up after, removing the #line directives after errors have been reported.
        if (
            !targetConfig.noCompile
=======
            // Dump the additional compile definitions to a file to keep the generated project
            //  self contained. In this way, third-party build tools like PlatformIO, west, arduino-cli can
            //  take over and do the rest of compilation.

            try {
                String compileDefs = targetConfig.compileDefinitions.keySet().stream()
                    .map(key -> key + "=" + targetConfig.compileDefinitions.get(key))
                    .collect(Collectors.joining("\n"));
                FileUtil.writeToFile(
                    compileDefs,
                    Path.of(fileConfig.getSrcGenPath() + File.separator + "CompileDefinitions.txt")
                );
            } catch (IOException e) {
                Exceptions.sneakyThrow(e);
            }

            // If this code generator is directly compiling the code, compile it now so that we
            // clean it up after, removing the #line directives after errors have been reported.
            if (
                !targetConfig.noCompile
>>>>>>> ba0543f4
                && IterableExtensions.isNullOrEmpty(targetConfig.buildCommands)
                // This code is unreachable in LSP_FAST mode, so that check is omitted.
                && context.getMode() != LFGeneratorContext.Mode.LSP_MEDIUM
        ) {
            // FIXME: Currently, a lack of main is treated as a request to not produce
            // a binary and produce a .o file instead. There should be a way to control
            // this.
            // Create an anonymous Runnable class and add it to the compileThreadPool
            // so that compilation can happen in parallel.
            var cleanCode = code.removeLines("#line");

            var execName = lfModuleName;
            var threadFileConfig = fileConfig;
            var generator = this; // FIXME: currently only passed to report errors with line numbers in the Eclipse IDE
            var CppMode = CCppMode;
            // generatingContext.reportProgress(
            //     String.format("Generated code for %d/%d executables. Compiling...", federateCount, federates.size()),
            //     100 * federateCount / federates.size()
            // ); // FIXME: Move to FedGenerator
            // Create the compiler to be used later
            var cCompiler = new CCompiler(targetConfig, threadFileConfig, errorReporter, CppMode);
            try {
                if (!cCompiler.runCCompiler(generator, context)) {
                    // If compilation failed, remove any bin files that may have been created.
                    CUtil.deleteBinFiles(threadFileConfig);
                    // If finish has already been called, it is illegal and makes no sense. However,
                    //  if finish has already been called, then this must be a federated execution.
                    context.unsuccessfulFinish();
                } else {
                    context.finish(
                        GeneratorResult.Status.COMPILED, null
                    );
                }
                cleanCode.writeToFile(targetFile);
            } catch (IOException e) {
                Exceptions.sneakyThrow(e);
            }
        }

        // If a build directive has been given, invoke it now.
        // Note that the code does not get cleaned in this case.
        if (!targetConfig.noCompile) {
            if (!IterableExtensions.isNullOrEmpty(targetConfig.buildCommands)) {
                CUtil.runBuildCommand(
                    fileConfig,
                    targetConfig,
                    commandFactory,
                    errorReporter,
                    this::reportCommandErrors,
                    context.getMode()
                );
                context.finish(
                    GeneratorResult.Status.COMPILED, null
                );
            }
            System.out.println("Compiled binary is in " + fileConfig.binPath);
        } else {
            context.finish(GeneratorResult.GENERATED_NO_EXECUTABLE.apply(context, null));
        }

        // In case we are in Eclipse, make sure the generated code is visible.
        GeneratorUtils.refreshProject(resource, context.getMode());
    }

    private void generateCodeFor(
        String lfModuleName
    ) {
        startTimeStepIsPresentCount = 0;
        startTimeStepTokens = 0;
        code.pr(generateDirectives());
        code.pr(generateTopLevelPreambles());
        code.pr(new CMainFunctionGenerator(targetConfig).generateCode());
        // Generate code for each reactor.
        generateReactorDefinitions();

        // Generate main instance, if there is one.
        // Note that any main reactors in imported files are ignored.
        // Skip generation if there are cycles.
        if (main != null) {
            initializeTriggerObjects.pr(String.join("\n",
                "int _lf_startup_reactions_count = 0;",
                "SUPPRESS_UNUSED_WARNING(_lf_startup_reactions_count);",
                "int _lf_shutdown_reactions_count = 0;",
                "SUPPRESS_UNUSED_WARNING(_lf_shutdown_reactions_count);",
                "int _lf_reset_reactions_count = 0;",
                "SUPPRESS_UNUSED_WARNING(_lf_reset_reactions_count);",
                "int _lf_timer_triggers_count = 0;",
                "SUPPRESS_UNUSED_WARNING(_lf_timer_triggers_count);",
                "int _lf_tokens_with_ref_count_count = 0;",
                "SUPPRESS_UNUSED_WARNING(_lf_tokens_with_ref_count_count);",
                "int bank_index;",
                "SUPPRESS_UNUSED_WARNING(bank_index);"
            ));
            // Add counters for modal initialization
            initializeTriggerObjects.pr(CModesGenerator.generateModalInitalizationCounters(hasModalReactors));

            // Create an array of arrays to store all self structs.
            // This is needed because connections cannot be established until
            // all reactor instances have self structs because ports that
            // receive data reference the self structs of the originating
            // reactors, which are arbitarily far away in the program graph.
            generateSelfStructs(main);
            generateReactorInstance(main);

            // If there are timers, create a table of timers to be initialized.
            code.pr(CTimerGenerator.generateDeclarations(timerCount));

            // If there are startup reactions, create a table of triggers.
            code.pr(CReactionGenerator.generateBuiltinTriggersTable(startupReactionCount, "startup"));

            // If there are shutdown reactions, create a table of triggers.
            code.pr(CReactionGenerator.generateBuiltinTriggersTable(shutdownReactionCount, "shutdown"));

            // If there are reset reactions, create a table of triggers.
            code.pr(CReactionGenerator.generateBuiltinTriggersTable(resetReactionCount, "reset"));

            // If there are modes, create a table of mode state to be checked for transitions.
            code.pr(CModesGenerator.generateModeStatesTable(
                hasModalReactors,
                modalReactorCount,
                modalStateResetCount
            ));

            // Generate function to initialize the trigger objects for all reactors.
            code.pr(CTriggerObjectsGenerator.generateInitializeTriggerObjects(
                main,
                targetConfig,
                initializeTriggerObjects,
                startTimeStep,
                types,
                lfModuleName,
                startTimeStepTokens,
                startTimeStepIsPresentCount,
                startupReactionCount
            ));

            // Generate function to trigger startup reactions for all reactors.
            code.pr(CReactionGenerator.generateLfTriggerStartupReactions(startupReactionCount, hasModalReactors));

            // Generate function to schedule timers for all reactors.
            code.pr(CTimerGenerator.generateLfInitializeTimer(timerCount));

            // Generate a function that will either do nothing
            // (if there is only one federate or the coordination
            // is set to decentralized) or, if there are
            // downstream federates, will notify the RTI
            // that the specified logical time is complete.
            if (CCppMode) code.pr("extern \"C\"");
            code.pr(String.join("\n",
                "void logical_tag_complete(tag_t tag_to_send) {",
                CExtensionUtils.surroundWithIfFederatedCentralized(
                "        _lf_logical_tag_complete(tag_to_send);"
                ),
                "}"
            ));

            // Generate function to schedule shutdown reactions if any
            // reactors have reactions to shutdown.
            code.pr(CReactionGenerator.generateLfTriggerShutdownReactions(shutdownReactionCount, hasModalReactors));

            // Generate an empty termination function for non-federated
            // execution. For federated execution, an implementation is
            // provided in federate.c.  That implementation will resign
            // from the federation and close any open sockets.
            code.pr("""
                #ifndef FEDERATED
                void terminate_execution() {}
                #endif"""
            );


            // Generate functions for modes
            code.pr(CModesGenerator.generateLfInitializeModes(
                hasModalReactors
            ));
            code.pr(CModesGenerator.generateLfHandleModeChanges(
                hasModalReactors,
                modalStateResetCount
            ));
            code.pr(CReactionGenerator.generateLfModeTriggeredReactions(
                startupReactionCount,
                resetReactionCount,
                hasModalReactors
            ));
        }
    }

    @Override
    public void checkModalReactorSupport(boolean __) {
        // Modal reactors are currently only supported for non federated applications
        super.checkModalReactorSupport(true);
    }

    @Override
    protected String getConflictingConnectionsInModalReactorsBody(String source, String dest) {
        return String.join("\n",
            "// Generated forwarding reaction for connections with the same destination",
            "// but located in mutually exclusive modes.",
            "lf_set("+dest+", "+source+"->value);"
        );
    }

    /** Set the scheduler type in the target config as needed. */
    private void pickScheduler() {
        // Don't use a scheduler that does not prioritize reactions based on deadlines
        // if the program contains a deadline (handler). Use the GEDF_NP scheduler instead.
        if (!targetConfig.schedulerType.prioritizesDeadline()) {
            // Check if a deadline is assigned to any reaction
            if (hasDeadlines(reactors)) {
                if (!targetConfig.setByUser.contains(TargetProperty.SCHEDULER)) {
                    targetConfig.schedulerType = TargetProperty.SchedulerOption.GEDF_NP;
                }
            }
        }
    }

    private boolean hasDeadlines(List<Reactor> reactors) {
        for (Reactor reactor : reactors) {
            for (Reaction reaction : allReactions(reactor)) {
                if (reaction.getDeadline() != null) {
                    return true;
                }
            }
        }
        return false;
    }

    /**
     * Look at the 'reactor' eResource.
     * If it is an imported .lf file, incorporate it into the current
     * program in the following manner:
     * - Merge its target property with `targetConfig`
     * - If there are any preambles, add them to the preambles of the reactor.
     */
    private void inspectReactorEResource(ReactorDecl reactor) {
        // If the reactor is imported, look at the
        // target definition of the .lf file in which the reactor is imported from and
        // append any cmake-include.
        // Check if the reactor definition is imported
        if (reactor.eResource() != mainDef.getReactorClass().eResource()) {
            // Find the LFResource corresponding to this eResource
            LFResource lfResource = null;
            for (var resource : resources) {
                if (resource.getEResource() == reactor.eResource()) {
                    lfResource = resource;
                    break;
                }
            }
            // Copy the user files and cmake-includes to the src-gen path of the main .lf file
            if (lfResource != null) {
                copyUserFiles(lfResource.getTargetConfig(), lfResource.getFileConfig());
            }
            // Extract the contents of the imported file for the preambles
            var contents = toDefinition(reactor).eResource().getContents();
            var model = (Model) contents.get(0);
            // Add the preambles from the imported .lf file
            toDefinition(reactor).getPreambles().addAll(model.getPreambles());
        }
    }

    /**
     * Copy all files or directories listed in the target property `files`, `cmake-include`,
     * and `_fed_setup` into the src-gen folder of the main .lf file
     *
     * @param targetConfig The targetConfig to read the target properties from.
     * @param fileConfig The fileConfig used to make the copy and resolve paths.
     */
    @Override
    public void copyUserFiles(TargetConfig targetConfig, FileConfig fileConfig) {
        super.copyUserFiles(targetConfig, fileConfig);
        // Make sure the target directory exists.
        var targetDir = this.fileConfig.getSrcGenPath();
        try {
            Files.createDirectories(targetDir);
        } catch (IOException e) {
            //noinspection ThrowableNotThrown,ResultOfMethodCallIgnored
            Exceptions.sneakyThrow(e);
        }

        for (String filename : targetConfig.fileNames) {
            var relativeFileName = CUtil.copyFileOrResource(
                    filename,
                    fileConfig.srcFile.getParent(),
                    targetDir);
            if (StringExtensions.isNullOrEmpty(relativeFileName)) {
                errorReporter.reportError(
                    "Failed to find file " + filename + " specified in the" +
                    " files target property."
                );
            } else {
                targetConfig.filesNamesWithoutPath.add(
                    relativeFileName
                );
            }
        }

        for (String filename : targetConfig.cmakeIncludes) {
            var relativeCMakeIncludeFileName =
                CUtil.copyFileOrResource(
                    filename,
                    fileConfig.srcFile.getParent(),
                    targetDir);
            // Check if the file exists
            if (StringExtensions.isNullOrEmpty(relativeCMakeIncludeFileName)) {
                errorReporter.reportError(
                    "Failed to find cmake-include file " + filename
                );
            } else {
                this.targetConfig.cmakeIncludesWithoutPath.add(
                    relativeCMakeIncludeFileName
                );
            }
        }

        if (!StringExtensions.isNullOrEmpty(targetConfig.fedSetupPreamble)) {
            try {
                FileUtil.copyFile(fileConfig.srcFile.getParent().resolve(targetConfig.fedSetupPreamble),
                                  targetDir.resolve(targetConfig.fedSetupPreamble));
            } catch (IOException e) {
                errorReporter.reportError("Failed to find _fed_setup file " + targetConfig.fedSetupPreamble);
            }
        }
    }

    /**
     * Generate code for defining all reactors that belong to the federate,
     * including all the child reactors down the hierarchy. Duplicate
     * Duplicates are avoided.
     *
     * Imported reactors' original .lf file is
     * incorporated in the following manner:
     * - If there are any cmake-include files, add them to the current list
     *  of cmake-include files.
     * - If there are any preambles, add them to the preambles of the reactor.
     */
    private void generateReactorDefinitions() {
        var generatedReactorDecls = new LinkedHashSet<ReactorDecl>();
        if (this.main != null) {
            generateReactorChildren(this.main, generatedReactorDecls);
        }

        if (this.mainDef != null) {
            generateReactorClass(this.mainDef.getReactorClass());
        }

        if (mainDef == null) {
            // Generate code for each reactor that was not instantiated in main or its children.
            for (Reactor r : reactors) {
                // Get the declarations for reactors that are instantiated somewhere.
                // A declaration is either a reactor definition or an import statement.;
                var declarations = this.instantiationGraph.getDeclarations(r);
                // If the reactor has no instantiations and there is no main reactor, then
                // generate code for it anyway (at a minimum, this means that the compiler is invoked
                // so that reaction bodies are checked).
                if (declarations.isEmpty()) {
                    generateReactorClass(r);
                }
            }
        }
    }

    /**
     * Generate code for the children of 'reactor' that belong to 'federate'.
     * Duplicates are avoided.
     *
     * Imported reactors' original .lf file is
     * incorporated in the following manner:
     * - If there are any cmake-include files, add them to the current list
     *  of cmake-include files.
     * - If there are any preambles, add them to the preambles of the reactor.
     *
     * @param reactor Used to extract children from
     */
    private void generateReactorChildren(
        ReactorInstance reactor,
        LinkedHashSet<ReactorDecl> generatedReactorDecls
    ) {
        for (ReactorInstance r : reactor.children) {
            if (r.reactorDeclaration != null &&
                  !generatedReactorDecls.contains(r.reactorDeclaration)) {
                generatedReactorDecls.add(r.reactorDeclaration);
                generateReactorChildren(r, generatedReactorDecls);
                inspectReactorEResource(r.reactorDeclaration);
                generateReactorClass(r.reactorDeclaration);
            }
        }
    }

    /**
     * Choose which platform files to compile with according to the OS.
     * If there is no main reactor, then compilation will produce a .o file requiring further linking.
     * Also, if useCmake is set to true, we don't need to add platform files. The CMakeLists.txt file
     * will detect and use the appropriate platform file based on the platform that cmake is invoked on.
     */
    private void pickCompilePlatform() {
        var osName = System.getProperty("os.name").toLowerCase();
        // if platform target was set, use given platform instead
        if (targetConfig.platformOptions.platform != Platform.AUTO) {
            osName = targetConfig.platformOptions.platform.toString();
        } else if (Stream.of("mac", "darwin", "win", "nux").noneMatch(osName::contains)) {
            errorReporter.reportError("Platform " + osName + " is not supported");
        }
    }


    /**
     * Copy target-specific header file to the src-gen directory.
     */
    protected void copyTargetFiles() throws IOException {
        FileUtil.copyDirectoryFromClassPath(
            "/lib/c/reactor-c/include",
            fileConfig.getSrcGenPath().resolve("include"),
            false
        );
        FileUtil.copyDirectoryFromClassPath(
            "/lib/c/reactor-c/lib",
            fileConfig.getSrcGenPath().resolve("lib"),
            false
        );
    }

    ////////////////////////////////////////////
    //// Code generators.
    /**
     * Generate a reactor class definition for the specified federate.
     * A class definition has four parts:
     *
     * * Preamble code, if any, specified in the Lingua Franca file.
     * * A "self" struct type definition (see the class documentation above).
     * * A function for each reaction.
     * * A constructor for creating an instance.
     *  for deleting an instance.
     *
     * If the reactor is the main reactor, then
     * the generated code may be customized. Specifically,
     * if the main reactor has reactions, these reactions
     * will not be generated if they are triggered by or send
     * data to contained reactors that are not in the federate.
     * @param reactor The parsed reactor data structure.
     */
    private void generateReactorClass(ReactorDecl reactor) {
        // FIXME: Currently we're not reusing definitions for declarations that point to the same definition.

        Reactor defn = ASTUtils.toDefinition(reactor);

        if (reactor instanceof Reactor) {
            code.pr("// =============== START reactor class " + reactor.getName());
        } else {
            code.pr("// =============== START reactor class " + defn.getName() + " as " + reactor.getName());
        }

        // Preamble code contains state declarations with static initializers.
        generateUserPreamblesForReactor(defn);

        // Some of the following methods create lines of code that need to
        // go into the constructor.  Collect those lines of code here:
        var constructorCode = new CodeBuilder();
        generateAuxiliaryStructs(reactor);
        generateSelfStruct(reactor, constructorCode);
        generateMethods(reactor);
        generateReactions(reactor);
        generateConstructor(reactor, constructorCode);

        code.pr("// =============== END reactor class " + reactor.getName());
        code.pr("");
    }

    /**
     * Generate methods for {@code reactor}.
     */
    protected void generateMethods(ReactorDecl reactor) {
        CMethodGenerator.generateMethods(reactor, code, types);
    }

    /**
     * Generates preambles defined by user for a given reactor
     * @param reactor The given reactor
     */
    protected void generateUserPreamblesForReactor(Reactor reactor) {
        for (Preamble p : convertToEmptyListIfNull(reactor.getPreambles())) {
            code.pr("// *********** From the preamble, verbatim:");
            code.prSourceLineNumber(p.getCode());
            code.pr(toText(p.getCode()));
            code.pr("\n// *********** End of preamble.");
        }
    }

    /**
     * Generate a constructor for the specified reactor in the specified federate.
     * @param reactor The parsed reactor data structure.
     * @param constructorCode Lines of code previously generated that need to
     *  go into the constructor.
     */
    protected void generateConstructor(
        ReactorDecl reactor, CodeBuilder constructorCode
    ) {
        code.pr(CConstructorGenerator.generateConstructor(
            reactor,
            constructorCode.toString()
        ));
    }

    /**
     * Generate the struct type definitions for inputs, outputs, and
     * actions of the specified reactor.
     * @param decl The parsed reactor data structure.
     */
    protected void generateAuxiliaryStructs(ReactorDecl decl) {
        var reactor = ASTUtils.toDefinition(decl);
        // In the case where there are incoming
        // p2p logical connections in decentralized
        // federated execution, there will be an
        // intended_tag field added to accommodate
        // the case where a reaction triggered by a
        // port or action is late due to network
        // latency, etc..
        var federatedExtension = new CodeBuilder();
        federatedExtension.pr("""
            #ifdef FEDERATED
            #ifdef FEDERATED_DECENTRALIZED
            %s intended_tag;
            #endif
            %s physical_time_of_arrival;
            #endif
            """.formatted(types.getTargetTagType(), types.getTargetTimeType())
        );
        // First, handle inputs.
        for (Input input : allInputs(reactor)) {
            code.pr(CPortGenerator.generateAuxiliaryStruct(
                decl,
                input,
                getTarget(),
                errorReporter,
                types,
                federatedExtension
            ));
        }
        // Next, handle outputs.
        for (Output output : allOutputs(reactor)) {
            code.pr(CPortGenerator.generateAuxiliaryStruct(
                decl,
                output,
                getTarget(),
                errorReporter,
                types,
                federatedExtension
            ));
        }
        // Finally, handle actions.
        // The very first item on this struct needs to be
        // a trigger_t* because the struct will be cast to (trigger_t*)
        // by the lf_schedule() functions to get to the trigger.
        for (Action action : allActions(reactor)) {
            code.pr(CActionGenerator.generateAuxiliaryStruct(
                decl,
                action,
                getTarget(),
                types,
                federatedExtension
            ));
        }
    }

    /**
     * Generate the self struct type definition for the specified reactor
     * in the specified federate.
     * @param decl The parsed reactor data structure.
     * @param constructorCode Place to put lines of code that need to
     *  go into the constructor.
     */
    private void generateSelfStruct(ReactorDecl decl, CodeBuilder constructorCode) {
        var reactor = toDefinition(decl);
        var selfType = CUtil.selfType(decl);

        // Construct the typedef for the "self" struct.
        // Create a type name for the self struct.
        var body = new CodeBuilder();

        // Extensions can add functionality to the CGenerator
        generateSelfStructExtension(body, decl, constructorCode);

        // Next handle parameters.
        body.pr(CParameterGenerator.generateDeclarations(reactor, types));

        // Next handle states.
        body.pr(CStateGenerator.generateDeclarations(reactor, types));

        // Next handle actions.
        CActionGenerator.generateDeclarations(reactor, decl, body, constructorCode);

        // Next handle inputs and outputs.
        CPortGenerator.generateDeclarations(reactor, decl, body, constructorCode);

        // If there are contained reactors that either receive inputs
        // from reactions of this reactor or produce outputs that trigger
        // reactions of this reactor, then we need to create a struct
        // inside the self struct for each contained reactor. That
        // struct has a place to hold the data produced by this reactor's
        // reactions and a place to put pointers to data produced by
        // the contained reactors.
        generateInteractingContainedReactors(reactor, body, constructorCode);

        // Next, generate the fields needed for each reaction.
        CReactionGenerator.generateReactionAndTriggerStructs(
            body,
            decl,
            constructorCode,
            types
        );

        // Next, generate fields for modes
        CModesGenerator.generateDeclarations(reactor, body, constructorCode);

        // The first field has to always be a pointer to the list of
        // of allocated memory that must be freed when the reactor is freed.
        // This means that the struct can be safely cast to self_base_t.
        code.pr("typedef struct {");
        code.indent();
        code.pr("struct self_base_t base;");
        code.pr(body.toString());
        code.unindent();
        code.pr("} " + selfType + ";");
    }

    /**
     * Generate structs and associated code for contained reactors that
     * send or receive data to or from the container's reactions.
     *
     * If there are contained reactors that either receive inputs
     * from reactions of this reactor or produce outputs that trigger
     * reactions of this reactor, then we need to create a struct
     * inside the self struct of the container for each contained reactor.
     * That struct has a place to hold the data produced by the container reactor's
     * reactions and a place to put pointers to data produced by
     * the contained reactors.
     *
     * @param reactor The reactor.
     * @param body The place to put the struct definition for the contained reactors.
     * @param constructorCode The place to put matching code that goes in the container's constructor.
     */
    private void generateInteractingContainedReactors(
        Reactor reactor,
        CodeBuilder body,
        CodeBuilder constructorCode
    ) {
        // The contents of the struct will be collected first so that
        // we avoid duplicate entries and then the struct will be constructed.
        var contained = new InteractingContainedReactors(reactor);
        // Next generate the relevant code.
        for (Instantiation containedReactor : contained.containedReactors()) {
            // First define an _width variable in case it is a bank.
            var array = "";
            var width = -2;
            // If the instantiation is a bank, find the maximum bank width
            // to define an array.
            if (containedReactor.getWidthSpec() != null) {
                width = CReactionGenerator.maxContainedReactorBankWidth(containedReactor, null, 0, mainDef);
                array = "[" + width + "]";
            }
            // NOTE: The following needs to be done for each instance
            // so that the width can be parameter, not in the constructor.
            // Here, we conservatively use a width that is the largest of all isntances.
            constructorCode.pr(String.join("\n",
                "// Set the _width variable for all cases. This will be -2",
                "// if the reactor is not a bank of reactors.",
                "self->_lf_"+containedReactor.getName()+"_width = "+width+";"
            ));

            // Generate one struct for each contained reactor that interacts.
            body.pr("struct {");
            body.indent();
            for (Port port : contained.portsOfInstance(containedReactor)) {
                if (port instanceof Input) {
                    // If the variable is a multiport, then the place to store the data has
                    // to be malloc'd at initialization.
                    if (!ASTUtils.isMultiport(port)) {
                        // Not a multiport.
                        body.pr(port, variableStructType(port, containedReactor.getReactorClass())+" "+port.getName()+";");
                    } else {
                        // Is a multiport.
                        // Memory will be malloc'd in initialization.
                        body.pr(port, String.join("\n",
                            variableStructType(port, containedReactor.getReactorClass())+"** "+port.getName()+";",
                            "int "+port.getName()+"_width;"
                        ));
                    }
                } else {
                    // Must be an output port.
                    // Outputs of contained reactors are pointers to the source of data on the
                    // self struct of the container.
                    if (!ASTUtils.isMultiport(port)) {
                        // Not a multiport.
                        body.pr(port, variableStructType(port, containedReactor.getReactorClass())+"* "+port.getName()+";");
                    } else {
                        // Is a multiport.
                        // Here, we will use an array of pointers.
                        // Memory will be malloc'd in initialization.
                        body.pr(port, String.join("\n",
                            variableStructType(port, containedReactor.getReactorClass())+"** "+port.getName()+";",
                            "int "+port.getName()+"_width;"
                        ));
                    }
                    body.pr(port, "trigger_t "+port.getName()+"_trigger;");
                    var reactorIndex = "";
                    if (containedReactor.getWidthSpec() != null) {
                        reactorIndex = "[reactor_index]";
                        constructorCode.pr("for (int reactor_index = 0; reactor_index < self->_lf_"+containedReactor.getName()+"_width; reactor_index++) {");
                        constructorCode.indent();
                    }
                    var portOnSelf = "self->_lf_"+containedReactor.getName()+reactorIndex+"."+port.getName();

                    constructorCode.pr(
                        port,
                        CExtensionUtils.surroundWithIfFederatedDecentralized(
                            portOnSelf+"_trigger.intended_tag = (tag_t) { .time = NEVER, .microstep = 0u};"
                        )
                    );

                    var triggered = contained.reactionsTriggered(containedReactor, port);
                    //noinspection StatementWithEmptyBody
                    if (triggered.size() > 0) {
                        body.pr(port, "reaction_t* "+port.getName()+"_reactions["+triggered.size()+"];");
                        var triggeredCount = 0;
                        for (Integer index : triggered) {
                            constructorCode.pr(port, portOnSelf+"_reactions["+triggeredCount+++"] = &self->_lf__reaction_"+index+";");
                        }
                        constructorCode.pr(port, portOnSelf+"_trigger.reactions = "+portOnSelf+"_reactions;");
                    } else {
                        // Since the self struct is created using calloc, there is no need to set
                        // self->_lf_"+containedReactor.getName()+"."+port.getName()+"_trigger.reactions = NULL
                    }
                    // Since the self struct is created using calloc, there is no need to set
                    // self->_lf_"+containedReactor.getName()+"."+port.getName()+"_trigger.token = NULL;
                    // self->_lf_"+containedReactor.getName()+"."+port.getName()+"_trigger.is_present = false;
                    // self->_lf_"+containedReactor.getName()+"."+port.getName()+"_trigger.is_timer = false;
                    // self->_lf_"+containedReactor.getName()+"."+port.getName()+"_trigger.is_physical = false;
                    // self->_lf_"+containedReactor.getName()+"."+port.getName()+"_trigger.drop = false;
                    // self->_lf_"+containedReactor.getName()+"."+port.getName()+"_trigger.element_size = 0;
                    // self->_lf_"+containedReactor.getName()+"."+port.getName()+"_trigger.intended_tag = (0, 0);
                    constructorCode.pr(port, String.join("\n",
                        portOnSelf+"_trigger.last = NULL;",
                        portOnSelf+"_trigger.number_of_reactions = "+triggered.size()+";"
                    ));


                    // Set the physical_time_of_arrival
                    constructorCode.pr(
                        port,
                        CExtensionUtils.surroundWithIfFederated(
                            portOnSelf+"_trigger.physical_time_of_arrival = NEVER;"
                        )
                    );

                    if (containedReactor.getWidthSpec() != null) {
                        constructorCode.unindent();
                        constructorCode.pr("}");
                    }
                }
            }
            body.unindent();
            body.pr(String.join("\n",
                "} _lf_"+containedReactor.getName()+array+";",
                "int _lf_"+containedReactor.getName()+"_width;"
            ));
        }
    }

    /**
     * This function is provided to allow extensions of the CGenerator to append the structure of the self struct
     * @param body The body of the self struct
     * @param decl The reactor declaration for the self struct
     * @param constructorCode Code that is executed when the reactor is instantiated
     */
    protected void generateSelfStructExtension(
        CodeBuilder body,
        ReactorDecl decl,
        CodeBuilder constructorCode
    ) {
        // Do nothing
    }

    /** Generate reaction functions definition for a reactor.
     *  These functions have a single argument that is a void* pointing to
     *  a struct that contains parameters, state variables, inputs (triggering or not),
     *  actions (triggering or produced), and outputs.
     *  @param decl The reactor.
     */
    public void generateReactions(ReactorDecl decl) {
        var reactionIndex = 0;
        var reactor = ASTUtils.toDefinition(decl);
        for (Reaction reaction : allReactions(reactor)) {
            generateReaction(reaction, decl, reactionIndex);
            // Increment reaction index even if the reaction is not in the federate
            // so that across federates, the reaction indices are consistent.
            reactionIndex++;
        }
    }

    /** Generate a reaction function definition for a reactor.
     *  This function will have a single argument that is a void* pointing to
     *  a struct that contains parameters, state variables, inputs (triggering or not),
     *  actions (triggering or produced), and outputs.
     *  @param reaction The reaction.
     *  @param decl The reactor.
     *  @param reactionIndex The position of the reaction within the reactor.
     */
    protected void generateReaction(Reaction reaction, ReactorDecl decl, int reactionIndex) {
        code.pr(CReactionGenerator.generateReaction(
            reaction,
            decl,
            reactionIndex,
            mainDef,
            errorReporter,
            types,
            getTarget().requiresTypes
        ));
    }

    /**
     * Record startup, shutdown, and reset reactions.
     * @param instance A reactor instance.
     */
    private void recordBuiltinTriggers(ReactorInstance instance) {
        // For each reaction instance, allocate the arrays that will be used to
        // trigger downstream reactions.
        for (ReactionInstance reaction : instance.reactions) {
            var reactor = reaction.getParent();
            var temp = new CodeBuilder();
            var foundOne = false;

            var reactionRef = CUtil.reactionRef(reaction);

            // Next handle triggers of the reaction that come from a multiport output
            // of a contained reactor.  Also, handle startup and shutdown triggers.
            for (TriggerInstance<?> trigger : reaction.triggers) {
                if (trigger.isStartup()) {
                    temp.pr("_lf_startup_reactions[_lf_startup_reactions_count++] = &"+reactionRef+";");
                    startupReactionCount += reactor.getTotalWidth();
                    foundOne = true;
                } else if (trigger.isShutdown()) {
                    temp.pr("_lf_shutdown_reactions[_lf_shutdown_reactions_count++] = &"+reactionRef+";");
                    foundOne = true;
                    shutdownReactionCount += reactor.getTotalWidth();

                    if (targetConfig.tracing != null) {
                        var description = CUtil.getShortenedName(reactor);
                        var reactorRef = CUtil.reactorRef(reactor);
                        temp.pr(String.join("\n",
                            "_lf_register_trace_event("+reactorRef+", &("+reactorRef+"->_lf__shutdown),",
                            "trace_trigger, "+addDoubleQuotes(description+".shutdown")+");"
                        ));
                    }
                } else if (trigger.isReset()) {
                    temp.pr("_lf_reset_reactions[_lf_reset_reactions_count++] = &"+reactionRef+";");
                    resetReactionCount += reactor.getTotalWidth();
                    foundOne = true;
                }
            }
            if (foundOne) initializeTriggerObjects.pr(temp.toString());
        }
    }



    /**
     * Generate code to set up the tables used in _lf_start_time_step to decrement reference
     * counts and mark outputs absent between time steps. This function puts the code
     * into startTimeStep.
     */
    private void generateStartTimeStep(ReactorInstance instance) {
        // First, set up to decrement reference counts for each token type
        // input of a contained reactor that is present.
        for (ReactorInstance child : instance.children) {
            if (child.inputs.size() > 0) {

                // Avoid generating code if not needed.
                var foundOne = false;
                var temp = new CodeBuilder();

                temp.startScopedBlock(child);

                for (PortInstance input : child.inputs) {
                    if (CUtil.isTokenType(getInferredType(input.getDefinition()), types)) {
                        foundOne = true;
                        temp.pr(CPortGenerator.initializeStartTimeStepTableForInput(input));
                        startTimeStepTokens += input.getParent().getTotalWidth() * input.getWidth();
                    }
                }
                temp.endScopedBlock();

                if (foundOne) {
                    startTimeStep.pr(temp.toString());
                }
            }
        }
        // Avoid generating dead code if nothing is relevant.
        var foundOne = false;
        var temp = new CodeBuilder();
        var containerSelfStructName = CUtil.reactorRef(instance);

        // Handle inputs that get sent data from a reaction rather than from
        // another contained reactor and reactions that are triggered by an
        // output of a contained reactor.
        // Note that there may be more than one reaction reacting to the same
        // port so we have to avoid listing the port more than once.
        var portsSeen = new LinkedHashSet<PortInstance>();
        for (ReactionInstance reaction : instance.reactions) {
            for (PortInstance port : Iterables.filter(reaction.effects, PortInstance.class)) {
                if (port.getDefinition() instanceof Input && !portsSeen.contains(port)) {
                    portsSeen.add(port);
                    // This reaction is sending to an input. Must be
                    // the input of a contained reactor in the federate.
                    // NOTE: If instance == main and the federate is within a bank,
                    // this assumes that the reaction writes only to the bank member in the federate.
                    foundOne = true;

                    temp.pr("// Add port "+port.getFullName()+" to array of is_present fields.");

                    if (!Objects.equal(port.getParent(), instance)) {
                        // The port belongs to contained reactor, so we also have
                        // iterate over the instance bank members.
                        temp.startScopedBlock();
                        temp.pr("int count = 0; SUPPRESS_UNUSED_WARNING(count);");
                        temp.startScopedBlock(instance);
                        temp.startScopedBankChannelIteration(port, null);
                    } else {
                        temp.startScopedBankChannelIteration(port, "count");
                    }
                    var portRef = CUtil.portRefNested(port);
                    var con = (port.isMultiport()) ? "->" : ".";

                    temp.pr("_lf_is_present_fields["+startTimeStepIsPresentCount+" + count] = &"+portRef+con+"is_present;");
                    // Intended_tag is only applicable to ports in federated execution.
                    temp.pr(
                        CExtensionUtils.surroundWithIfFederatedDecentralized(
                        "_lf_intended_tag_fields["+startTimeStepIsPresentCount+" + count] = &"+portRef+con+"intended_tag;"
                        )
                    );

                    startTimeStepIsPresentCount += port.getWidth() * port.getParent().getTotalWidth();

                    if (!Objects.equal(port.getParent(), instance)) {
                        temp.pr("count++;");
                        temp.endScopedBlock();
                        temp.endScopedBlock();
                        temp.endScopedBankChannelIteration(port, null);
                    } else {
                        temp.endScopedBankChannelIteration(port, "count");
                    }
                }
            }
            // Find outputs of contained reactors that have token types and therefore
            // need to have their reference counts decremented.
            for (PortInstance port : Iterables.filter(reaction.sources, PortInstance.class)) {
                if (port.isOutput() && !portsSeen.contains(port)) {
                    portsSeen.add(port);
                    // This reaction is receiving data from the port.
                    if (CUtil.isTokenType(ASTUtils.getInferredType(((Output) port.getDefinition())), types)) {
                        foundOne = true;
                        temp.pr("// Add port " + port.getFullName()
                                    + " to array _lf_tokens_with_ref_count.");
                        // Potentially have to iterate over bank members of the instance
                        // (parent of the reaction), bank members of the contained reactor (if a bank),
                        // and channels of the multiport (if multiport).
                        temp.startScopedBlock(instance);
                        temp.startScopedBankChannelIteration(port, "count");
                        var portRef = CUtil.portRef(port, true, true, null, null, null);
                        temp.pr(CPortGenerator.initializeStartTimeStepTableForPort(portRef));
                        startTimeStepTokens += port.getWidth() *
                            port.getParent().getTotalWidth();
                        temp.endScopedBankChannelIteration(port, "count");
                        temp.endScopedBlock();
                    }
                }
            }
        }
        if (foundOne) startTimeStep.pr(temp.toString());
        temp = new CodeBuilder();
        foundOne = false;

        for (ActionInstance action : instance.actions) {
            foundOne = true;
            temp.startScopedBlock(instance);

            temp.pr(String.join("\n",
                "// Add action "+action.getFullName()+" to array of is_present fields.",
                "_lf_is_present_fields["+startTimeStepIsPresentCount+"] ",
                "        = &"+containerSelfStructName+"->_lf_"+action.getName()+".is_present;"
            ));

            // Intended_tag is only applicable to actions in federated execution with decentralized coordination.
            temp.pr(
                CExtensionUtils.surroundWithIfFederatedDecentralized(
                    String.join("\n",
                                "// Add action " + action.getFullName()
                                    + " to array of intended_tag fields.",
                                "_lf_intended_tag_fields["
                                    + startTimeStepIsPresentCount + "] ",
                                "        = &" + containerSelfStructName
                                    + "->_lf_" + action.getName()
                                    + ".intended_tag;"
                    )));

            startTimeStepIsPresentCount += action.getParent().getTotalWidth();
            temp.endScopedBlock();
        }
        if (foundOne) startTimeStep.pr(temp.toString());
        temp = new CodeBuilder();
        foundOne = false;

        // Next, set up the table to mark each output of each contained reactor absent.
        for (ReactorInstance child : instance.children) {
            if (child.outputs.size() > 0) {

                temp.startScopedBlock();
                temp.pr("int count = 0; SUPPRESS_UNUSED_WARNING(count);");
                temp.startScopedBlock(child);

                var channelCount = 0;
                for (PortInstance output : child.outputs) {
                    if (!output.getDependsOnReactions().isEmpty()){
                        foundOne = true;
                        temp.pr("// Add port "+output.getFullName()+" to array of is_present fields.");
                        temp.startChannelIteration(output);
                        temp.pr("_lf_is_present_fields["+startTimeStepIsPresentCount+" + count] = &"+CUtil.portRef(output)+".is_present;");

                        // Intended_tag is only applicable to ports in federated execution with decentralized coordination.
                        temp.pr(
                            CExtensionUtils.surroundWithIfFederatedDecentralized(
                                String.join("\n",
                                            "// Add port "+output.getFullName()+" to array of intended_tag fields.",
                                                "_lf_intended_tag_fields["+startTimeStepIsPresentCount+" + count] = &"+CUtil.portRef(output)+".intended_tag;"
                                )));

                        temp.pr("count++;");
                        channelCount += output.getWidth();
                        temp.endChannelIteration(output);
                    }
                }
                startTimeStepIsPresentCount += channelCount * child.getTotalWidth();
                temp.endScopedBlock();
                temp.endScopedBlock();
            }
        }
        if (foundOne) startTimeStep.pr(temp.toString());
    }

    /**
     * For each timer in the given reactor, generate initialization code for the offset
     * and period fields.
     *
     * This method will also populate the global _lf_timer_triggers array, which is
     * used to start all timers at the start of execution.
     *
     * @param instance A reactor instance.
     */
    private void generateTimerInitializations(ReactorInstance instance) {
        for (TimerInstance timer : instance.timers) {
            if (!timer.isStartup()) {
                initializeTriggerObjects.pr(CTimerGenerator.generateInitializer(timer));
                timerCount += timer.getParent().getTotalWidth();
            }
        }
    }

    /**
     * Process a given .proto file.
     *
     * Run, if possible, the proto-c protocol buffer code generator to produce
     * the required .h and .c files.
     * @param filename Name of the file to process.
     */
     public void processProtoFile(String filename) {
        var protoc = commandFactory.createCommand(
            "protoc-c",
            List.of("--c_out="+this.fileConfig.getSrcGenPath(), filename),
            fileConfig.srcPath);
        if (protoc == null) {
            errorReporter.reportError("Processing .proto files requires protoc-c >= 1.3.3.");
            return;
        }
        var returnCode = protoc.run();
        if (returnCode == 0) {
            var nameSansProto = filename.substring(0, filename.length() - 6);
            targetConfig.compileAdditionalSources.add(
                fileConfig.getSrcGenPath().resolve(nameSansProto + ".pb-c.c").toString()
            );

            targetConfig.compileLibraries.add("-l");
            targetConfig.compileLibraries.add("protobuf-c");
            targetConfig.compilerFlags.add("-lprotobuf-c");
        } else {
            errorReporter.reportError("protoc-c returns error code " + returnCode);
        }
    }

    /**
     * Construct a unique type for the struct of the specified
     * typed variable (port or action) of the specified reactor class.
     * This is required to be the same as the type name returned by
     * {@link #variableStructType(TriggerInstance)}.
     * @param variable The variable.
     * @param reactor The reactor class.
     * @return The name of the self struct.
     */
    public static String variableStructType(Variable variable, ReactorDecl reactor) {
        return reactor.getName().toLowerCase()+"_"+variable.getName()+"_t";
    }

    /**
     * Construct a unique type for the struct of the specified
     * instance (port or action).
     * This is required to be the same as the type name returned by
     * {@link #variableStructType(Variable, ReactorDecl)}.
     * @param portOrAction The port or action instance.
     * @return The name of the self struct.
     */
    public static String variableStructType(TriggerInstance<?> portOrAction) {
        return portOrAction.getParent().reactorDeclaration.getName().toLowerCase()+"_"+portOrAction.getName()+"_t";
    }

    /**
     * If tracing is turned on, then generate code that records
     * the full name of the specified reactor instance in the
     * trace table. If tracing is not turned on, do nothing.
     * @param instance The reactor instance.
     */
    private void generateTraceTableEntries(ReactorInstance instance) {
        if (targetConfig.tracing != null) {
            initializeTriggerObjects.pr(
                CTracingGenerator.generateTraceTableEntries(instance)
            );
        }
    }

    /**
     * Generate code to instantiate the specified reactor instance and
     * initialize it.
     * @param instance A reactor instance.
     */
    public void generateReactorInstance(ReactorInstance instance) {
        var reactorClass = instance.getDefinition().getReactorClass();
        var fullName = instance.getFullName();
        initializeTriggerObjects.pr(
                "// ***** Start initializing " + fullName + " of class " + reactorClass.getName());
        // Generate the instance self struct containing parameters, state variables,
        // and outputs (the "self" struct).
        initializeTriggerObjects.pr(CUtil.reactorRefName(instance)+"["+CUtil.runtimeIndex(instance)+"] = new_"+reactorClass.getName()+"();");
        // Generate code to initialize the "self" struct in the
        // _lf_initialize_trigger_objects function.
        generateTraceTableEntries(instance);
        generateReactorInstanceExtension(instance);
        generateParameterInitialization(instance);
        initializeOutputMultiports(instance);
        initializeInputMultiports(instance);
        recordBuiltinTriggers(instance);

        // Next, initialize the "self" struct with state variables.
        // These values may be expressions that refer to the parameter values defined above.
        generateStateVariableInitializations(instance);

        // Generate trigger objects for the instance.
        generateTimerInitializations(instance);
        generateActionInitializations(instance);
        generateInitializeActionToken(instance);
        generateSetDeadline(instance);
        generateModeStructure(instance);

        // Recursively generate code for the children.
        for (ReactorInstance child : instance.children) {
            // If this reactor is a placeholder for a bank of reactors, then generate
            // an array of instances of reactors and create an enclosing for loop.
            // Need to do this for each of the builders into which the code writes.
            startTimeStep.startScopedBlock(child);
            initializeTriggerObjects.startScopedBlock(child);
            generateReactorInstance(child);
            initializeTriggerObjects.endScopedBlock();
            startTimeStep.endScopedBlock();
        }

        // For this instance, define what must be done at the start of
        // each time step. This sets up the tables that are used by the
        // _lf_start_time_step() function in reactor_common.c.
        // Note that this function is also run once at the end
        // so that it can deallocate any memory.
        generateStartTimeStep(instance);
        initializeTriggerObjects.pr("//***** End initializing " + fullName);
    }

    /**
     * For each action of the specified reactor instance, generate initialization code
     * for the offset and period fields.
     * @param instance The reactor.
     */
    private void generateActionInitializations(ReactorInstance instance) {
        initializeTriggerObjects.pr(CActionGenerator.generateInitializers(instance));
    }

    /**
     * Initialize actions by creating a lf_token_t in the self struct.
     * This has the information required to allocate memory for the action payload.
     * Skip any action that is not actually used as a trigger.
     * @param reactor The reactor containing the actions.
     */
    private void generateInitializeActionToken(ReactorInstance reactor) {
        for (ActionInstance action : reactor.actions) {
            // Skip this step if the action is not in use.
            if (action.getParent().getTriggers().contains(action)
            ) {
                var type = getInferredType(action.getDefinition());
                var payloadSize = "0";
                if (!type.isUndefined()) {
                    var typeStr = types.getTargetType(type);
                    if (CUtil.isTokenType(type, types)) {
                        typeStr = CUtil.rootType(typeStr);
                    }
                    if (typeStr != null && !typeStr.equals("") && !typeStr.equals("void")) {
                        payloadSize = "sizeof("+typeStr+")";
                    }
                }

                var selfStruct = CUtil.reactorRef(action.getParent());
                initializeTriggerObjects.pr(
                    CActionGenerator.generateTokenInitializer(
                        selfStruct, action.getName(), payloadSize
                    )
                );
                startTimeStepTokens += action.getParent().getTotalWidth();
            }
        }
    }

    /**
     * Generate code that is executed while the reactor instance is being initialized.
     * This is provided as an extension point for subclasses.
     * Normally, the reactions argument is the full list of reactions,
     * but for the top-level of a federate, will be a subset of reactions that
     * is relevant to the federate.
     * @param instance The reactor instance.
     */
    protected void generateReactorInstanceExtension(ReactorInstance instance) {
        // Do nothing
    }

    /**
     * Generate code that initializes the state variables for a given instance.
     * Unlike parameters, state variables are uniformly initialized for all instances
     * of the same reactor.
     * @param instance The reactor class instance
     */
    protected void generateStateVariableInitializations(ReactorInstance instance) {
        var reactorClass = instance.getDefinition().getReactorClass();
        var selfRef = CUtil.reactorRef(instance);
        for (StateVar stateVar : allStateVars(toDefinition(reactorClass))) {
            if (isInitialized(stateVar)) {
                var mode = stateVar.eContainer() instanceof Mode ?
                    instance.lookupModeInstance((Mode) stateVar.eContainer()) :
                    instance.getMode(false);
                initializeTriggerObjects.pr(CStateGenerator.generateInitializer(
                    instance,
                    selfRef,
                    stateVar,
                    mode,
                    types
                ));
                if (mode != null && stateVar.isReset()) {
                    modalStateResetCount += instance.getTotalWidth();
                }
            }
        }
    }

    /**
     * Generate code to set the deadline field of the reactions in the
     * specified reactor instance.
     * @param instance The reactor instance.
     */
    private void generateSetDeadline(ReactorInstance instance) {
        for (ReactionInstance reaction : instance.reactions) {
            var selfRef = CUtil.reactorRef(reaction.getParent())+"->_lf__reaction_"+reaction.index;
            if (reaction.declaredDeadline != null) {
                var deadline = reaction.declaredDeadline.maxDelay;
                initializeTriggerObjects.pr(selfRef+".deadline = "+GeneratorBase.timeInTargetLanguage(deadline)+";");
            } else { // No deadline.
                initializeTriggerObjects.pr(selfRef+".deadline = NEVER;");
            }
        }
    }

    /**
     * Generate code to initialize modes.
     * @param instance The reactor instance.
     */
    private void generateModeStructure(ReactorInstance instance) {
        CModesGenerator.generateModeStructure(instance, initializeTriggerObjects);
        if (!instance.modes.isEmpty()) {
            modalReactorCount += instance.getTotalWidth();
        }
    }

    /**
     * Generate runtime initialization code for parameters of a given reactor instance
     * @param instance The reactor instance.
     */
    protected void generateParameterInitialization(ReactorInstance instance) {
        var selfRef = CUtil.reactorRef(instance);
        // Set the local bank_index variable so that initializers can use it.
        initializeTriggerObjects.pr("bank_index = "+CUtil.bankIndex(instance)+";"
                + " SUPPRESS_UNUSED_WARNING(bank_index);");
        for (ParameterInstance parameter : instance.parameters) {
            // NOTE: we now use the resolved literal value. For better efficiency, we could
            // store constants in a global array and refer to its elements to avoid duplicate
            // memory allocations.
            // NOTE: If the parameter is initialized with a static initializer for an array
            // or struct (the initialization expression is surrounded by { ... }), then we
            // have to declare a static variable to ensure that the memory is put in data space
            // and not on the stack.
            // FIXME: Is there a better way to determine this than the string comparison?
            var initializer = CParameterGenerator.getInitializer(parameter);
            if (initializer.startsWith("{")) {
                var temporaryVariableName = parameter.uniqueID();
                initializeTriggerObjects.pr(String.join("\n",
                    "static "+types.getVariableDeclaration(parameter.type, temporaryVariableName, true)+" = "+initializer+";",
                    selfRef+"->"+parameter.getName()+" = "+temporaryVariableName+";"
                ));
            } else {
                initializeTriggerObjects.pr(selfRef+"->"+parameter.getName()+" = "+initializer+";");
            }
        }
    }

    /**
     * Generate code that mallocs memory for any output multiports.
     * @param reactor The reactor instance.
     */
    private void initializeOutputMultiports(ReactorInstance reactor) {
        var reactorSelfStruct = CUtil.reactorRef(reactor);
        for (PortInstance output : reactor.outputs) {
            initializeTriggerObjects.pr(CPortGenerator.initializeOutputMultiport(
                output,
                reactorSelfStruct
            ));
        }
    }

    /**
     * Allocate memory for inputs.
     * @param reactor The reactor.
     */
    private void initializeInputMultiports(ReactorInstance reactor) {
        var reactorSelfStruct = CUtil.reactorRef(reactor);
        for (PortInstance input : reactor.inputs) {
            initializeTriggerObjects.pr(CPortGenerator.initializeInputMultiport(
                input,
                reactorSelfStruct
            ));
        }
    }

    @Override
    public TargetTypes getTargetTypes() {
        return types;
    }

    protected DockerGeneratorBase getDockerGenerator(LFGeneratorContext context) {
        return new CDockerGenerator(context);
    }

    // //////////////////////////////////////////
    // // Protected methods.

    // Perform set up that does not generate code
    protected void setUpGeneralParameters() {
        accommodatePhysicalActionsIfPresent();
        targetConfig.compileDefinitions.put("LOG_LEVEL", targetConfig.logLevel.ordinal() + "");
        targetConfig.compileAdditionalSources.addAll(CCoreFilesUtils.getCTargetSrc());
        // Create the main reactor instance if there is a main reactor.
        createMainReactorInstance();
        if (hasModalReactors) {
            // So that each separate compile knows about modal reactors, do this:
            targetConfig.compileDefinitions.put("MODAL_REACTORS", "TRUE");
        }
        if (targetConfig.threading && targetConfig.platformOptions.platform == Platform.ARDUINO) {

            //Add error message when user attempts to set threading=true for Arduino
            if (targetConfig.setByUser.contains(TargetProperty.THREADING)) {
                errorReporter.reportWarning("Threading is incompatible on Arduino. Setting threading to false.");
            }
            targetConfig.threading = false;
        }
        if (targetConfig.threading) {  // FIXME: This logic is duplicated in CMake
            pickScheduler();
            // FIXME: this and pickScheduler should be combined.
            targetConfig.compileDefinitions.put(
                "SCHEDULER",
                targetConfig.schedulerType.name()
            );
            targetConfig.compileDefinitions.put(
                "NUMBER_OF_WORKERS",
                String.valueOf(targetConfig.workers)
            );
        }
        pickCompilePlatform();
    }

<<<<<<< HEAD
    /**
     * Generate code for the body of a reaction that takes an input and
     * schedules an action with the value of that input.
     * @param action The action to schedule
     * @param port The port to read from
     */
    @Override
    public String generateDelayBody(Action action, VarRef port) {
        var ref = ASTUtils.generateVarRef(port);
        return CReactionGenerator.generateDelayBody(
            ref,
            action.getName(),
            CUtil.isTokenType(getInferredType(action), types)
        );
    }
=======
    // Perform set up that does not generate code
    protected void setUpFederateSpecificParameters(FederateInstance federate, CodeBuilder commonCode) {
        currentFederate = federate;
        if (isFederated) {
            // Reset the cmake-includes and files, to be repopulated for each federate individually.
            // This is done to enable support for separately
            // adding cmake-includes/files for different federates to prevent linking and mixing
            // all federates' supporting libraries/files together.
            targetConfig.cmakeIncludes.clear();
            targetConfig.cmakeIncludesWithoutPath.clear();
            targetConfig.fileNames.clear();
            targetConfig.filesNamesWithoutPath.clear();

            // Re-apply the cmake-include target property of the main .lf file.
            var target = GeneratorUtils.findTarget(mainDef.getReactorClass().eResource());
            if (target.getConfig() != null) {
                // Update the cmake-include
                TargetProperty.updateOne(
                    this.targetConfig,
                    TargetProperty.CMAKE_INCLUDE,
                    convertToEmptyListIfNull(target.getConfig().getPairs()),
                    errorReporter
                );
                // Update the files
                TargetProperty.updateOne(
                    this.targetConfig,
                    TargetProperty.FILES,
                    convertToEmptyListIfNull(target.getConfig().getPairs()),
                    errorReporter
                );
            }
            // Clear out previously generated code.
            code = new CodeBuilder(commonCode);
            initializeTriggerObjects = new CodeBuilder();
            // Enable clock synchronization if the federate
            // is not local and clock-sync is enabled
            initializeClockSynchronization();
            startTimeStep = new CodeBuilder();
        }
    }

>>>>>>> ba0543f4


    protected void handleProtoFiles() {
        // Handle .proto files.
        for (String file : targetConfig.protoFiles) {
            this.processProtoFile(file);
            var dotIndex = file.lastIndexOf(".");
            var rootFilename = file;
            if (dotIndex > 0) {
                rootFilename = file.substring(0, dotIndex);
            }
            code.pr("#include " + addDoubleQuotes(rootFilename + ".pb-c.h"));
        }
    }

    /**
     * Generate code that needs to appear at the top of the generated
     * C file, such as #define and #include statements.
     */
    public String generateDirectives() {
        CodeBuilder code = new CodeBuilder();
        code.prComment("Code generated by the Lingua Franca compiler from:");
        code.prComment("file:/" + FileUtil.toUnixString(fileConfig.srcFile));
        code.pr(CPreambleGenerator.generateDefineDirectives(
            targetConfig,
            fileConfig.getSrcGenPath(),
            hasModalReactors
        ));
        code.pr(CPreambleGenerator.generateIncludeStatements(
            targetConfig,
            CCppMode
        ));
        return code.toString();
    }

    /**
     * Generate top-level preamble code.
     */
    protected String generateTopLevelPreambles() {
        CodeBuilder code = new CodeBuilder();

        // preamble for federated execution setup
        if (targetConfig.fedSetupPreamble != null) {
            code.pr("#include \"" + targetConfig.fedSetupPreamble + "\"");
        }

        // user preambles
        if (this.mainDef != null) {
            var mainModel = (Model) toDefinition(mainDef.getReactorClass()).eContainer();
            for (Preamble p : mainModel.getPreambles()) {
                code.pr(toText(p.getCode()));
            }
        }
        return code.toString();
    }

    protected boolean targetLanguageIsCpp() {
        return CCppMode;
    }

    /** Given a line of text from the output of a compiler, return
     *  an instance of ErrorFileAndLine if the line is recognized as
     *  the first line of an error message. Otherwise, return null.
     *  @param line A line of output from a compiler or other external
     *   tool that might generate errors.
     *  @return If the line is recognized as the start of an error message,
     *   then return a class containing the path to the file on which the
     *   error occurred (or null if there is none), the line number (or the
     *   string "1" if there is none), the character position (or the string
     *   "0" if there is none), and the message (or an empty string if there
     *   is none).
     */
    @Override
    public GeneratorBase.ErrorFileAndLine parseCommandOutput(String line) {
        var matcher = compileErrorPattern.matcher(line);
        if (matcher.find()) {
            var result = new ErrorFileAndLine();
            result.filepath = matcher.group("path");
            result.line = matcher.group("line");
            result.character = matcher.group("column");
            result.message = matcher.group("message");

            if (!result.message.toLowerCase().contains("error:")) {
                result.isError = false;
            }
            return result;
        }
        return null;
    }

    ////////////////////////////////////////////
    //// Private methods.
    /** Returns the Target enum for this generator */
    @Override
    public Target getTarget() {
        return Target.C;
    }

    @Override
<<<<<<< HEAD
    public String generateDelayGeneric() {
        throw new UnsupportedOperationException("TODO: auto-generated method stub");
=======
    public String getNetworkBufferType() {
        return "uint8_t*";
>>>>>>> ba0543f4
    }

    ////////////////////////////////////////////////////////////
    //// Private methods

    /**
     * If a main or federated reactor has been declared, create a ReactorInstance
     * for this top level. This will also assign levels to reactions, then,
     * if the program is federated, perform an AST transformation to disconnect
     * connections between federates.
     */
    private void createMainReactorInstance() {
        if (this.mainDef != null) {
            if (this.main == null) {
                // Recursively build instances.
                this.main = new ReactorInstance(toDefinition(mainDef.getReactorClass()), errorReporter);
                var reactionInstanceGraph = this.main.assignLevels();
                if (reactionInstanceGraph.nodeCount() > 0) {
                    errorReporter.reportError("Main reactor has causality cycles. Skipping code generation.");
                    return;
                }
                if (hasDeadlines) {
                    this.main.assignDeadlines();
                }
                // Inform the run-time of the breadth/parallelism of the reaction graph
                var breadth = reactionInstanceGraph.getBreadth();
                if (breadth == 0) {
                    errorReporter.reportWarning("The program has no reactions");
                } else {
                    targetConfig.compileDefinitions.put(
                      "LF_REACTION_GRAPH_BREADTH",
                      String.valueOf(reactionInstanceGraph.getBreadth())
                    );
                }
            }
        }

    }

    /**
     * Generate an array of self structs for the reactor
     * and one for each of its children.
     * @param r The reactor instance.
     */
    private void generateSelfStructs(ReactorInstance r) {
        initializeTriggerObjects.pr(CUtil.selfType(r)+"* "+CUtil.reactorRefName(r)+"["+r.getTotalWidth()+"];");
        initializeTriggerObjects.pr("SUPPRESS_UNUSED_WARNING("+CUtil.reactorRefName(r)+");");
        for (ReactorInstance child : r.children) {
            generateSelfStructs(child);
        }
    }
}<|MERGE_RESOLUTION|>--- conflicted
+++ resolved
@@ -57,29 +57,22 @@
 import org.lflang.Target;
 import org.lflang.TargetConfig;
 import org.lflang.TargetProperty;
+import org.lflang.TargetProperty.CoordinationType;
 import org.lflang.TargetProperty.Platform;
-<<<<<<< HEAD
+
 import org.lflang.federated.extensions.CExtensionUtils;
-=======
-import org.lflang.TimeValue;
+
 import org.lflang.ast.AfterDelayTransformation;
-import org.lflang.federated.FedFileConfig;
-import org.lflang.federated.FederateInstance;
-import org.lflang.federated.launcher.FedCLauncher;
-import org.lflang.federated.serialization.FedROS2CPPSerialization;
-import org.lflang.federated.serialization.SupportedSerializers;
->>>>>>> ba0543f4
+
 import org.lflang.generator.ActionInstance;
 import org.lflang.generator.CodeBuilder;
 import org.lflang.generator.DockerGeneratorBase;
 import org.lflang.generator.GeneratorBase;
 import org.lflang.generator.GeneratorResult;
 import org.lflang.generator.GeneratorUtils;
-<<<<<<< HEAD
-=======
+
 import org.lflang.generator.DelayBodyGenerator;
-import org.lflang.generator.IntegratedBuilder;
->>>>>>> ba0543f4
+
 import org.lflang.generator.LFGeneratorContext;
 import org.lflang.generator.LFResource;
 import org.lflang.generator.ParameterInstance;
@@ -404,60 +397,40 @@
         registerTransformation(new AfterDelayTransformation(delayBodyGenerator, types, fileConfig.resource));
     }
 
-<<<<<<< HEAD
     public CGenerator(LFGeneratorContext context, boolean ccppMode) {
         this(
             context,
             ccppMode,
             new CTypes(context.getErrorReporter()),
-            new CCmakeGenerator(context.getFileConfig(), List.of())
+            new CCmakeGenerator(context.getFileConfig(), List.of()),
+            new CDelayBodyGenerator(new CTypes(context.getErrorReporter()))
         );
     }
 
-    public CGenerator(LFGeneratorContext context) {
-        this(context, false);
-=======
-    public CGenerator(FileConfig fileConfig, ErrorReporter errorReporter, boolean CCppMode, CTypes types) {
-        this(
-            fileConfig,
-            errorReporter,
-            CCppMode,
-            types,
-            new CCmakeGenerator(fileConfig, List.of()),
-            new CDelayBodyGenerator(types)
-        );
-    }
-
-    public CGenerator(FileConfig fileConfig, ErrorReporter errorReporter, boolean CCppMode) {
-        this(fileConfig, errorReporter, CCppMode, new CTypes(errorReporter));
->>>>>>> ba0543f4
-    }
-
-    ////////////////////////////////////////////
-    //// Public methods
-<<<<<<< HEAD
-=======
-    /**
-     * Set C-specific default target configurations if needed.
-     */
-    public void setCSpecificDefaults() {
-        if (isFederated) {
-            // Add compile definitions for federated execution
-            targetConfig.compileDefinitions.put("FEDERATED", "");
-            if(targetConfig.auth) {
-                // The federates are authenticated before joining federation.
-                targetConfig.compileDefinitions.put("FEDERATED_AUTHENTICATED", "");
-            }
-            if (targetConfig.coordination == CoordinationType.CENTRALIZED) {
-                // The coordination is centralized.
-                targetConfig.compileDefinitions.put("FEDERATED_CENTRALIZED", "");
-            } else if (targetConfig.coordination == CoordinationType.DECENTRALIZED) {
-                // The coordination is decentralized
-                targetConfig.compileDefinitions.put("FEDERATED_DECENTRALIZED", "");
-            }
-        }
-    }
->>>>>>> ba0543f4
+//    public CGenerator(LFGeneratorContext context) {
+//        this(context, false, new CTypes(context.getErrorReporter()));
+//    }
+
+//    /**
+//     * Set C-specific default target configurations if needed.
+//     */
+//    public void setCSpecificDefaults() {
+//        if (isFederated) {
+//            // Add compile definitions for federated execution
+//            targetConfig.compileDefinitions.put("FEDERATED", "");
+//            if(targetConfig.auth) {
+//                // The federates are authenticated before joining federation.
+//                targetConfig.compileDefinitions.put("FEDERATED_AUTHENTICATED", "");
+//            }
+//            if (targetConfig.coordination == CoordinationType.CENTRALIZED) {
+//                // The coordination is centralized.
+//                targetConfig.compileDefinitions.put("FEDERATED_CENTRALIZED", "");
+//            } else if (targetConfig.coordination == CoordinationType.DECENTRALIZED) {
+//                // The coordination is decentralized
+//                targetConfig.compileDefinitions.put("FEDERATED_DECENTRALIZED", "");
+//            }
+//        }
+//    }
 
     /**
      * Look for physical actions in all resources.
@@ -603,33 +576,26 @@
                 Exceptions.sneakyThrow(e);
             }
 
-<<<<<<< HEAD
+        // Dump the additional compile definitions to a file to keep the generated project
+        // self-contained. In this way, third-party build tools like PlatformIO, west, arduino-cli can
+        // take over and do the rest of compilation.
+
+        try {
+            String compileDefs = targetConfig.compileDefinitions.keySet().stream()
+                                                                .map(key -> key + "=" + targetConfig.compileDefinitions.get(key))
+                                                                .collect(Collectors.joining("\n"));
+            FileUtil.writeToFile(
+                compileDefs,
+                Path.of(fileConfig.getSrcGenPath() + File.separator + "CompileDefinitions.txt")
+            );
+        } catch (IOException e) {
+            Exceptions.sneakyThrow(e);
+        }
+
         // If this code generator is directly compiling the code, compile it now so that we
         // clean it up after, removing the #line directives after errors have been reported.
         if (
             !targetConfig.noCompile
-=======
-            // Dump the additional compile definitions to a file to keep the generated project
-            //  self contained. In this way, third-party build tools like PlatformIO, west, arduino-cli can
-            //  take over and do the rest of compilation.
-
-            try {
-                String compileDefs = targetConfig.compileDefinitions.keySet().stream()
-                    .map(key -> key + "=" + targetConfig.compileDefinitions.get(key))
-                    .collect(Collectors.joining("\n"));
-                FileUtil.writeToFile(
-                    compileDefs,
-                    Path.of(fileConfig.getSrcGenPath() + File.separator + "CompileDefinitions.txt")
-                );
-            } catch (IOException e) {
-                Exceptions.sneakyThrow(e);
-            }
-
-            // If this code generator is directly compiling the code, compile it now so that we
-            // clean it up after, removing the #line directives after errors have been reported.
-            if (
-                !targetConfig.noCompile
->>>>>>> ba0543f4
                 && IterableExtensions.isNullOrEmpty(targetConfig.buildCommands)
                 // This code is unreachable in LSP_FAST mode, so that check is omitted.
                 && context.getMode() != LFGeneratorContext.Mode.LSP_MEDIUM
@@ -2035,66 +2001,47 @@
         pickCompilePlatform();
     }
 
-<<<<<<< HEAD
-    /**
-     * Generate code for the body of a reaction that takes an input and
-     * schedules an action with the value of that input.
-     * @param action The action to schedule
-     * @param port The port to read from
-     */
-    @Override
-    public String generateDelayBody(Action action, VarRef port) {
-        var ref = ASTUtils.generateVarRef(port);
-        return CReactionGenerator.generateDelayBody(
-            ref,
-            action.getName(),
-            CUtil.isTokenType(getInferredType(action), types)
-        );
-    }
-=======
-    // Perform set up that does not generate code
-    protected void setUpFederateSpecificParameters(FederateInstance federate, CodeBuilder commonCode) {
-        currentFederate = federate;
-        if (isFederated) {
-            // Reset the cmake-includes and files, to be repopulated for each federate individually.
-            // This is done to enable support for separately
-            // adding cmake-includes/files for different federates to prevent linking and mixing
-            // all federates' supporting libraries/files together.
-            targetConfig.cmakeIncludes.clear();
-            targetConfig.cmakeIncludesWithoutPath.clear();
-            targetConfig.fileNames.clear();
-            targetConfig.filesNamesWithoutPath.clear();
-
-            // Re-apply the cmake-include target property of the main .lf file.
-            var target = GeneratorUtils.findTarget(mainDef.getReactorClass().eResource());
-            if (target.getConfig() != null) {
-                // Update the cmake-include
-                TargetProperty.updateOne(
-                    this.targetConfig,
-                    TargetProperty.CMAKE_INCLUDE,
-                    convertToEmptyListIfNull(target.getConfig().getPairs()),
-                    errorReporter
-                );
-                // Update the files
-                TargetProperty.updateOne(
-                    this.targetConfig,
-                    TargetProperty.FILES,
-                    convertToEmptyListIfNull(target.getConfig().getPairs()),
-                    errorReporter
-                );
-            }
-            // Clear out previously generated code.
-            code = new CodeBuilder(commonCode);
-            initializeTriggerObjects = new CodeBuilder();
-            // Enable clock synchronization if the federate
-            // is not local and clock-sync is enabled
-            initializeClockSynchronization();
-            startTimeStep = new CodeBuilder();
-        }
-    }
-
->>>>>>> ba0543f4
-
+
+//    // Perform set up that does not generate code
+//    protected void setUpFederateSpecificParameters(FederateInstance federate, CodeBuilder commonCode) {
+//        currentFederate = federate;
+//        if (isFederated) {
+//            // Reset the cmake-includes and files, to be repopulated for each federate individually.
+//            // This is done to enable support for separately
+//            // adding cmake-includes/files for different federates to prevent linking and mixing
+//            // all federates' supporting libraries/files together.
+//            targetConfig.cmakeIncludes.clear();
+//            targetConfig.cmakeIncludesWithoutPath.clear();
+//            targetConfig.fileNames.clear();
+//            targetConfig.filesNamesWithoutPath.clear();
+//
+//            // Re-apply the cmake-include target property of the main .lf file.
+//            var target = GeneratorUtils.findTarget(mainDef.getReactorClass().eResource());
+//            if (target.getConfig() != null) {
+//                // Update the cmake-include
+//                TargetProperty.updateOne(
+//                    this.targetConfig,
+//                    TargetProperty.CMAKE_INCLUDE,
+//                    convertToEmptyListIfNull(target.getConfig().getPairs()),
+//                    errorReporter
+//                );
+//                // Update the files
+//                TargetProperty.updateOne(
+//                    this.targetConfig,
+//                    TargetProperty.FILES,
+//                    convertToEmptyListIfNull(target.getConfig().getPairs()),
+//                    errorReporter
+//                );
+//            }
+//            // Clear out previously generated code.
+//            code = new CodeBuilder(commonCode);
+//            initializeTriggerObjects = new CodeBuilder();
+//            // Enable clock synchronization if the federate
+//            // is not local and clock-sync is enabled
+//            initializeClockSynchronization();
+//            startTimeStep = new CodeBuilder();
+//        }
+//    }
 
     protected void handleProtoFiles() {
         // Handle .proto files.
@@ -2190,16 +2137,6 @@
     @Override
     public Target getTarget() {
         return Target.C;
-    }
-
-    @Override
-<<<<<<< HEAD
-    public String generateDelayGeneric() {
-        throw new UnsupportedOperationException("TODO: auto-generated method stub");
-=======
-    public String getNetworkBufferType() {
-        return "uint8_t*";
->>>>>>> ba0543f4
     }
 
     ////////////////////////////////////////////////////////////
