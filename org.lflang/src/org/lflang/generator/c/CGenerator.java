--- conflicted
+++ resolved
@@ -1,26 +1,22 @@
 /*************
- * Copyright (c) 2019-2021, The University of California at Berkeley.
- *
- * Redistribution and use in source and binary forms, with or without modification,
- * are permitted provided that the following conditions are met:
- *
- * 1. Redistributions of source code must retain the above copyright notice,
- * this list of conditions and the following disclaimer.
- *
- * 2. Redistributions in binary form must reproduce the above copyright notice,
- * this list of conditions and the following disclaimer in the documentation
- * and/or other materials provided with the distribution.
- *
- * THIS SOFTWARE IS PROVIDED BY THE COPYRIGHT HOLDERS AND CONTRIBUTORS "AS IS" AND ANY
- * EXPRESS OR IMPLIED WARRANTIES, INCLUDING, BUT NOT LIMITED TO, THE IMPLIED WARRANTIES OF
- * MERCHANTABILITY AND FITNESS FOR A PARTICULAR PURPOSE ARE DISCLAIMED. IN NO EVENT SHALL
- * THE COPYRIGHT HOLDER OR CONTRIBUTORS BE LIABLE FOR ANY DIRECT, INDIRECT, INCIDENTAL,
- * SPECIAL, EXEMPLARY, OR CONSEQUENTIAL DAMAGES (INCLUDING, BUT NOT LIMITED TO,
- * PROCUREMENT OF SUBSTITUTE GOODS OR SERVICES; LOSS OF USE, DATA, OR PROFITS; OR BUSINESS
- * INTERRUPTION) HOWEVER CAUSED AND ON ANY THEORY OF LIABILITY, WHETHER IN CONTRACT,
- * STRICT LIABILITY, OR TORT (INCLUDING NEGLIGENCE OR OTHERWISE) ARISING IN ANY WAY OUT OF
- * THE USE OF THIS SOFTWARE, EVEN IF ADVISED OF THE POSSIBILITY OF SUCH DAMAGE.
- ***************/
+Copyright (c) 2019-2021, The University of California at Berkeley.
+Redistribution and use in source and binary forms, with or without modification,
+are permitted provided that the following conditions are met:
+1. Redistributions of source code must retain the above copyright notice,
+   this list of conditions and the following disclaimer.
+2. Redistributions in binary form must reproduce the above copyright notice,
+   this list of conditions and the following disclaimer in the documentation
+   and/or other materials provided with the distribution.
+THIS SOFTWARE IS PROVIDED BY THE COPYRIGHT HOLDERS AND CONTRIBUTORS "AS IS" AND ANY
+EXPRESS OR IMPLIED WARRANTIES, INCLUDING, BUT NOT LIMITED TO, THE IMPLIED WARRANTIES OF
+MERCHANTABILITY AND FITNESS FOR A PARTICULAR PURPOSE ARE DISCLAIMED. IN NO EVENT SHALL
+THE COPYRIGHT HOLDER OR CONTRIBUTORS BE LIABLE FOR ANY DIRECT, INDIRECT, INCIDENTAL,
+SPECIAL, EXEMPLARY, OR CONSEQUENTIAL DAMAGES (INCLUDING, BUT NOT LIMITED TO,
+PROCUREMENT OF SUBSTITUTE GOODS OR SERVICES; LOSS OF USE, DATA, OR PROFITS; OR BUSINESS
+INTERRUPTION) HOWEVER CAUSED AND ON ANY THEORY OF LIABILITY, WHETHER IN CONTRACT,
+STRICT LIABILITY, OR TORT (INCLUDING NEGLIGENCE OR OTHERWISE) ARISING IN ANY WAY OUT OF
+THE USE OF THIS SOFTWARE, EVEN IF ADVISED OF THE POSSIBILITY OF SUCH DAMAGE.
+***************/
 
 package org.lflang.generator.c;
 
@@ -35,14 +31,6 @@
 import static org.lflang.ASTUtils.toText;
 import static org.lflang.util.StringUtil.addDoubleQuotes;
 
-<<<<<<< HEAD
-<<<<<<< HEAD
-import com.google.common.base.Objects;
-import com.google.common.collect.Iterables;
-=======
->>>>>>> origin
-=======
->>>>>>> 2b75fe73
 import java.io.File;
 import java.io.IOException;
 import java.nio.file.Files;
@@ -53,26 +41,33 @@
 import java.util.regex.Pattern;
 import java.util.stream.Collectors;
 import java.util.stream.Stream;
+
 import org.eclipse.emf.ecore.resource.Resource;
 import org.eclipse.xtext.xbase.lib.Exceptions;
 import org.eclipse.xtext.xbase.lib.IterableExtensions;
 import org.eclipse.xtext.xbase.lib.StringExtensions;
+
 import org.lflang.ASTUtils;
+import org.lflang.generator.DockerComposeGenerator;
 import org.lflang.FileConfig;
 import org.lflang.Target;
 import org.lflang.TargetConfig;
 import org.lflang.TargetProperty;
 import org.lflang.TargetProperty.Platform;
+
+import org.lflang.federated.extensions.CExtensionUtils;
+
 import org.lflang.ast.DelayedConnectionTransformation;
-import org.lflang.federated.extensions.CExtensionUtils;
+
 import org.lflang.generator.ActionInstance;
 import org.lflang.generator.CodeBuilder;
-import org.lflang.generator.DelayBodyGenerator;
-import org.lflang.generator.DockerComposeGenerator;
 import org.lflang.generator.DockerGenerator;
 import org.lflang.generator.GeneratorBase;
 import org.lflang.generator.GeneratorResult;
 import org.lflang.generator.GeneratorUtils;
+
+import org.lflang.generator.DelayBodyGenerator;
+
 import org.lflang.generator.LFGeneratorContext;
 import org.lflang.generator.LFResource;
 import org.lflang.generator.ParameterInstance;
@@ -83,6 +78,7 @@
 import org.lflang.generator.TimerInstance;
 import org.lflang.generator.TriggerInstance;
 import org.lflang.generator.WatchdogInstance;
+
 import org.lflang.lf.Action;
 import org.lflang.lf.ActionOrigin;
 import org.lflang.lf.Input;
@@ -97,180 +93,206 @@
 import org.lflang.lf.StateVar;
 import org.lflang.lf.Variable;
 import org.lflang.lf.Watchdog;
+
 import org.lflang.util.ArduinoUtil;
 import org.lflang.util.FileUtil;
-<<<<<<< HEAD
-<<<<<<< HEAD
-=======
-=======
->>>>>>> 2b75fe73
 
 import com.google.common.base.Objects;
 import com.google.common.collect.Iterables;
->>>>>>> origin
 
 /**
- * Generator for C target. This class generates C code defining each reactor class given in the
- * input .lf file and imported .lf files. The generated code has the following components:
- *
- * <p>* A typedef for inputs, outputs, and actions of each reactor class. These define the types of
- * the variables that reactions use to access inputs and action values and to set output values.
- *
- * <p>* A typedef for a "self" struct for each reactor class. One instance of this struct will be
- * created for each reactor instance. See below for details.
- *
- * <p>* A function definition for each reaction in each reactor class. These functions take an
- * instance of the self struct as an argument.
- *
- * <p>* A constructor function for each reactor class. This is used to create a new instance of the
- * reactor.
- *
- * <p>After these, the main generated function is `_lf_initialize_trigger_objects()`. This function
- * creates the instances of reactors (using their constructors) and makes connections between them.
- *
- * <p>A few other smaller functions are also generated.
- *
- * <p>## Self Struct
- *
- * <p>The "self" struct has fields for each of the following:
- *
- * <p>* parameter: the field name and type match the parameter. * state: the field name and type
- * match the state. * action: the field name prepends the action name with "_lf_". A second field
- * for the action is also created to house the trigger_t object. That second field prepends the
- * action name with "_lf__". * output: the field name prepends the output name with "_lf_". * input:
- * the field name prepends the output name with "_lf_". A second field for the input is also created
- * to house the trigger_t object. That second field prepends the input name with "_lf__".
- *
- * <p>If, in addition, the reactor contains other reactors and reacts to their outputs, then there
- * will be a struct within the self struct for each such contained reactor. The name of that self
- * struct will be the name of the contained reactor prepended with "_lf_". That inside struct will
- * contain pointers the outputs of the contained reactors that are read together with pointers to
- * booleans indicating whether those outputs are present.
- *
- * <p>If, in addition, the reactor has a reaction to shutdown, then there will be a pointer to
- * trigger_t object (see reactor.h) for the shutdown event and an action struct named _lf_shutdown
- * on the self struct.
- *
- * <p>## Reaction Functions
- *
- * <p>For each reaction in a reactor class, this generator will produce a C function that expects a
- * pointer to an instance of the "self" struct as an argument. This function will contain verbatim
- * the C code specified in the reaction, but before that C code, the generator inserts a few lines
- * of code that extract from the self struct the variables that that code has declared it will use.
- * For example, if the reaction declares that it is triggered by or uses an input named "x" of type
- * int, the function will contain a line like this: ``` r_x_t* x = self->_lf_x; ``` where `r` is the
- * full name of the reactor class and the struct type `r_x_t` has fields `is_present` and `value`,
- * where the type of `value` matches the port type. If the programmer fails to declare that it uses
- * x, then the absence of the above code will trigger a compile error when the verbatim code
- * attempts to read `x`.
- *
- * <p>## Constructor
- *
- * <p>For each reactor class, this generator will create a constructor function named `new_r`, where
- * `r` is the reactor class name. This function will malloc and return a pointer to an instance of
- * the "self" struct. This struct initially represents an unconnected reactor. To establish
- * connections between reactors, additional information needs to be inserted (see below). The self
- * struct is made visible to the body of a reaction as a variable named "self". The self struct
- * contains the following:
- *
- * <p>* Parameters: For each parameter `p` of the reactor, there will be a field `p` with the type
- * and value of the parameter. So C code in the body of a reaction can access parameter values as
- * `self->p`.
- *
- * <p>* State variables: For each state variable `s` of the reactor, there will be a field `s` with
- * the type and value of the state variable. So C code in the body of a reaction can access state
- * variables as `self->s`.
- *
- * <p>The self struct also contains various fields that the user is not intended to use. The names
- * of these fields begin with at least two underscores. They are:
- *
- * <p>* Outputs: For each output named `out`, there will be a field `_lf_out` that is a struct
- * containing a value field whose type matches that of the output. The output value is stored here.
- * That struct also has a field `is_present` that is a boolean indicating whether the output has
- * been set. This field is reset to false at the start of every time step. There is also a field
- * `num_destinations` whose value matches the number of downstream reactors that use this variable.
- * This field must be set when connections are made or changed. It is used to determine for a
- * mutable input destination whether a copy needs to be made.
- *
- * <p>* Inputs: For each input named `in` of type T, there is a field named `_lf_in` that is a
- * pointer struct with a value field of type T. The struct pointed to also has an `is_present` field
- * of type bool that indicates whether the input is present.
- *
- * <p>* Outputs of contained reactors: If a reactor reacts to outputs of a contained reactor `r`,
- * then the self struct will contain a nested struct named `_lf_r` that has fields pointing to those
- * outputs. For example, if `r` has an output `out` of type T, then there will be field in `_lf_r`
- * named `out` that points to a struct containing a value field of type T and a field named
- * `is_present` of type bool.
- *
- * <p>* Inputs of contained reactors: If a reactor sends to inputs of a contained reactor `r`, then
- * the self struct will contain a nested struct named `_lf_r` that has fields for storing the values
- * provided to those inputs. For example, if R has an input `in` of type T, then there will be field
- * in _lf_R named `in` that is a struct with a value field of type T and a field named `is_present`
- * of type bool.
- *
- * <p>* Actions: If the reactor has an action a (logical or physical), then there will be a field in
- * the self struct named `_lf_a` and another named `_lf__a`. The type of the first is specific to
- * the action and contains a `value` field with the type and value of the action (if it has a
- * value). That struct also has a `has_value` field, an `is_present` field, and a `token` field
- * (which is NULL if the action carries no value). The `_lf__a` field is of type trigger_t. That
- * struct contains various things, including an array of reactions sensitive to this trigger and a
- * lf_token_t struct containing the value of the action, if it has a value. See reactor.h in the C
- * library for details.
- *
- * <p>* Reactions: Each reaction will have several fields in the self struct. Each of these has a
- * name that begins with `_lf__reaction_i`, where i is the number of the reaction, starting with 0.
- * The fields are: * _lf__reaction_i: The struct that is put onto the reaction queue to execute the
- * reaction (see reactor.h in the C library).
- *
- * <p>* Timers: For each timer t, there is are two fields in the self struct: * _lf__t: The
- * trigger_t struct for this timer (see reactor.h). * _lf__t_reactions: An array of reactions
- * (pointers to the reaction_t structs on this self struct) sensitive to this timer.
- *
- * <p>* Triggers: For each Timer, Action, Input, and Output of a contained reactor that triggers
- * reactions, there will be a trigger_t struct on the self struct with name `_lf__t`, where t is the
- * name of the trigger.
- *
- * <p>## Connections Between Reactors
- *
- * <p>Establishing connections between reactors involves two steps. First, each destination (e.g. an
- * input port) must have pointers to the source (the output port). As explained above, for an input
- * named `in`, the field `_lf_in->value` is a pointer to the output data being read. In addition,
- * `_lf_in->is_present` is a pointer to the corresponding `out->is_present` field of the output
- * reactor's self struct.
- *
- * <p>In addition, the `reaction_i` struct on the self struct has a `triggers` field that records
- * all the trigger_t structs for ports and actions that are triggered by the i-th reaction. The
- * triggers field is an array of arrays of pointers to trigger_t structs. The length of the outer
- * array is the number of output channels (single ports plus multiport widths) that the reaction
- * effects plus the number of input port channels of contained reactors that it effects. Each inner
- * array has a length equal to the number of final destinations of that output channel or input
- * channel. The reaction_i struct has an array triggered_sizes that indicates the sizes of these
- * inner arrays. The num_outputs field of the reaction_i struct gives the length of the
- * triggered_sizes and (outer) triggers arrays. The num_outputs field is equal to the total number
- * of single ports and multiport channels that the reaction writes to.
- *
- * <p>## Runtime Tables
- *
- * <p>This generator creates an populates the following tables used at run time. These tables may
- * have to be resized and adjusted when mutations occur.
- *
- * <p>* _lf_is_present_fields: An array of pointers to booleans indicating whether an event is
- * present. The _lf_start_time_step() function in reactor_common.c uses this to mark every event
- * absent at the start of a time step. The size of this table is contained in the variable
- * _lf_is_present_fields_size. * This table is accompanied by another list,
- * _lf_is_present_fields_abbreviated, which only contains the is_present fields that have been set
- * to true in the current tag. This list can allow a performance improvement if most ports are
- * seldom present because only fields that have been set to true need to be reset to false.
- *
- * <p>* _lf_shutdown_triggers: An array of pointers to trigger_t structs for shutdown reactions. The
- * length of this table is in the _lf_shutdown_triggers_size variable.
- *
- * <p>* _lf_timer_triggers: An array of pointers to trigger_t structs for timers that need to be
- * started when the program runs. The length of this table is in the _lf_timer_triggers_size
- * variable.
- *
- * <p>* _lf_action_table: For a federated execution, each federate will have this table that maps
- * port IDs to the corresponding action struct, which can be cast to action_base_t.
+ * Generator for C target. This class generates C code defining each reactor
+ * class given in the input .lf file and imported .lf files. The generated code
+ * has the following components:
+ *
+ * * A typedef for inputs, outputs, and actions of each reactor class. These
+ *   define the types of the variables that reactions use to access inputs and
+ *   action values and to set output values.
+ *
+ * * A typedef for a "self" struct for each reactor class. One instance of this
+ *   struct will be created for each reactor instance. See below for details.
+ *
+ * * A function definition for each reaction in each reactor class. These
+ *   functions take an instance of the self struct as an argument.
+ *
+ * * A constructor function for each reactor class. This is used to create
+ *   a new instance of the reactor.
+ *
+ * After these, the main generated function is `_lf_initialize_trigger_objects()`.
+ * This function creates the instances of reactors (using their constructors)
+ * and makes connections between them.
+ *
+ * A few other smaller functions are also generated.
+ *
+ * ## Self Struct
+ *
+ * The "self" struct has fields for each of the following:
+ *
+ * * parameter: the field name and type match the parameter.
+ * * state: the field name and type match the state.
+ * * action: the field name prepends the action name with "_lf_".
+ *   A second field for the action is also created to house the trigger_t object.
+ *   That second field prepends the action name with "_lf__".
+ * * output: the field name prepends the output name with "_lf_".
+ * * input:  the field name prepends the output name with "_lf_".
+ *   A second field for the input is also created to house the trigger_t object.
+ *   That second field prepends the input name with "_lf__".
+ *
+ * If, in addition, the reactor contains other reactors and reacts to their outputs,
+ * then there will be a struct within the self struct for each such contained reactor.
+ * The name of that self struct will be the name of the contained reactor prepended with "_lf_".
+ * That inside struct will contain pointers the outputs of the contained reactors
+ * that are read together with pointers to booleans indicating whether those outputs are present.
+ *
+ * If, in addition, the reactor has a reaction to shutdown, then there will be a pointer to
+ * trigger_t object (see reactor.h) for the shutdown event and an action struct named
+ * _lf_shutdown on the self struct.
+ *
+ * ## Reaction Functions
+ *
+ * For each reaction in a reactor class, this generator will produce a C function
+ * that expects a pointer to an instance of the "self" struct as an argument.
+ * This function will contain verbatim the C code specified in the reaction, but
+ * before that C code, the generator inserts a few lines of code that extract from the
+ * self struct the variables that that code has declared it will use. For example, if
+ * the reaction declares that it is triggered by or uses an input named "x" of type
+ * int, the function will contain a line like this:
+ * ```
+ *     r_x_t* x = self->_lf_x;
+ * ```
+ * where `r` is the full name of the reactor class and the struct type `r_x_t`
+ * has fields `is_present` and `value`, where the type of `value` matches the port type.
+ * If the programmer fails to declare that it uses x, then the absence of the
+ * above code will trigger a compile error when the verbatim code attempts to read `x`.
+ *
+ * ## Constructor
+ *
+ * For each reactor class, this generator will create a constructor function named
+ * `new_r`, where `r` is the reactor class name. This function will malloc and return
+ * a pointer to an instance of the "self" struct.  This struct initially represents
+ * an unconnected reactor. To establish connections between reactors, additional
+ * information needs to be inserted (see below). The self struct is made visible
+ * to the body of a reaction as a variable named "self".  The self struct contains the
+ * following:
+ *
+ * * Parameters: For each parameter `p` of the reactor, there will be a field `p`
+ *   with the type and value of the parameter. So C code in the body of a reaction
+ *   can access parameter values as `self->p`.
+ *
+ * * State variables: For each state variable `s` of the reactor, there will be a field `s`
+ *   with the type and value of the state variable. So C code in the body of a reaction
+ *   can access state variables as `self->s`.
+ *
+ * The self struct also contains various fields that the user is not intended to
+ * use. The names of these fields begin with at least two underscores. They are:
+ *
+ * * Outputs: For each output named `out`, there will be a field `_lf_out` that is
+ *   a struct containing a value field whose type matches that of the output.
+ *   The output value is stored here. That struct also has a field `is_present`
+ *   that is a boolean indicating whether the output has been set.
+ *   This field is reset to false at the start of every time
+ *   step. There is also a field `num_destinations` whose value matches the
+ *   number of downstream reactors that use this variable. This field must be
+ *   set when connections are made or changed. It is used to determine for
+ *   a mutable input destination whether a copy needs to be made.
+ *
+ * * Inputs: For each input named `in` of type T, there is a field named `_lf_in`
+ *   that is a pointer struct with a value field of type T. The struct pointed
+ *   to also has an `is_present` field of type bool that indicates whether the
+ *   input is present.
+ *
+ * * Outputs of contained reactors: If a reactor reacts to outputs of a
+ *   contained reactor `r`, then the self struct will contain a nested struct
+ *   named `_lf_r` that has fields pointing to those outputs. For example,
+ *   if `r` has an output `out` of type T, then there will be field in `_lf_r`
+ *   named `out` that points to a struct containing a value field
+ *   of type T and a field named `is_present` of type bool.
+ *
+ * * Inputs of contained reactors: If a reactor sends to inputs of a
+ *   contained reactor `r`, then the self struct will contain a nested struct
+ *   named `_lf_r` that has fields for storing the values provided to those
+ *   inputs. For example, if R has an input `in` of type T, then there will
+ *   be field in _lf_R named `in` that is a struct with a value field
+ *   of type T and a field named `is_present` of type bool.
+ *
+ * * Actions: If the reactor has an action a (logical or physical), then there
+ *   will be a field in the self struct named `_lf_a` and another named `_lf__a`.
+ *   The type of the first is specific to the action and contains a `value`
+ *   field with the type and value of the action (if it has a value). That
+ *   struct also has a `has_value` field, an `is_present` field, and a
+ *   `token` field (which is NULL if the action carries no value).
+ *   The `_lf__a` field is of type trigger_t.
+ *   That struct contains various things, including an array of reactions
+ *   sensitive to this trigger and a lf_token_t struct containing the value of
+ *   the action, if it has a value.  See reactor.h in the C library for
+ *   details.
+ *
+ * * Reactions: Each reaction will have several fields in the self struct.
+ *   Each of these has a name that begins with `_lf__reaction_i`, where i is
+ *   the number of the reaction, starting with 0. The fields are:
+ *   * _lf__reaction_i: The struct that is put onto the reaction queue to
+ *     execute the reaction (see reactor.h in the C library).
+ *
+ *  * Timers: For each timer t, there is are two fields in the self struct:
+ *    * _lf__t: The trigger_t struct for this timer (see reactor.h).
+ *    * _lf__t_reactions: An array of reactions (pointers to the
+ *      reaction_t structs on this self struct) sensitive to this timer.
+ *
+ * * Triggers: For each Timer, Action, Input, and Output of a contained
+ *   reactor that triggers reactions, there will be a trigger_t struct
+ *   on the self struct with name `_lf__t`, where t is the name of the trigger.
+ *
+ * ## Connections Between Reactors
+ *
+ * Establishing connections between reactors involves two steps.
+ * First, each destination (e.g. an input port) must have pointers to
+ * the source (the output port). As explained above, for an input named
+ * `in`, the field `_lf_in->value` is a pointer to the output data being read.
+ * In addition, `_lf_in->is_present` is a pointer to the corresponding
+ * `out->is_present` field of the output reactor's self struct.
+ *
+ * In addition, the `reaction_i` struct on the self struct has a `triggers`
+ * field that records all the trigger_t structs for ports and actions
+ * that are triggered by the i-th reaction. The triggers field is
+ * an array of arrays of pointers to trigger_t structs.
+ * The length of the outer array is the number of output channels
+ * (single ports plus multiport widths) that the reaction effects
+ * plus the number of input port channels of contained
+ * reactors that it effects. Each inner array has a length equal to the
+ * number of final destinations of that output channel or input channel.
+ * The reaction_i struct has an array triggered_sizes that indicates
+ * the sizes of these inner arrays. The num_outputs field of the
+ * reaction_i struct gives the length of the triggered_sizes and
+ * (outer) triggers arrays. The num_outputs field is equal to the
+ * total number of single ports and multiport channels that the reaction
+ * writes to.
+ *
+ * ## Runtime Tables
+ *
+ * This generator creates an populates the following tables used at run time.
+ * These tables may have to be resized and adjusted when mutations occur.
+ *
+ * * _lf_is_present_fields: An array of pointers to booleans indicating whether an
+ *   event is present. The _lf_start_time_step() function in reactor_common.c uses
+ *   this to mark every event absent at the start of a time step. The size of this
+ *   table is contained in the variable _lf_is_present_fields_size.
+ *    * This table is accompanied by another list, _lf_is_present_fields_abbreviated,
+ *      which only contains the is_present fields that have been set to true in the
+ *      current tag. This list can allow a performance improvement if most ports are
+ *      seldom present because only fields that have been set to true need to be
+ *      reset to false.
+ *
+ * * _lf_shutdown_triggers: An array of pointers to trigger_t structs for shutdown
+ *   reactions. The length of this table is in the _lf_shutdown_triggers_size
+ *   variable.
+ *
+ * * _lf_timer_triggers: An array of pointers to trigger_t structs for timers that
+ *   need to be started when the program runs. The length of this table is in the
+ *   _lf_timer_triggers_size variable.
+ *
+ * * _lf_action_table: For a federated execution, each federate will have this table
+ *   that maps port IDs to the corresponding action struct, which can be cast to
+ *   action_base_t.
  *
  * @author Edward A. Lee
  * @author Marten Lohstroh
@@ -281,333 +303,156 @@
  * @author Alexander Schulz-Rosengarten
  * @author Hou Seng Wong
  * @author Anirudh Rengarajan
- * @author Benjamin Asch
  */
 @SuppressWarnings("StaticPseudoFunctionalStyleMethod")
 public class CGenerator extends GeneratorBase {
-  // Regular expression pattern for compiler error messages with resource
-  // and line number information. The first match will a resource URI in the
-  // form of "file:/path/file.lf". The second match will be a line number.
-  // The third match is a character position within the line.
-  // The fourth match will be the error message.
-  static final Pattern compileErrorPattern =
-      Pattern.compile("^(?<path>.*):(?<line>\\d+):(?<column>\\d+):(?<message>.*)$");
-
-  public static int UNDEFINED_MIN_SPACING = -1;
-
-  ////////////////////////////////////////////
-  //// Protected fields
-
-  /** The main place to put generated code. */
-  protected CodeBuilder code = new CodeBuilder();
-
-  /** Place to collect code to initialize the trigger objects for all reactor instances. */
-  protected CodeBuilder initializeTriggerObjects = new CodeBuilder();
-
-  protected final CFileConfig fileConfig;
-
-  /**
-   * Count of the number of is_present fields of the self struct that need to be reinitialized in
-   * _lf_start_time_step().
-   */
-  protected int startTimeStepIsPresentCount = 0;
-
-  ////////////////////////////////////////////
-  //// Private fields
-  /** Extra lines that need to go into the generated CMakeLists.txt. */
-  private String cMakeExtras = "";
-
-  /** Place to collect code to execute at the start of a time step. */
-  private CodeBuilder startTimeStep = new CodeBuilder();
-
-  /**
-   * Count of the number of token pointers that need to have their reference count decremented in
-   * _lf_start_time_step().
-   */
-  private int timerCount = 0;
-
-  private int startupReactionCount = 0;
-  private int shutdownReactionCount = 0;
-  private int resetReactionCount = 0;
-  private int modalReactorCount = 0;
-  private int modalStateResetCount = 0;
-  private int watchdogCount = 0;
-
-  // Indicate whether the generator is in Cpp mode or not
-  private final boolean CCppMode;
-
-  private final CTypes types;
-
-  private final CCmakeGenerator cmakeGenerator;
-
-  protected CGenerator(
-      LFGeneratorContext context,
-      boolean CCppMode,
-      CTypes types,
-      CCmakeGenerator cmakeGenerator,
-      DelayBodyGenerator delayBodyGenerator) {
-    super(context);
-    this.fileConfig = (CFileConfig) context.getFileConfig();
-    this.CCppMode = CCppMode;
-    this.types = types;
-    this.cmakeGenerator = cmakeGenerator;
-
-    // Register the delayed connection transformation to be applied by GeneratorBase.
-    // transform both after delays and physical connections
-    registerTransformation(
-        new DelayedConnectionTransformation(
-            delayBodyGenerator, types, fileConfig.resource, true, true));
-  }
-
-  public CGenerator(LFGeneratorContext context, boolean ccppMode) {
-    this(
-        context,
-        ccppMode,
-        new CTypes(),
-        new CCmakeGenerator(context.getFileConfig(), List.of()),
-        new CDelayBodyGenerator(new CTypes()));
-  }
-
-  /**
-   * Look for physical actions in all resources. If found, set threads to be at least one to allow
-   * asynchronous schedule calls.
-   */
-  public void accommodatePhysicalActionsIfPresent() {
-    // If there are any physical actions, ensure the threaded engine is used and that
-    // keepalive is set to true, unless the user has explicitly set it to false.
-    for (Resource resource : GeneratorUtils.getResources(reactors)) {
-      for (Action action : ASTUtils.allElementsOfClass(resource, Action.class)) {
-        if (Objects.equal(action.getOrigin(), ActionOrigin.PHYSICAL)) {
-          // If the unthreaded runtime is not requested by the user, use the threaded runtime
-          // instead
-          // because it is the only one currently capable of handling asynchronous events.
-          if (!targetConfig.threading
-              && !targetConfig.setByUser.contains(TargetProperty.THREADING)) {
-            targetConfig.threading = true;
-            errorReporter.reportWarning(
-                action,
-                "Using the threaded C runtime to allow for asynchronous handling of physical action"
-                    + " "
-                    + action.getName());
-            return;
-          }
-        }
-      }
-    }
-  }
-
-  /**
-   * Return true if the host operating system is compatible and otherwise report an error and return
-   * false.
-   */
-  protected boolean isOSCompatible() {
-    if (GeneratorUtils.isHostWindows()) {
-      if (CCppMode) {
-        errorReporter.reportError(
-            "LF programs with a CCpp target are currently not supported on Windows. "
-                + "Exiting code generation.");
-        // FIXME: The incompatibility between our C runtime code and the
-        //  Visual Studio compiler is extensive.
-        return false;
-      }
-    }
-    return true;
-  }
-
-  /**
-   * Returns false if watchdogs exist and are unsupported in this context. Otherwise, return true.
-   * (DEPRECATED) Alternative implemented in GeneratorBase
-   */
-  protected boolean isWatchdogCompatible() {
-    if (hasWatchdogs() && !targetConfig.threading) {
-      errorReporter.reportError("Watchdogs are not supported for unthreaded programs.");
-      return false;
-    }
-    if (hasWatchdogs() && CCppMode) {
-      // FIXME: check to see if watchdogs work in CCppMode cases
-      errorReporter.reportError("Watchdogs are not currently supported in the CCpp target.");
-    }
-    return true;
-  }
-
-  /**
-   * Generate C code from the Lingua Franca model contained by the specified resource. This is the
-   * main entry point for code generation.
-   *
-   * @param resource The resource containing the source code.
-   * @param context The context in which the generator is invoked, including whether it is cancelled
-   *     and whether it is a standalone context
-   */
-  @Override
-  public void doGenerate(Resource resource, LFGeneratorContext context) {
-    super.doGenerate(resource, context);
-    if (!GeneratorUtils.canGenerate(errorsOccurred(), mainDef, errorReporter, context)) return;
-    if (!isOSCompatible()) return; // Incompatible OS and configuration
-    // if (!isWatchdogCompatible()) return;
-
-    // Perform set up that does not generate code
-    setUpGeneralParameters();
-
-    FileUtil.createDirectoryIfDoesNotExist(fileConfig.getSrcGenPath().toFile());
-    FileUtil.createDirectoryIfDoesNotExist(fileConfig.binPath.toFile());
-    handleProtoFiles();
-
-    var lfModuleName = fileConfig.name;
-    generateCodeFor(lfModuleName);
-
-    // Derive target filename from the .lf filename.
-    var cFilename = CCompiler.getTargetFileName(lfModuleName, this.CCppMode, targetConfig);
-    var targetFile = fileConfig.getSrcGenPath() + File.separator + cFilename;
-
-    try {
-
-      String srcPrefix = targetConfig.platformOptions.platform == Platform.ARDUINO ? "src/" : "";
-
-      // Copy the core lib
-      FileUtil.copyDirectoryFromClassPath(
-          "/lib/c/reactor-c/core", fileConfig.getSrcGenPath().resolve(srcPrefix + "core"), true);
-      // Copy the C target files
-      copyTargetFiles();
-
-      // For the Zephyr target, copy default config and board files.
-      if (targetConfig.platformOptions.platform == Platform.ZEPHYR) {
-        FileUtil.copyDirectoryFromClassPath(
-            "/lib/platform/zephyr/boards", fileConfig.getSrcGenPath().resolve("boards"), false);
-        FileUtil.copyFileFromClassPath(
-            "/lib/platform/zephyr/prj_lf.conf",
-            fileConfig.getSrcGenPath().resolve("prj_lf.conf"),
-            true);
-
-        FileUtil.copyFileFromClassPath(
-            "/lib/platform/zephyr/Kconfig", fileConfig.getSrcGenPath().resolve("Kconfig"), true);
-      }
-
-      // Write the generated code
-      code.writeToFile(targetFile);
-    } catch (IOException e) {
-      //noinspection ThrowableNotThrown,ResultOfMethodCallIgnored
-      Exceptions.sneakyThrow(e);
-    }
-
-    // Create docker file.
-    if (targetConfig.dockerOptions != null && mainDef != null) {
-      try {
-        var dockerData = getDockerGenerator(context).generateDockerData();
-        dockerData.writeDockerFile();
-        (new DockerComposeGenerator(context)).writeDockerComposeFile(List.of(dockerData));
-      } catch (IOException e) {
-        throw new RuntimeException("Error while writing Docker files", e);
-      }
-    }
-
-    // If cmake is requested, generate the CMakeLists.txt
-    if (targetConfig.platformOptions.platform != Platform.ARDUINO) {
-      var cmakeFile = fileConfig.getSrcGenPath() + File.separator + "CMakeLists.txt";
-      var cmakeCode =
-          cmakeGenerator.generateCMakeCode(
-              List.of(cFilename),
-              lfModuleName,
-              errorReporter,
-              CCppMode,
-              mainDef != null,
-              cMakeExtras,
-              targetConfig);
-      try {
-        cmakeCode.writeToFile(cmakeFile);
-      } catch (IOException e) {
-        //noinspection ThrowableNotThrown,ResultOfMethodCallIgnored
-        Exceptions.sneakyThrow(e);
-      }
-    } else {
-      try {
-        FileUtil.arduinoDeleteHelper(
-            fileConfig.getSrcGenPath().resolve("src/"), targetConfig.threading);
-        FileUtil.relativeIncludeHelper(fileConfig.getSrcGenPath().resolve("src/"));
-      } catch (IOException e) {
-        //noinspection ThrowableNotThrown,ResultOfMethodCallIgnored
-        Exceptions.sneakyThrow(e);
-      }
-
-      if (!targetConfig.noCompile) {
-        ArduinoUtil arduinoUtil = new ArduinoUtil(context, commandFactory, errorReporter);
-        arduinoUtil.buildArduino(fileConfig, targetConfig);
-        context.finish(GeneratorResult.Status.COMPILED, null);
-      } else {
-        System.out.println("********");
-        System.out.println(
-            "To compile your program, run the following command to see information about the board"
-                + " you plugged in:\n\n"
-                + "\tarduino-cli board list\n\n"
-                + "Grab the FQBN and PORT from the command and run the following command in the"
-                + " generated sources directory:\n\n"
-                + "\tarduino-cli compile -b <FQBN> --build-property"
-                + " compiler.c.extra_flags='-DLF_UNTHREADED -DPLATFORM_ARDUINO"
-                + " -DINITIAL_EVENT_QUEUE_SIZE=10 -DINITIAL_REACT_QUEUE_SIZE=10' --build-property"
-                + " compiler.cpp.extra_flags='-DLF_UNTHREADED -DPLATFORM_ARDUINO"
-                + " -DINITIAL_EVENT_QUEUE_SIZE=10 -DINITIAL_REACT_QUEUE_SIZE=10' .\n\n"
-                + "To flash/upload your generated sketch to the board, run the following command in"
-                + " the generated sources directory:\n\n"
-                + "\tarduino-cli upload -b <FQBN> -p <PORT>\n");
-        // System.out.println("For a list of all boards installed on your computer, you can use the
-        // following command:\n\n\tarduino-cli board listall\n");
-        context.finish(GeneratorResult.GENERATED_NO_EXECUTABLE.apply(context, null));
-      }
-      GeneratorUtils.refreshProject(resource, context.getMode());
-      return;
-    }
-
-    // Dump the additional compile definitions to a file to keep the generated project
-    // self-contained. In this way, third-party build tools like PlatformIO, west, arduino-cli can
-    // take over and do the rest of compilation.
-    try {
-      String compileDefs =
-          targetConfig.compileDefinitions.keySet().stream()
-              .map(key -> key + "=" + targetConfig.compileDefinitions.get(key))
-              .collect(Collectors.joining("\n"));
-      FileUtil.writeToFile(
-          compileDefs,
-          Path.of(fileConfig.getSrcGenPath() + File.separator + "CompileDefinitions.txt"));
-    } catch (IOException e) {
-      Exceptions.sneakyThrow(e);
-    }
-
-    // If this code generator is directly compiling the code, compile it now so that we
-    // clean it up after, removing the #line directives after errors have been reported.
-    if (!targetConfig.noCompile
-        && targetConfig.dockerOptions == null
-        && IterableExtensions.isNullOrEmpty(targetConfig.buildCommands)
-        // This code is unreachable in LSP_FAST mode, so that check is omitted.
-        && context.getMode() != LFGeneratorContext.Mode.LSP_MEDIUM) {
-      // FIXME: Currently, a lack of main is treated as a request to not produce
-      // a binary and produce a .o file instead. There should be a way to control
-      // this.
-      // Create an anonymous Runnable class and add it to the compileThreadPool
-      // so that compilation can happen in parallel.
-      var cleanCode = code.removeLines("#line");
-
-      var execName = lfModuleName;
-      var threadFileConfig = fileConfig;
-      var generator =
-          this; // FIXME: currently only passed to report errors with line numbers in the Eclipse
-      // IDE
-      var CppMode = CCppMode;
-      // generatingContext.reportProgress(
-      //     String.format("Generated code for %d/%d executables. Compiling...", federateCount,
-      // federates.size()),
-      //     100 * federateCount / federates.size()
-      // ); // FIXME: Move to FedGenerator
-      // Create the compiler to be used later
-
-<<<<<<< HEAD
-      var cCompiler = new CCompiler(targetConfig, threadFileConfig, errorReporter, CppMode);
-      try {
-        if (!cCompiler.runCCompiler(generator, context)) {
-          // If compilation failed, remove any bin files that may have been created.
-          CUtil.deleteBinFiles(threadFileConfig);
-          // If finish has already been called, it is illegal and makes no sense. However,
-          //  if finish has already been called, then this must be a federated execution.
-          context.unsuccessfulFinish();
-=======
+    // Regular expression pattern for compiler error messages with resource
+    // and line number information. The first match will a resource URI in the
+    // form of "file:/path/file.lf". The second match will be a line number.
+    // The third match is a character position within the line.
+    // The fourth match will be the error message.
+    static final Pattern compileErrorPattern = Pattern.compile(
+        "^(?<path>.*):(?<line>\\d+):(?<column>\\d+):(?<message>.*)$"
+    );
+
+    public static int UNDEFINED_MIN_SPACING = -1;
+
+    ////////////////////////////////////////////
+    //// Protected fields
+
+    /** The main place to put generated code. */
+    protected CodeBuilder code = new CodeBuilder();
+
+    /** Place to collect code to initialize the trigger objects for all reactor instances. */
+    protected CodeBuilder initializeTriggerObjects = new CodeBuilder();
+
+    protected final CFileConfig fileConfig;
+
+    /**
+     * Count of the number of is_present fields of the self struct that
+     * need to be reinitialized in _lf_start_time_step().
+     */
+    protected int startTimeStepIsPresentCount = 0;
+
+    ////////////////////////////////////////////
+    //// Private fields
+    /**
+     * Extra lines that need to go into the generated CMakeLists.txt.
+     */
+    private String cMakeExtras = "";
+
+    /** Place to collect code to execute at the start of a time step. */
+    private CodeBuilder startTimeStep = new CodeBuilder();
+
+    /** Count of the number of token pointers that need to have their
+     *  reference count decremented in _lf_start_time_step().
+     */
+    private int timerCount = 0;
+    private int startupReactionCount = 0;
+    private int shutdownReactionCount = 0;
+    private int resetReactionCount = 0;
+    private int modalReactorCount = 0;
+    private int modalStateResetCount = 0;
+    private int watchdogCount = 0;
+
+    // Indicate whether the generator is in Cpp mode or not
+    private final boolean CCppMode;
+
+    private final CTypes types;
+
+    private final CCmakeGenerator cmakeGenerator;
+
+    protected CGenerator(
+        LFGeneratorContext context,
+        boolean CCppMode,
+        CTypes types,
+        CCmakeGenerator cmakeGenerator,
+        DelayBodyGenerator delayBodyGenerator
+    ) {
+        super(context);
+        this.fileConfig = (CFileConfig) context.getFileConfig();
+        this.CCppMode = CCppMode;
+        this.types = types;
+        this.cmakeGenerator = cmakeGenerator;
+
+        // Register the delayed connection transformation to be applied by GeneratorBase.
+        // transform both after delays and physical connections
+        registerTransformation(new DelayedConnectionTransformation(delayBodyGenerator, types, fileConfig.resource, true, true));
+    }
+
+    public CGenerator(LFGeneratorContext context, boolean ccppMode) {
+        this(
+            context,
+            ccppMode,
+            new CTypes(),
+            new CCmakeGenerator(context.getFileConfig(), List.of()),
+            new CDelayBodyGenerator(new CTypes())
+        );
+    }
+
+    /**
+     * Look for physical actions in all resources.
+     * If found, set threads to be at least one to allow asynchronous schedule calls.
+     */
+    public void accommodatePhysicalActionsIfPresent() {
+        // If there are any physical actions, ensure the threaded engine is used and that
+        // keepalive is set to true, unless the user has explicitly set it to false.
+        for (Resource resource : GeneratorUtils.getResources(reactors)) {
+            for (Action action : ASTUtils.allElementsOfClass(resource, Action.class)) {
+                if (Objects.equal(action.getOrigin(), ActionOrigin.PHYSICAL)) {
+                    // If the unthreaded runtime is not requested by the user, use the threaded runtime instead
+                    // because it is the only one currently capable of handling asynchronous events.
+                    if (!targetConfig.threading && !targetConfig.setByUser.contains(TargetProperty.THREADING)) {
+                        targetConfig.threading = true;
+                        errorReporter.reportWarning(
+                            action,
+                            "Using the threaded C runtime to allow for asynchronous handling of physical action " +
+                            action.getName()
+                        );
+                        return;
+                    }
+                }
+            }
+        }
+    }
+
+    /**
+     * Return true if the host operating system is compatible and
+     * otherwise report an error and return false.
+     */
+    protected boolean isOSCompatible() {
+        if (GeneratorUtils.isHostWindows()) {
+            if (CCppMode) {
+                errorReporter.reportError(
+                    "LF programs with a CCpp target are currently not supported on Windows. " +
+                    "Exiting code generation."
+                );
+                // FIXME: The incompatibility between our C runtime code and the
+                //  Visual Studio compiler is extensive.
+                return false;
+            }
+        }
+        return true;
+    }
+
+    /**
+     * Generate C code from the Lingua Franca model contained by the
+     * specified resource. This is the main entry point for code
+     * generation.
+     * @param resource The resource containing the source code.
+     * @param context The context in which the generator is
+     *     invoked, including whether it is cancelled and
+     *     whether it is a standalone context
+     */
+    @Override
+    public void doGenerate(Resource resource, LFGeneratorContext context) {
+        super.doGenerate(resource, context);
+        if (!GeneratorUtils.canGenerate(errorsOccurred(), mainDef, errorReporter, context)) return;
+        if (!isOSCompatible()) return; // Incompatible OS and configuration
+
+        // Perform set up that does not generate code
+        setUpGeneralParameters();
+
         FileUtil.createDirectoryIfDoesNotExist(fileConfig.getSrcGenPath().toFile());
         FileUtil.createDirectoryIfDoesNotExist(fileConfig.binPath.toFile());
         FileUtil.createDirectoryIfDoesNotExist(fileConfig.getIncludePath().toFile());
@@ -767,35 +612,14 @@
                 );
             }
             System.out.println("Compiled binary is in " + fileConfig.binPath);
->>>>>>> origin
         } else {
-          context.finish(GeneratorResult.Status.COMPILED, null);
-        }
-        cleanCode.writeToFile(targetFile);
-      } catch (IOException e) {
-        Exceptions.sneakyThrow(e);
-      }
-    }
-
-<<<<<<< HEAD
-    // If a build directive has been given, invoke it now.
-    // Note that the code does not get cleaned in this case.
-    if (!targetConfig.noCompile) {
-      if (!IterableExtensions.isNullOrEmpty(targetConfig.buildCommands)) {
-        CUtil.runBuildCommand(
-            fileConfig,
-            targetConfig,
-            commandFactory,
-            errorReporter,
-            this::reportCommandErrors,
-            context.getMode());
-        context.finish(GeneratorResult.Status.COMPILED, null);
-      }
-      System.out.println("Compiled binary is in " + fileConfig.binPath);
-    } else {
-      context.finish(GeneratorResult.GENERATED_NO_EXECUTABLE.apply(context, null));
-    }
-=======
+            context.finish(GeneratorResult.GENERATED_NO_EXECUTABLE.apply(context, null));
+        }
+
+        // In case we are in Eclipse, make sure the generated code is visible.
+        GeneratorUtils.refreshProject(resource, context.getMode());
+    }
+
     private void generateCodeFor(
         String lfModuleName
     ) throws IOException {
@@ -804,316 +628,179 @@
         code.pr(new CMainFunctionGenerator(targetConfig).generateCode());
         // Generate code for each reactor.
         generateReactorDefinitions();
->>>>>>> origin
-
-    // In case we are in Eclipse, make sure the generated code is visible.
-    GeneratorUtils.refreshProject(resource, context.getMode());
-  }
-
-  private void generateCodeFor(String lfModuleName) {
-    startTimeStepIsPresentCount = 0;
-    code.pr(generateDirectives());
-    code.pr(generateTopLevelPreambles());
-    code.pr(new CMainFunctionGenerator(targetConfig).generateCode());
-    // Generate code for each reactor.
-    generateReactorDefinitions();
-
-<<<<<<< HEAD
-    // Generate main instance, if there is one.
-    // Note that any main reactors in imported files are ignored.
-    // Skip generation if there are cycles.
-    if (main != null) {
-      initializeTriggerObjects.pr(
-          String.join(
-              "\n",
-              "int _lf_startup_reactions_count = 0;",
-              "SUPPRESS_UNUSED_WARNING(_lf_startup_reactions_count);",
-              "int _lf_shutdown_reactions_count = 0;",
-              "SUPPRESS_UNUSED_WARNING(_lf_shutdown_reactions_count);",
-              "int _lf_reset_reactions_count = 0;",
-              "SUPPRESS_UNUSED_WARNING(_lf_reset_reactions_count);",
-              "int _lf_timer_triggers_count = 0;",
-              "SUPPRESS_UNUSED_WARNING(_lf_timer_triggers_count);",
-              "int bank_index;",
-              "SUPPRESS_UNUSED_WARNING(bank_index);",
-              "int _lf_watchdog_number_count = 0;",
-              "SUPPRESS_UNUSED_WARNING(_lf_watchdog_number_count);"));
-      // Add counters for modal initialization
-      initializeTriggerObjects.pr(
-          CModesGenerator.generateModalInitalizationCounters(hasModalReactors));
-=======
+
+        // Generate main instance, if there is one.
+        // Note that any main reactors in imported files are ignored.
+        // Skip generation if there are cycles.
+        if (main != null) {
+            initializeTriggerObjects.pr(String.join("\n",
+                "int _lf_startup_reactions_count = 0;",
+                "SUPPRESS_UNUSED_WARNING(_lf_startup_reactions_count);",
+                "int _lf_shutdown_reactions_count = 0;",
+                "SUPPRESS_UNUSED_WARNING(_lf_shutdown_reactions_count);",
+                "int _lf_reset_reactions_count = 0;",
+                "SUPPRESS_UNUSED_WARNING(_lf_reset_reactions_count);",
+                "int _lf_timer_triggers_count = 0;",
+                "SUPPRESS_UNUSED_WARNING(_lf_timer_triggers_count);",
+                "int bank_index;",
+                "SUPPRESS_UNUSED_WARNING(bank_index);",
+                "int _lf_watchdog_number_count = 0;",
+                "SUPPRESS_UNUSED_WARNING(_lf_watchdog_number_count);"
+            ));
+            // Add counters for modal initialization
+            initializeTriggerObjects.pr(CModesGenerator.generateModalInitalizationCounters(hasModalReactors));
+
+            // Create an array of arrays to store all self structs.
+            // This is needed because connections cannot be established until
+            // all reactor instances have self structs because ports that
+            // receive data reference the self structs of the originating
+            // reactors, which are arbitarily far away in the program graph.
+            generateSelfStructs(main);
+            generateReactorInstance(main);
+
             if (targetConfig.fedSetupPreamble != null) {
                 if (targetLanguageIsCpp()) code.pr("extern \"C\" {");
                 code.pr("#include \"" + targetConfig.fedSetupPreamble + "\"");
                 if (targetLanguageIsCpp()) code.pr("}");
             }
 
-            if (targetConfig.fedSetupPreamble != null) {
-                if (targetLanguageIsCpp()) code.pr("extern \"C\" {");
-                code.pr("#include \"" + targetConfig.fedSetupPreamble + "\"");
-                if (targetLanguageIsCpp()) code.pr("}");
-            }
-
             // If there are timers, create a table of timers to be initialized.
             code.pr(CTimerGenerator.generateDeclarations(timerCount));
->>>>>>> origin
-
-      // Create an array of arrays to store all self structs.
-      // This is needed because connections cannot be established until
-      // all reactor instances have self structs because ports that
-      // receive data reference the self structs of the originating
-      // reactors, which are arbitarily far away in the program graph.
-      generateSelfStructs(main);
-      generateReactorInstance(main);
-
-      // If there are timers, create a table of timers to be initialized.
-      code.pr(CTimerGenerator.generateDeclarations(timerCount));
-
-      // If there are startup reactions, create a table of triggers.
-      code.pr(CReactionGenerator.generateBuiltinTriggersTable(startupReactionCount, "startup"));
-
-      // If there are shutdown reactions, create a table of triggers.
-      code.pr(CReactionGenerator.generateBuiltinTriggersTable(shutdownReactionCount, "shutdown"));
-
-      // If there are reset reactions, create a table of triggers.
-      code.pr(CReactionGenerator.generateBuiltinTriggersTable(resetReactionCount, "reset"));
-
-      // If there are watchdogs, create a table of triggers.
-      code.pr(CWatchdogGenerator.generateBuiltinTriggersTable(watchdogCount, "watchdog"));
-
-      // If there are modes, create a table of mode state to be checked for transitions.
-      code.pr(
-          CModesGenerator.generateModeStatesTable(
-              hasModalReactors, modalReactorCount, modalStateResetCount));
-
-      // Generate function to initialize the trigger objects for all reactors.
-      code.pr(
-          CTriggerObjectsGenerator.generateInitializeTriggerObjects(
-              main,
-              targetConfig,
-              initializeTriggerObjects,
-              startTimeStep,
-              types,
-              lfModuleName,
-              startTimeStepIsPresentCount));
-
-      // Generate function to trigger startup reactions for all reactors.
-      code.pr(
-          CReactionGenerator.generateLfTriggerStartupReactions(
-              startupReactionCount, hasModalReactors));
-
-      // Generate function to schedule timers for all reactors.
-      code.pr(CTimerGenerator.generateLfInitializeTimer(timerCount));
-
-      // Generate function to initialize mutexes for all reactors with watchdogs.
-      // needs to be implemented still
-      code.pr(CWatchdogGenerator.generateLfInitializeWatchdogMutexes(watchdogCount));
-
-      // Generate a function that will either do nothing
-      // (if there is only one federate or the coordination
-      // is set to decentralized) or, if there are
-      // downstream federates, will notify the RTI
-      // that the specified logical time is complete.
-      if (CCppMode || targetConfig.platformOptions.platform == Platform.ARDUINO)
-        code.pr("extern \"C\"");
-      code.pr(
-          String.join(
-              "\n",
-              "void logical_tag_complete(tag_t tag_to_send) {",
-              CExtensionUtils.surroundWithIfFederatedCentralized(
-                  "        _lf_logical_tag_complete(tag_to_send);"),
-              "}"));
-
-      // Generate function to schedule shutdown reactions if any
-      // reactors have reactions to shutdown.
-      code.pr(
-          CReactionGenerator.generateLfTriggerShutdownReactions(
-              shutdownReactionCount, hasModalReactors));
-
-      // Generate an empty termination function for non-federated
-      // execution. For federated execution, an implementation is
-      // provided in federate.c.  That implementation will resign
-      // from the federation and close any open sockets.
-      code.pr(
-          """
+
+            // If there are startup reactions, create a table of triggers.
+            code.pr(CReactionGenerator.generateBuiltinTriggersTable(startupReactionCount, "startup"));
+
+            // If there are shutdown reactions, create a table of triggers.
+            code.pr(CReactionGenerator.generateBuiltinTriggersTable(shutdownReactionCount, "shutdown"));
+
+            // If there are reset reactions, create a table of triggers.
+            code.pr(CReactionGenerator.generateBuiltinTriggersTable(resetReactionCount, "reset"));
+
+            // If there are watchdogs, create a table of triggers.
+            code.pr(CWatchdogGenerator.generateBuiltinTriggersTable(watchdogCount, "watchdog"));
+
+            // If there are modes, create a table of mode state to be checked for transitions.
+            code.pr(CModesGenerator.generateModeStatesTable(
+                hasModalReactors,
+                modalReactorCount,
+                modalStateResetCount
+            ));
+
+            // Generate function to initialize the trigger objects for all reactors.
+            code.pr(CTriggerObjectsGenerator.generateInitializeTriggerObjects(
+                main,
+                targetConfig,
+                initializeTriggerObjects,
+                startTimeStep,
+                types,
+                lfModuleName,
+                startTimeStepIsPresentCount
+            ));
+
+            // Generate function to trigger startup reactions for all reactors.
+            code.pr(CReactionGenerator.generateLfTriggerStartupReactions(startupReactionCount, hasModalReactors));
+
+            // Generate function to schedule timers for all reactors.
+            code.pr(CTimerGenerator.generateLfInitializeTimer(timerCount));
+
+            // Generate function to initialize mutexes for all reactors with watchdogs.
+            code.pr(CWatchdogGenerator.generateLfInitializeWatchdogMutexes(watchdogCount));
+
+            // Generate a function that will either do nothing
+            // (if there is only one federate or the coordination
+            // is set to decentralized) or, if there are
+            // downstream federates, will notify the RTI
+            // that the specified logical time is complete.
+            if (CCppMode || targetConfig.platformOptions.platform == Platform.ARDUINO) code.pr("extern \"C\"");
+            code.pr(String.join("\n",
+                "void logical_tag_complete(tag_t tag_to_send) {",
+                CExtensionUtils.surroundWithIfFederatedCentralized(
+                "        _lf_logical_tag_complete(tag_to_send);"
+                ),
+                "}"
+            ));
+
+            // Generate function to schedule shutdown reactions if any
+            // reactors have reactions to shutdown.
+            code.pr(CReactionGenerator.generateLfTriggerShutdownReactions(shutdownReactionCount, hasModalReactors));
+
+            // Generate an empty termination function for non-federated
+            // execution. For federated execution, an implementation is
+            // provided in federate.c.  That implementation will resign
+            // from the federation and close any open sockets.
+            code.pr("""
                 #ifndef FEDERATED
                 void terminate_execution() {}
-                #endif""");
-
-      // Generate functions for modes
-      code.pr(CModesGenerator.generateLfInitializeModes(hasModalReactors));
-      code.pr(CModesGenerator.generateLfHandleModeChanges(hasModalReactors, modalStateResetCount));
-      code.pr(
-          CReactionGenerator.generateLfModeTriggeredReactions(
-              startupReactionCount, resetReactionCount, hasModalReactors));
-    }
+                #endif"""
+            );
+
+
+            // Generate functions for modes
+            code.pr(CModesGenerator.generateLfInitializeModes(
+                hasModalReactors
+            ));
+            code.pr(CModesGenerator.generateLfHandleModeChanges(
+                hasModalReactors,
+                modalStateResetCount
+            ));
+            code.pr(CReactionGenerator.generateLfModeTriggeredReactions(
+                startupReactionCount,
+                resetReactionCount,
+                hasModalReactors
+            ));
+        }
+    }
+
+    @Override
+    public void checkModalReactorSupport(boolean __) {
+        // Modal reactors are currently only supported for non federated applications
+        super.checkModalReactorSupport(true);
+    }
+
+    @Override
+    protected String getConflictingConnectionsInModalReactorsBody(String source, String dest) {
+        return String.join("\n",
+            "// Generated forwarding reaction for connections with the same destination",
+            "// but located in mutually exclusive modes.",
+            "lf_set("+dest+", "+source+"->value);"
+        );
+    }
+
+    /** Set the scheduler type in the target config as needed. */
+    private void pickScheduler() {
+        // Don't use a scheduler that does not prioritize reactions based on deadlines
+        // if the program contains a deadline (handler). Use the GEDF_NP scheduler instead.
+        if (!targetConfig.schedulerType.prioritizesDeadline()) {
+            // Check if a deadline is assigned to any reaction
+            if (hasDeadlines(reactors)) {
+                if (!targetConfig.setByUser.contains(TargetProperty.SCHEDULER)) {
+                    targetConfig.schedulerType = TargetProperty.SchedulerOption.GEDF_NP;
+                }
+            }
+        }
+    }
+
+    private boolean hasDeadlines(List<Reactor> reactors) {
+        for (Reactor reactor : reactors) {
+            for (Reaction reaction : allReactions(reactor)) {
+                if (reaction.getDeadline() != null) {
+                    return true;
+                }
+            }
+        }
+        return false;
+    }
+
+    private boolean hasWatchdogs() {
+      for (Reactor reactor : reactors) {
+          List<Watchdog> watchdogs = ASTUtils.allWatchdogs(reactor);
+          if (watchdogs != null && !watchdogs.isEmpty()) {
+              return true;
+          }
+      }
+      return false;
   }
 
-  @Override
-  public void checkModalReactorSupport(boolean __) {
-    // Modal reactors are currently only supported for non federated applications
-    super.checkModalReactorSupport(true);
-  }
-
-  @Override
-  protected String getConflictingConnectionsInModalReactorsBody(String source, String dest) {
-    return String.join(
-        "\n",
-        "// Generated forwarding reaction for connections with the same destination",
-        "// but located in mutually exclusive modes.",
-        "lf_set(" + dest + ", " + source + "->value);");
-  }
-
-  /** Set the scheduler type in the target config as needed. */
-  private void pickScheduler() {
-    // Don't use a scheduler that does not prioritize reactions based on deadlines
-    // if the program contains a deadline (handler). Use the GEDF_NP scheduler instead.
-    if (!targetConfig.schedulerType.prioritizesDeadline()) {
-      // Check if a deadline is assigned to any reaction
-      if (hasDeadlines(reactors)) {
-        if (!targetConfig.setByUser.contains(TargetProperty.SCHEDULER)) {
-          targetConfig.schedulerType = TargetProperty.SchedulerOption.GEDF_NP;
-        }
-      }
-    }
-  }
-
-  private boolean hasDeadlines(List<Reactor> reactors) {
-    for (Reactor reactor : reactors) {
-      for (Reaction reaction : allReactions(reactor)) {
-        if (reaction.getDeadline() != null) {
-          return true;
-        }
-      }
-    }
-    return false;
-  }
-
-  private boolean hasWatchdogs() {
-    for (Reactor reactor : reactors) {
-      List<Watchdog> watchdogs = ASTUtils.allWatchdogs(reactor);
-      if (watchdogs != null && !watchdogs.isEmpty()) {
-        return true;
-      }
-    }
-    return false;
-  }
-
-  /**
-   * Look at the 'reactor' eResource. If it is an imported .lf file, incorporate it into the current
-   * program in the following manner: - Merge its target property with `targetConfig` - If there are
-   * any preambles, add them to the preambles of the reactor.
-   */
-  private void inspectReactorEResource(ReactorDecl reactor) {
-    // If the reactor is imported, look at the
-    // target definition of the .lf file in which the reactor is imported from and
-    // append any cmake-include.
-    // Check if the reactor definition is imported
-    if (reactor.eResource() != mainDef.getReactorClass().eResource()) {
-      // Find the LFResource corresponding to this eResource
-      LFResource lfResource = null;
-      for (var resource : resources) {
-        if (resource.getEResource() == reactor.eResource()) {
-          lfResource = resource;
-          break;
-        }
-      }
-      // Copy the user files and cmake-includes to the src-gen path of the main .lf file
-      if (lfResource != null) {
-        copyUserFiles(lfResource.getTargetConfig(), lfResource.getFileConfig());
-      }
-      // Extract the contents of the imported file for the preambles
-      var contents = toDefinition(reactor).eResource().getContents();
-      var model = (Model) contents.get(0);
-      // Add the preambles from the imported .lf file
-      toDefinition(reactor).getPreambles().addAll(model.getPreambles());
-    }
-  }
-
-  /**
-   * Copy all files or directories listed in the target property `files`, `cmake-include`, and
-   * `_fed_setup` into the src-gen folder of the main .lf file
-   *
-   * @param targetConfig The targetConfig to read the target properties from.
-   * @param fileConfig The fileConfig used to make the copy and resolve paths.
-   */
-  @Override
-  public void copyUserFiles(TargetConfig targetConfig, FileConfig fileConfig) {
-    super.copyUserFiles(targetConfig, fileConfig);
-    // Make sure the target directory exists.
-    var targetDir = this.fileConfig.getSrcGenPath();
-    try {
-      Files.createDirectories(targetDir);
-    } catch (IOException e) {
-      //noinspection ThrowableNotThrown,ResultOfMethodCallIgnored
-      Exceptions.sneakyThrow(e);
-    }
-
-    for (String filename : targetConfig.fileNames) {
-      var relativeFileName =
-          CUtil.copyFileOrResource(filename, fileConfig.srcFile.getParent(), targetDir);
-      if (StringExtensions.isNullOrEmpty(relativeFileName)) {
-        errorReporter.reportError(
-            "Failed to find file " + filename + " specified in the" + " files target property.");
-      } else {
-        targetConfig.filesNamesWithoutPath.add(relativeFileName);
-      }
-    }
-
-    for (String filename : targetConfig.cmakeIncludes) {
-      var relativeCMakeIncludeFileName =
-          CUtil.copyFileOrResource(filename, fileConfig.srcFile.getParent(), targetDir);
-      // Check if the file exists
-      if (StringExtensions.isNullOrEmpty(relativeCMakeIncludeFileName)) {
-        errorReporter.reportError("Failed to find cmake-include file " + filename);
-      } else {
-        this.targetConfig.cmakeIncludesWithoutPath.add(relativeCMakeIncludeFileName);
-      }
-    }
-
-    if (!StringExtensions.isNullOrEmpty(targetConfig.fedSetupPreamble)) {
-      try {
-        FileUtil.copyFile(
-            fileConfig.srcFile.getParent().resolve(targetConfig.fedSetupPreamble),
-            targetDir.resolve(targetConfig.fedSetupPreamble));
-      } catch (IOException e) {
-        errorReporter.reportError(
-            "Failed to find _fed_setup file " + targetConfig.fedSetupPreamble);
-      }
-    }
-  }
-
-  /**
-   * Generate code for defining all reactors that belong to the federate, including all the child
-   * reactors down the hierarchy. Duplicate Duplicates are avoided.
-   *
-   * <p>Imported reactors' original .lf file is incorporated in the following manner: - If there are
-   * any cmake-include files, add them to the current list of cmake-include files. - If there are
-   * any preambles, add them to the preambles of the reactor.
-   */
-  private void generateReactorDefinitions() {
-    var generatedReactorDecls = new LinkedHashSet<ReactorDecl>();
-    if (this.main != null) {
-      generateReactorChildren(this.main, generatedReactorDecls);
-    }
-
-    if (this.mainDef != null) {
-      generateReactorClass(this.mainDef.getReactorClass());
-    }
-
-<<<<<<< HEAD
-    if (mainDef == null) {
-      // Generate code for each reactor that was not instantiated in main or its children.
-      for (Reactor r : reactors) {
-        // Get the declarations for reactors that are instantiated somewhere.
-        // A declaration is either a reactor definition or an import statement.;
-        var declarations = this.instantiationGraph.getDeclarations(r);
-        // If the reactor has no instantiations and there is no main reactor, then
-        // generate code for it anyway (at a minimum, this means that the compiler is invoked
-        // so that reaction bodies are checked).
-        if (declarations.isEmpty()) {
-          generateReactorClass(r);
-=======
     /**
      * Look at the 'reactor' eResource.
      * If it is an imported .lf file, incorporate it into the current
@@ -1139,160 +826,73 @@
             if (lfResource != null) {
                 copyUserFiles(lfResource.getTargetConfig(), lfResource.getFileConfig());
             }
-<<<<<<< HEAD
->>>>>>> origin
-=======
->>>>>>> 2b75fe73
-        }
-      }
-    }
-  }
-
-  /**
-   * Generate code for the children of 'reactor' that belong to 'federate'. Duplicates are avoided.
-   *
-   * <p>Imported reactors' original .lf file is incorporated in the following manner: - If there are
-   * any cmake-include files, add them to the current list of cmake-include files. - If there are
-   * any preambles, add them to the preambles of the reactor.
-   *
-   * @param reactor Used to extract children from
-   */
-  private void generateReactorChildren(
-      ReactorInstance reactor, LinkedHashSet<ReactorDecl> generatedReactorDecls) {
-    for (ReactorInstance r : reactor.children) {
-      if (r.reactorDeclaration != null && !generatedReactorDecls.contains(r.reactorDeclaration)) {
-        generatedReactorDecls.add(r.reactorDeclaration);
-        generateReactorChildren(r, generatedReactorDecls);
-        inspectReactorEResource(r.reactorDeclaration);
-        generateReactorClass(r.reactorDeclaration);
-      }
-    }
-  }
-
-  /**
-   * Choose which platform files to compile with according to the OS. If there is no main reactor,
-   * then compilation will produce a .o file requiring further linking. Also, if useCmake is set to
-   * true, we don't need to add platform files. The CMakeLists.txt file will detect and use the
-   * appropriate platform file based on the platform that cmake is invoked on.
-   */
-  private void pickCompilePlatform() {
-    var osName = System.getProperty("os.name").toLowerCase();
-    // if platform target was set, use given platform instead
-    if (targetConfig.platformOptions.platform != Platform.AUTO) {
-      osName = targetConfig.platformOptions.platform.toString();
-    } else if (Stream.of("mac", "darwin", "win", "nux").noneMatch(osName::contains)) {
-      errorReporter.reportError("Platform " + osName + " is not supported");
-    }
-  }
-
-  /** Copy target-specific header file to the src-gen directory. */
-  protected void copyTargetFiles() throws IOException {
-
-    String srcPrefix = targetConfig.platformOptions.platform == Platform.ARDUINO ? "src/" : "";
-
-    FileUtil.copyDirectoryFromClassPath(
-        "/lib/c/reactor-c/include",
-        fileConfig.getSrcGenPath().resolve(srcPrefix + "include"),
-        false);
-    FileUtil.copyDirectoryFromClassPath(
-        "/lib/c/reactor-c/lib", fileConfig.getSrcGenPath().resolve(srcPrefix + "lib"), false);
-  }
-
-  ////////////////////////////////////////////
-  //// Code generators.
-  /**
-   * Generate a reactor class definition for the specified federate. A class definition has four
-   * parts:
-   *
-   * <p>* Preamble code, if any, specified in the Lingua Franca file. * A "self" struct type
-   * definition (see the class documentation above). * A function for each reaction. * A constructor
-   * for creating an instance. for deleting an instance.
-   *
-   * <p>If the reactor is the main reactor, then the generated code may be customized. Specifically,
-   * if the main reactor has reactions, these reactions will not be generated if they are triggered
-   * by or send data to contained reactors that are not in the federate.
-   *
-   * @param reactor The parsed reactor data structure.
-   */
-  private void generateReactorClass(ReactorDecl reactor) {
-    // FIXME: Currently we're not reusing definitions for declarations that point to the same
-    // definition.
-
-    Reactor defn = ASTUtils.toDefinition(reactor);
-
-    if (reactor instanceof Reactor) {
-      code.pr("// =============== START reactor class " + reactor.getName());
-    } else {
-      code.pr(
-          "// =============== START reactor class " + defn.getName() + " as " + reactor.getName());
-    }
-
-    // Preamble code contains state declarations with static initializers.
-    generateUserPreamblesForReactor(defn);
-
-    // Some of the following methods create lines of code that need to
-    // go into the constructor.  Collect those lines of code here:
-    var constructorCode = new CodeBuilder();
-    generateAuxiliaryStructs(reactor);
-    generateSelfStruct(reactor, constructorCode);
-    generateMethods(reactor);
-
-    generateWatchdogs(reactor);
-    generateReactions(reactor);
-    generateConstructor(reactor, constructorCode);
-
-    code.pr("// =============== END reactor class " + reactor.getName());
-    code.pr("");
-  }
-
-  /** Generate methods for {@code reactor}. */
-  protected void generateMethods(ReactorDecl reactor) {
-    CMethodGenerator.generateMethods(reactor, code, types);
-  }
-
-  /**
-   * Generates preambles defined by user for a given reactor
-   *
-   * @param reactor The given reactor
-   */
-  protected void generateUserPreamblesForReactor(Reactor reactor) {
-    for (Preamble p : convertToEmptyListIfNull(reactor.getPreambles())) {
-      code.pr("// *********** From the preamble, verbatim:");
-      code.prSourceLineNumber(p.getCode());
-      code.pr(toText(p.getCode()));
-      code.pr("\n// *********** End of preamble.");
-    }
-  }
-
-<<<<<<< HEAD
-  /**
-   * Generate a constructor for the specified reactor in the specified federate.
-   *
-   * @param reactor The parsed reactor data structure.
-   * @param constructorCode Lines of code previously generated that need to go into the constructor.
-   */
-  protected void generateConstructor(ReactorDecl reactor, CodeBuilder constructorCode) {
-    code.pr(CConstructorGenerator.generateConstructor(reactor, constructorCode.toString()));
-  }
-
-  /**
-   * Generate the struct type definitions for inputs, outputs, and actions of the specified reactor.
-   *
-   * @param decl The parsed reactor data structure.
-   */
-  protected void generateAuxiliaryStructs(ReactorDecl decl) {
-    var reactor = ASTUtils.toDefinition(decl);
-    // In the case where there are incoming
-    // p2p logical connections in decentralized
-    // federated execution, there will be an
-    // intended_tag field added to accommodate
-    // the case where a reaction triggered by a
-    // port or action is late due to network
-    // latency, etc..
-    var federatedExtension = new CodeBuilder();
-    federatedExtension.pr(
-        """
-=======
+        }
+    }
+
+    /**
+     * Copy all files or directories listed in the target property `files`, `cmake-include`,
+     * and `_fed_setup` into the src-gen folder of the main .lf file
+     *
+     * @param targetConfig The targetConfig to read the target properties from.
+     * @param fileConfig The fileConfig used to make the copy and resolve paths.
+     */
+    @Override
+    public void copyUserFiles(TargetConfig targetConfig, FileConfig fileConfig) {
+        super.copyUserFiles(targetConfig, fileConfig);
+        // Make sure the target directory exists.
+        var targetDir = this.fileConfig.getSrcGenPath();
+        try {
+            Files.createDirectories(targetDir);
+        } catch (IOException e) {
+            //noinspection ThrowableNotThrown,ResultOfMethodCallIgnored
+            Exceptions.sneakyThrow(e);
+        }
+
+        for (String filename : targetConfig.fileNames) {
+            var relativeFileName = CUtil.copyFileOrResource(
+                    filename,
+                    fileConfig.srcFile.getParent(),
+                    targetDir);
+            if (StringExtensions.isNullOrEmpty(relativeFileName)) {
+                errorReporter.reportError(
+                    "Failed to find file " + filename + " specified in the" +
+                    " files target property."
+                );
+            } else {
+                targetConfig.filesNamesWithoutPath.add(
+                    relativeFileName
+                );
+            }
+        }
+
+        for (String filename : targetConfig.cmakeIncludes) {
+            var relativeCMakeIncludeFileName =
+                CUtil.copyFileOrResource(
+                    filename,
+                    fileConfig.srcFile.getParent(),
+                    targetDir);
+            // Check if the file exists
+            if (StringExtensions.isNullOrEmpty(relativeCMakeIncludeFileName)) {
+                errorReporter.reportError(
+                    "Failed to find cmake-include file " + filename
+                );
+            } else {
+                this.targetConfig.cmakeIncludesWithoutPath.add(
+                    relativeCMakeIncludeFileName
+                );
+            }
+        }
+
+        if (!StringExtensions.isNullOrEmpty(targetConfig.fedSetupPreamble)) {
+            try {
+                FileUtil.copyFile(fileConfig.srcFile.getParent().resolve(targetConfig.fedSetupPreamble),
+                                  targetDir.resolve(targetConfig.fedSetupPreamble));
+            } catch (IOException e) {
+                errorReporter.reportError("Failed to find _fed_setup file " + targetConfig.fedSetupPreamble);
+            }
+        }
+    }
+
     /**
      * Generate code for defining all reactors that belong to the federate,
      * including all the child reactors down the hierarchy. Duplicate
@@ -1510,6 +1110,7 @@
         generateAuxiliaryStructs(header, reactor, false);
         generateSelfStruct(header, reactor, constructorCode);
         generateMethods(src, reactor);
+        generateWatchdogs(reactor);
         generateReactions(src, reactor);
         generateConstructor(src, header, reactor, constructorCode);
     }
@@ -1568,28 +1169,12 @@
         // latency, etc..
         var federatedExtension = new CodeBuilder();
         federatedExtension.pr("""
->>>>>>> origin
             #ifdef FEDERATED
             #ifdef FEDERATED_DECENTRALIZED
             %s intended_tag;
             #endif
             %s physical_time_of_arrival;
             #endif
-<<<<<<< HEAD
-            """
-            .formatted(types.getTargetTagType(), types.getTargetTimeType()));
-    // First, handle inputs.
-    for (Input input : allInputs(reactor)) {
-      code.pr(
-          CPortGenerator.generateAuxiliaryStruct(
-              decl, input, getTarget(), errorReporter, types, federatedExtension));
-    }
-    // Next, handle outputs.
-    for (Output output : allOutputs(reactor)) {
-      code.pr(
-          CPortGenerator.generateAuxiliaryStruct(
-              decl, output, getTarget(), errorReporter, types, federatedExtension));
-=======
             """.formatted(types.getTargetTagType(), types.getTargetTimeType())
         );
         for (Port p : allPorts(r)) {
@@ -1666,6 +1251,13 @@
             types
         );
 
+        // Generate the fields needed for each watchdog.
+        CWatchdogGenerator.generateWatchdogStruct(
+            body,
+            decl,
+            constructorCode
+        );
+
         // Next, generate fields for modes
         CModesGenerator.generateDeclarations(reactor, body, constructorCode);
 
@@ -1678,215 +1270,8 @@
         builder.pr(body.toString());
         builder.unindent();
         builder.pr("} " + selfType + ";");
-<<<<<<< HEAD
->>>>>>> origin
-=======
->>>>>>> 2b75fe73
-    }
-    // Finally, handle actions.
-    // The very first item on this struct needs to be
-    // a trigger_t* because the struct will be cast to (trigger_t*)
-    // by the lf_schedule() functions to get to the trigger.
-    for (Action action : allActions(reactor)) {
-      code.pr(
-          CActionGenerator.generateAuxiliaryStruct(
-              decl, action, getTarget(), types, federatedExtension));
-    }
-  }
-
-<<<<<<< HEAD
-  /**
-   * Generate the self struct type definition for the specified reactor in the specified federate.
-   *
-   * @param decl The parsed reactor data structure.
-   * @param constructorCode Place to put lines of code that need to go into the constructor.
-   */
-  private void generateSelfStruct(ReactorDecl decl, CodeBuilder constructorCode) {
-    var reactor = toDefinition(decl);
-    var selfType = CUtil.selfType(decl);
-
-    // Construct the typedef for the "self" struct.
-    // Create a type name for the self struct.
-    var body = new CodeBuilder();
-
-    // Extensions can add functionality to the CGenerator
-    generateSelfStructExtension(body, decl, constructorCode);
-
-    // Next handle parameters.
-    body.pr(CParameterGenerator.generateDeclarations(reactor, types));
-
-    // Next handle states.
-    body.pr(CStateGenerator.generateDeclarations(reactor, types));
-
-    // Next handle actions.
-    CActionGenerator.generateDeclarations(reactor, decl, body, constructorCode);
-
-    // Next handle inputs and outputs.
-    CPortGenerator.generateDeclarations(reactor, decl, body, constructorCode);
-
-    // If there are contained reactors that either receive inputs
-    // from reactions of this reactor or produce outputs that trigger
-    // reactions of this reactor, then we need to create a struct
-    // inside the self struct for each contained reactor. That
-    // struct has a place to hold the data produced by this reactor's
-    // reactions and a place to put pointers to data produced by
-    // the contained reactors.
-    generateInteractingContainedReactors(reactor, body, constructorCode);
-
-    // Next, generate the fields needed for each reaction.
-    CReactionGenerator.generateReactionAndTriggerStructs(body, decl, constructorCode, types);
-
-    // Generate the fields needed for each watchdog.
-    CWatchdogGenerator.generateWatchdogStruct(body, decl, constructorCode);
-
-    // Next, generate fields for modes
-    CModesGenerator.generateDeclarations(reactor, body, constructorCode);
-
-    // constructorCode.pr(reactor, String.join("\n",
-    //     "#ifdef LF_THREADED",
-    //     "   self->base->watchdog_mutex = NULL;",
-    //     "#endif"));
-
-    // The first field has to always be a pointer to the list of
-    // of allocated memory that must be freed when the reactor is freed.
-    // This means that the struct can be safely cast to self_base_t.
-    code.pr("typedef struct {");
-    code.indent();
-    code.pr("struct self_base_t base;");
-    code.pr(body.toString());
-    code.unindent();
-    code.pr("} " + selfType + ";");
-  }
-
-  /**
-   * Generate structs and associated code for contained reactors that send or receive data to or
-   * from the container's reactions.
-   *
-   * <p>If there are contained reactors that either receive inputs from reactions of this reactor or
-   * produce outputs that trigger reactions of this reactor, then we need to create a struct inside
-   * the self struct of the container for each contained reactor. That struct has a place to hold
-   * the data produced by the container reactor's reactions and a place to put pointers to data
-   * produced by the contained reactors.
-   *
-   * @param reactor The reactor.
-   * @param body The place to put the struct definition for the contained reactors.
-   * @param constructorCode The place to put matching code that goes in the container's constructor.
-   */
-  private void generateInteractingContainedReactors(
-      Reactor reactor, CodeBuilder body, CodeBuilder constructorCode) {
-    // The contents of the struct will be collected first so that
-    // we avoid duplicate entries and then the struct will be constructed.
-    var contained = new InteractingContainedReactors(reactor);
-    // Next generate the relevant code.
-    for (Instantiation containedReactor : contained.containedReactors()) {
-      // First define an _width variable in case it is a bank.
-      var array = "";
-      var width = -2;
-      // If the instantiation is a bank, find the maximum bank width
-      // to define an array.
-      if (containedReactor.getWidthSpec() != null) {
-        width = CReactionGenerator.maxContainedReactorBankWidth(containedReactor, null, 0, mainDef);
-        array = "[" + width + "]";
-      }
-      // NOTE: The following needs to be done for each instance
-      // so that the width can be parameter, not in the constructor.
-      // Here, we conservatively use a width that is the largest of all isntances.
-      constructorCode.pr(
-          String.join(
-              "\n",
-              "// Set the _width variable for all cases. This will be -2",
-              "// if the reactor is not a bank of reactors.",
-              "self->_lf_" + containedReactor.getName() + "_width = " + width + ";"));
-
-      // Generate one struct for each contained reactor that interacts.
-      body.pr("struct {");
-      body.indent();
-      for (Port port : contained.portsOfInstance(containedReactor)) {
-        if (port instanceof Input) {
-          // If the variable is a multiport, then the place to store the data has
-          // to be malloc'd at initialization.
-          if (!ASTUtils.isMultiport(port)) {
-            // Not a multiport.
-            body.pr(
-                port,
-                variableStructType(port, containedReactor.getReactorClass())
-                    + " "
-                    + port.getName()
-                    + ";");
-          } else {
-            // Is a multiport.
-            // Memory will be malloc'd in initialization.
-            body.pr(
-                port,
-                String.join(
-                    "\n",
-                    variableStructType(port, containedReactor.getReactorClass())
-                        + "** "
-                        + port.getName()
-                        + ";",
-                    "int " + port.getName() + "_width;"));
-          }
-        } else {
-          // Must be an output port.
-          // Outputs of contained reactors are pointers to the source of data on the
-          // self struct of the container.
-          if (!ASTUtils.isMultiport(port)) {
-            // Not a multiport.
-            body.pr(
-                port,
-                variableStructType(port, containedReactor.getReactorClass())
-                    + "* "
-                    + port.getName()
-                    + ";");
-          } else {
-            // Is a multiport.
-            // Here, we will use an array of pointers.
-            // Memory will be malloc'd in initialization.
-            body.pr(
-                port,
-                String.join(
-                    "\n",
-                    variableStructType(port, containedReactor.getReactorClass())
-                        + "** "
-                        + port.getName()
-                        + ";",
-                    "int " + port.getName() + "_width;"));
-          }
-          body.pr(port, "trigger_t " + port.getName() + "_trigger;");
-          var reactorIndex = "";
-          if (containedReactor.getWidthSpec() != null) {
-            reactorIndex = "[reactor_index]";
-            constructorCode.pr(
-                "for (int reactor_index = 0; reactor_index < self->_lf_"
-                    + containedReactor.getName()
-                    + "_width; reactor_index++) {");
-            constructorCode.indent();
-          }
-          var portOnSelf =
-              "self->_lf_" + containedReactor.getName() + reactorIndex + "." + port.getName();
-
-          constructorCode.pr(
-              port,
-              CExtensionUtils.surroundWithIfFederatedDecentralized(
-                  portOnSelf
-                      + "_trigger.intended_tag = (tag_t) { .time = NEVER, .microstep = 0u};"));
-
-          var triggered = contained.reactionsTriggered(containedReactor, port);
-          //noinspection StatementWithEmptyBody
-          if (triggered.size() > 0) {
-            body.pr(
-                port, "reaction_t* " + port.getName() + "_reactions[" + triggered.size() + "];");
-            var triggeredCount = 0;
-            for (Integer index : triggered) {
-              constructorCode.pr(
-                  port,
-                  portOnSelf
-                      + "_reactions["
-                      + triggeredCount++
-                      + "] = &self->_lf__reaction_"
-                      + index
-                      + ";");
-=======
+    }
+
     /**
      * Generate structs and associated code for contained reactors that
      * send or receive data to or from the container's reactions.
@@ -1922,29 +1307,16 @@
             if (containedReactor.getWidthSpec() != null) {
                 width = CReactionGenerator.maxContainedReactorBankWidth(containedReactor, null, 0, mainDef);
                 array = "[" + width + "]";
->>>>>>> origin
-            }
-            constructorCode.pr(
-                port, portOnSelf + "_trigger.reactions = " + portOnSelf + "_reactions;");
-          } else {
-            // Since the self struct is created using calloc, there is no need to set
-            // self->_lf_"+containedReactor.getName()+"."+port.getName()+"_trigger.reactions = NULL
-          }
-          // Since the self struct is created using calloc, there is no need to set falsy fields.
-          constructorCode.pr(
-              port,
-              String.join(
-                  "\n",
-                  portOnSelf + "_trigger.last = NULL;",
-                  portOnSelf + "_trigger.number_of_reactions = " + triggered.size() + ";"));
-
-<<<<<<< HEAD
-          // Set the physical_time_of_arrival
-          constructorCode.pr(
-              port,
-              CExtensionUtils.surroundWithIfFederated(
-                  portOnSelf + "_trigger.physical_time_of_arrival = NEVER;"));
-=======
+            }
+            // NOTE: The following needs to be done for each instance
+            // so that the width can be parameter, not in the constructor.
+            // Here, we conservatively use a width that is the largest of all isntances.
+            constructorCode.pr(String.join("\n",
+                "// Set the _width variable for all cases. This will be -2",
+                "// if the reactor is not a bank of reactors.",
+                "self->_lf_"+containedReactor.getName()+"_width = "+width+";"
+            ));
+
             // Generate one struct for each contained reactor that interacts.
             body.pr("struct {");
             body.indent();
@@ -1987,69 +1359,70 @@
                         constructorCode.indent();
                     }
                     var portOnSelf = "self->_lf_"+containedReactor.getName()+reactorIndex+"."+port.getName();
->>>>>>> origin
-
-          if (containedReactor.getWidthSpec() != null) {
-            constructorCode.unindent();
-            constructorCode.pr("}");
-          }
-        }
-      }
-      body.unindent();
-      body.pr(
-          String.join(
-              "\n",
-              "} _lf_" + containedReactor.getName() + array + ";",
-              "int _lf_" + containedReactor.getName() + "_width;"));
-    }
-  }
-
-  /**
-   * This function is provided to allow extensions of the CGenerator to append the structure of the
-   * self struct
-   *
-   * @param body The body of the self struct
-   * @param decl The reactor declaration for the self struct
-   * @param constructorCode Code that is executed when the reactor is instantiated
-   */
-  protected void generateSelfStructExtension(
-      CodeBuilder body, ReactorDecl decl, CodeBuilder constructorCode) {
-    // Do nothing
-  }
-
-  /**
-   * Generate reaction functions definition for a reactor. These functions have a single argument
-   * that is a void* pointing to a struct that contains parameters, state variables, inputs
-   * (triggering or not), actions (triggering or produced), and outputs.
-   *
-   * @param decl The reactor.
-   */
-  public void generateReactions(ReactorDecl decl) {
-    var reactionIndex = 0;
-    var reactor = ASTUtils.toDefinition(decl);
-    for (Reaction reaction : allReactions(reactor)) {
-      generateReaction(reaction, decl, reactionIndex);
-      // Increment reaction index even if the reaction is not in the federate
-      // so that across federates, the reaction indices are consistent.
-      reactionIndex++;
-    }
-  }
-
-<<<<<<< HEAD
-  /**
-   * Generate a reaction function definition for a reactor. This function will have a single
-   * argument that is a void* pointing to a struct that contains parameters, state variables, inputs
-   * (triggering or not), actions (triggering or produced), and outputs.
-   *
-   * @param reaction The reaction.
-   * @param decl The reactor.
-   * @param reactionIndex The position of the reaction within the reactor.
-   */
-  protected void generateReaction(Reaction reaction, ReactorDecl decl, int reactionIndex) {
-
-    code.pr(
-        CReactionGenerator.generateReaction(
-=======
+
+                    constructorCode.pr(
+                        port,
+                        CExtensionUtils.surroundWithIfFederatedDecentralized(
+                            portOnSelf+"_trigger.intended_tag = (tag_t) { .time = NEVER, .microstep = 0u};"
+                        )
+                    );
+
+                    var triggered = contained.reactionsTriggered(containedReactor, port);
+                    //noinspection StatementWithEmptyBody
+                    if (triggered.size() > 0) {
+                        body.pr(port, "reaction_t* "+port.getName()+"_reactions["+triggered.size()+"];");
+                        var triggeredCount = 0;
+                        for (Integer index : triggered) {
+                            constructorCode.pr(port, portOnSelf+"_reactions["+triggeredCount+++"] = &self->_lf__reaction_"+index+";");
+                        }
+                        constructorCode.pr(port, portOnSelf+"_trigger.reactions = "+portOnSelf+"_reactions;");
+                    } else {
+                        // Since the self struct is created using calloc, there is no need to set
+                        // self->_lf_"+containedReactor.getName()+"."+port.getName()+"_trigger.reactions = NULL
+                    }
+                    // Since the self struct is created using calloc, there is no need to set falsy fields.
+                    constructorCode.pr(port, String.join("\n",
+                        portOnSelf+"_trigger.last = NULL;",
+                        portOnSelf+"_trigger.number_of_reactions = "+triggered.size()+";"
+                    ));
+
+
+                    // Set the physical_time_of_arrival
+                    constructorCode.pr(
+                        port,
+                        CExtensionUtils.surroundWithIfFederated(
+                            portOnSelf+"_trigger.physical_time_of_arrival = NEVER;"
+                        )
+                    );
+
+                    if (containedReactor.getWidthSpec() != null) {
+                        constructorCode.unindent();
+                        constructorCode.pr("}");
+                    }
+                }
+            }
+            body.unindent();
+            body.pr(String.join("\n",
+                "} _lf_"+containedReactor.getName()+array+";",
+                "int _lf_"+containedReactor.getName()+"_width;"
+            ));
+        }
+    }
+
+    /**
+     * This function is provided to allow extensions of the CGenerator to append the structure of the self struct
+     * @param body The body of the self struct
+     * @param decl The reactor declaration for the self struct
+     * @param constructorCode Code that is executed when the reactor is instantiated
+     */
+    protected void generateSelfStructExtension(
+        CodeBuilder body,
+        ReactorDecl decl,
+        CodeBuilder constructorCode
+    ) {
+        // Do nothing
+    }
+
     /** Generate reaction functions definition for a reactor.
      *  These functions have a single argument that is a void* pointing to
      *  a struct that contains parameters, state variables, inputs (triggering or not),
@@ -2077,10 +1450,6 @@
      */
     protected void generateReaction(CodeBuilder src, Reaction reaction, Reactor r, int reactionIndex) {
         src.pr(CReactionGenerator.generateReaction(
-<<<<<<< HEAD
->>>>>>> origin
-=======
->>>>>>> 2b75fe73
             reaction,
             r,
             reactionIndex,
@@ -2088,469 +1457,276 @@
             errorReporter,
             types,
             targetConfig,
-            getTarget().requiresTypes));
+            getTarget().requiresTypes
+        ));
+    }
+
+    /** Generate watchdog functions definition for a reactor.
+     *  These functions have a single argument that is a void* pointing to
+     *  a struct that contains parameters, state variables, inputs (triggering or not),
+     *  actions (triggering or produced), and outputs.
+     *  @param decl The reactor.
+     *   federated or not the main reactor and reactions should be
+     *   unconditionally generated.
+     */
+    public void generateWatchdogs(ReactorDecl decl) {
+      var reactor = ASTUtils.toDefinition(decl);
+      for (Watchdog watchdog : ASTUtils.allWatchdogs(reactor)) {
+          generateWatchdog(watchdog, decl);
+      }
   }
 
-  /**
-   * Generate watchdog functions definition for a reactor. These functions have a single argument
-   * that is a void* pointing to a struct that contains parameters, state variables, inputs
-   * (triggering or not), actions (triggering or produced), and outputs.
-   *
-   * @param decl The reactor. federated or not the main reactor and reactions should be
-   *     unconditionally generated.
-   */
-  public void generateWatchdogs(ReactorDecl decl) {
-    // WATCHDOG QUESTION: A similar question is asked somewhere else for a
-    // different function - Do we need to check if this federate contains the
-    // watchdog? This is done in the code generation for reactions.
-    var reactor = ASTUtils.toDefinition(decl);
-    for (Watchdog watchdog : ASTUtils.allWatchdogs(reactor)) {
-      generateWatchdog(watchdog, decl);
-    }
-  }
-
-  /**
-   * Generate a watchdog function definition for a reactor. This function will have a single
-   * argument that is a void* pointing to a struct that contains parameters, state variables, inputs
-   * (triggering or not), actions (triggering or produced), and outputs.
-   *
-   * @param watchdog The watchdog.
-   * @param decl The reactor.
+  /** Generate a watchdog function definition for a reactor.
+   *  This function will have a single argument that is a void* pointing to
+   *  a struct that contains parameters, state variables, inputs (triggering or not),
+   *  actions (triggering or produced), and outputs.
+   *  @param watchdog The watchdog.
+   *  @param decl The reactor.
    */
   protected void generateWatchdog(Watchdog watchdog, ReactorDecl decl) {
-    code.pr(CWatchdogGenerator.generateWatchdog(watchdog, decl));
+      code.pr(CWatchdogGenerator.generateWatchdog(
+          watchdog,
+          decl
+      ));
   }
 
-  /**
-   * Record startup, shutdown, and reset reactions.
-   *
-   * @param instance A reactor instance.
-   */
-  private void recordBuiltinTriggers(ReactorInstance instance) {
-    // For each reaction instance, allocate the arrays that will be used to
-    // trigger downstream reactions.
-    for (ReactionInstance reaction : instance.reactions) {
-      var reactor = reaction.getParent();
+    /**
+     * Record startup, shutdown, and reset reactions.
+     * @param instance A reactor instance.
+     */
+    private void recordBuiltinTriggers(ReactorInstance instance) {
+        // For each reaction instance, allocate the arrays that will be used to
+        // trigger downstream reactions.
+        for (ReactionInstance reaction : instance.reactions) {
+            var reactor = reaction.getParent();
+            var temp = new CodeBuilder();
+            var foundOne = false;
+
+            var reactionRef = CUtil.reactionRef(reaction);
+
+            // Next handle triggers of the reaction that come from a multiport output
+            // of a contained reactor.  Also, handle startup and shutdown triggers.
+            for (TriggerInstance<?> trigger : reaction.triggers) {
+                if (trigger.isStartup()) {
+                    temp.pr("_lf_startup_reactions[_lf_startup_reactions_count++] = &"+reactionRef+";");
+                    startupReactionCount += reactor.getTotalWidth();
+                    foundOne = true;
+                } else if (trigger.isShutdown()) {
+                    temp.pr("_lf_shutdown_reactions[_lf_shutdown_reactions_count++] = &"+reactionRef+";");
+                    foundOne = true;
+                    shutdownReactionCount += reactor.getTotalWidth();
+
+                    if (targetConfig.tracing != null) {
+                        var description = CUtil.getShortenedName(reactor);
+                        var reactorRef = CUtil.reactorRef(reactor);
+                        temp.pr(String.join("\n",
+                            "_lf_register_trace_event("+reactorRef+", &("+reactorRef+"->_lf__shutdown),",
+                            "trace_trigger, "+addDoubleQuotes(description+".shutdown")+");"
+                        ));
+                    }
+                } else if (trigger.isReset()) {
+                    temp.pr("_lf_reset_reactions[_lf_reset_reactions_count++] = &"+reactionRef+";");
+                    resetReactionCount += reactor.getTotalWidth();
+                    foundOne = true;
+                }
+            }
+            if (foundOne) initializeTriggerObjects.pr(temp.toString());
+        }
+    }
+
+    private void recordWatchdogs(ReactorInstance instance) {
+      var foundOne = false;
       var temp = new CodeBuilder();
-      var foundOne = false;
-
-      var reactionRef = CUtil.reactionRef(reaction);
-
-      // Next handle triggers of the reaction that come from a multiport output
-      // of a contained reactor.  Also, handle startup and shutdown triggers.
-      for (TriggerInstance<?> trigger : reaction.triggers) {
-        if (trigger.isStartup()) {
-          temp.pr("_lf_startup_reactions[_lf_startup_reactions_count++] = &" + reactionRef + ";");
-          startupReactionCount += reactor.getTotalWidth();
+      var reactorRef = CUtil.reactorRef(instance);
+      // temp.pr("#ifdef LF_THREADED");
+      for (WatchdogInstance watchdog : instance.watchdogs) {
+          temp.pr("   _lf_watchdogs[_lf_watchdog_number_count++] = &"+reactorRef+"->_lf_watchdog_"+watchdog.getName()+";");
+          temp.pr("   " + reactorRef+"->_lf_watchdog_"+watchdog.getName()+".min_expiration = "+CTypes.getInstance().getTargetTimeExpr(watchdog.getTimeout())+";");
+          temp.pr("   " + reactorRef+"->_lf_watchdog_"+watchdog.getName()+".thread_id;");
+          watchdogCount += 1;
           foundOne = true;
-        } else if (trigger.isShutdown()) {
-          temp.pr("_lf_shutdown_reactions[_lf_shutdown_reactions_count++] = &" + reactionRef + ";");
-          foundOne = true;
-          shutdownReactionCount += reactor.getTotalWidth();
-
-          if (targetConfig.tracing != null) {
-            var description = CUtil.getShortenedName(reactor);
-            var reactorRef = CUtil.reactorRef(reactor);
-            temp.pr(
-                String.join(
-                    "\n",
-                    "_lf_register_trace_event("
-                        + reactorRef
-                        + ", &("
-                        + reactorRef
-                        + "->_lf__shutdown),",
-                    "trace_trigger, " + addDoubleQuotes(description + ".shutdown") + ");"));
-          }
-        } else if (trigger.isReset()) {
-          temp.pr("_lf_reset_reactions[_lf_reset_reactions_count++] = &" + reactionRef + ";");
-          resetReactionCount += reactor.getTotalWidth();
-          foundOne = true;
-        }
       }
-      if (foundOne) initializeTriggerObjects.pr(temp.toString());
-    }
+      // temp.pr("#endif");
+      if (foundOne) {
+          initializeTriggerObjects.pr(temp.toString());
+      }
   }
 
-  private void recordWatchdogs(ReactorInstance instance) {
-    var foundOne = false;
-    var temp = new CodeBuilder();
-    var reactorRef = CUtil.reactorRef(instance);
-    // temp.pr("#ifdef LF_THREADED");
-    for (WatchdogInstance watchdog : instance.watchdogs) {
-      temp.pr(
-          "   _lf_watchdogs[_lf_watchdog_number_count++] = &"
-              + reactorRef
-              + "->_lf_watchdog_"
-              + watchdog.getName()
-              + ";");
-      temp.pr(
-          "   "
-              + reactorRef
-              + "->_lf_watchdog_"
-              + watchdog.getName()
-              + ".min_expiration = "
-              + CTypes.getInstance().getTargetTimeExpr(watchdog.getTimeout())
-              + ";");
-      temp.pr("   " + reactorRef + "->_lf_watchdog_" + watchdog.getName() + ".thread_id;");
-      watchdogCount += 1;
-      foundOne = true;
-    }
-    // temp.pr("#endif");
-    if (foundOne) {
-      initializeTriggerObjects.pr(temp.toString());
-    }
-  }
-
-  /**
-   * Generate code to set up the tables used in _lf_start_time_step to decrement reference counts
-   * and mark outputs absent between time steps. This function puts the code into startTimeStep.
-   */
-  private void generateStartTimeStep(ReactorInstance instance) {
-    // Avoid generating dead code if nothing is relevant.
-    var foundOne = false;
-    var temp = new CodeBuilder();
-    var containerSelfStructName = CUtil.reactorRef(instance);
-
-    // Handle inputs that get sent data from a reaction rather than from
-    // another contained reactor and reactions that are triggered by an
-    // output of a contained reactor.
-    // Note that there may be more than one reaction reacting to the same
-    // port so we have to avoid listing the port more than once.
-    var portsSeen = new LinkedHashSet<PortInstance>();
-    for (ReactionInstance reaction : instance.reactions) {
-      for (PortInstance port : Iterables.filter(reaction.effects, PortInstance.class)) {
-        if (port.getDefinition() instanceof Input && !portsSeen.contains(port)) {
-          portsSeen.add(port);
-          // This reaction is sending to an input. Must be
-          // the input of a contained reactor in the federate.
-          // NOTE: If instance == main and the federate is within a bank,
-          // this assumes that the reaction writes only to the bank member in the federate.
-          foundOne = true;
-
-          temp.pr("// Add port " + port.getFullName() + " to array of is_present fields.");
-
-          if (!Objects.equal(port.getParent(), instance)) {
-            // The port belongs to contained reactor, so we also have
-            // iterate over the instance bank members.
-            temp.startScopedBlock();
-            temp.pr("int count = 0; SUPPRESS_UNUSED_WARNING(count);");
+    /**
+     * Generate code to set up the tables used in _lf_start_time_step to decrement reference
+     * counts and mark outputs absent between time steps. This function puts the code
+     * into startTimeStep.
+     */
+    private void generateStartTimeStep(ReactorInstance instance) {
+        // Avoid generating dead code if nothing is relevant.
+        var foundOne = false;
+        var temp = new CodeBuilder();
+        var containerSelfStructName = CUtil.reactorRef(instance);
+
+        // Handle inputs that get sent data from a reaction rather than from
+        // another contained reactor and reactions that are triggered by an
+        // output of a contained reactor.
+        // Note that there may be more than one reaction reacting to the same
+        // port so we have to avoid listing the port more than once.
+        var portsSeen = new LinkedHashSet<PortInstance>();
+        for (ReactionInstance reaction : instance.reactions) {
+            for (PortInstance port : Iterables.filter(reaction.effects, PortInstance.class)) {
+                if (port.getDefinition() instanceof Input && !portsSeen.contains(port)) {
+                    portsSeen.add(port);
+                    // This reaction is sending to an input. Must be
+                    // the input of a contained reactor in the federate.
+                    // NOTE: If instance == main and the federate is within a bank,
+                    // this assumes that the reaction writes only to the bank member in the federate.
+                    foundOne = true;
+
+                    temp.pr("// Add port "+port.getFullName()+" to array of is_present fields.");
+
+                    if (!Objects.equal(port.getParent(), instance)) {
+                        // The port belongs to contained reactor, so we also have
+                        // iterate over the instance bank members.
+                        temp.startScopedBlock();
+                        temp.pr("int count = 0; SUPPRESS_UNUSED_WARNING(count);");
+                        temp.startScopedBlock(instance);
+                        temp.startScopedBankChannelIteration(port, null);
+                    } else {
+                        temp.startScopedBankChannelIteration(port, "count");
+                    }
+                    var portRef = CUtil.portRefNested(port);
+                    var con = (port.isMultiport()) ? "->" : ".";
+
+                    temp.pr("_lf_is_present_fields["+startTimeStepIsPresentCount+" + count] = &"+portRef+con+"is_present;");
+                    // Intended_tag is only applicable to ports in federated execution.
+                    temp.pr(
+                        CExtensionUtils.surroundWithIfFederatedDecentralized(
+                        "_lf_intended_tag_fields["+startTimeStepIsPresentCount+" + count] = &"+portRef+con+"intended_tag;"
+                        )
+                    );
+
+                    startTimeStepIsPresentCount += port.getWidth() * port.getParent().getTotalWidth();
+
+                    if (!Objects.equal(port.getParent(), instance)) {
+                        temp.pr("count++;");
+                        temp.endScopedBlock();
+                        temp.endScopedBlock();
+                        temp.endScopedBankChannelIteration(port, null);
+                    } else {
+                        temp.endScopedBankChannelIteration(port, "count");
+                    }
+                }
+            }
+        }
+        if (foundOne) startTimeStep.pr(temp.toString());
+        temp = new CodeBuilder();
+        foundOne = false;
+
+        for (ActionInstance action : instance.actions) {
+            foundOne = true;
             temp.startScopedBlock(instance);
-            temp.startScopedBankChannelIteration(port, null);
-          } else {
-            temp.startScopedBankChannelIteration(port, "count");
-          }
-          var portRef = CUtil.portRefNested(port);
-          var con = (port.isMultiport()) ? "->" : ".";
-
-          temp.pr(
-              "_lf_is_present_fields["
-                  + startTimeStepIsPresentCount
-                  + " + count] = &"
-                  + portRef
-                  + con
-                  + "is_present;");
-          // Intended_tag is only applicable to ports in federated execution.
-          temp.pr(
-              CExtensionUtils.surroundWithIfFederatedDecentralized(
-                  "_lf_intended_tag_fields["
-                      + startTimeStepIsPresentCount
-                      + " + count] = &"
-                      + portRef
-                      + con
-                      + "intended_tag;"));
-
-          startTimeStepIsPresentCount += port.getWidth() * port.getParent().getTotalWidth();
-
-          if (!Objects.equal(port.getParent(), instance)) {
-            temp.pr("count++;");
-            temp.endScopedBlock();
-            temp.endScopedBlock();
-            temp.endScopedBankChannelIteration(port, null);
-          } else {
-            temp.endScopedBankChannelIteration(port, "count");
-          }
-        }
-      }
-    }
-    if (foundOne) startTimeStep.pr(temp.toString());
-    temp = new CodeBuilder();
-    foundOne = false;
-
-    for (ActionInstance action : instance.actions) {
-      foundOne = true;
-      temp.startScopedBlock(instance);
-
-      temp.pr(
-          String.join(
-              "\n",
-              "// Add action " + action.getFullName() + " to array of is_present fields.",
-              "_lf_is_present_fields[" + startTimeStepIsPresentCount + "] ",
-              "        = &"
-                  + containerSelfStructName
-                  + "->_lf_"
-                  + action.getName()
-                  + ".is_present;"));
-
-      // Intended_tag is only applicable to actions in federated execution with decentralized
-      // coordination.
-      temp.pr(
-          CExtensionUtils.surroundWithIfFederatedDecentralized(
-              String.join(
-                  "\n",
-                  "// Add action " + action.getFullName() + " to array of intended_tag fields.",
-                  "_lf_intended_tag_fields[" + startTimeStepIsPresentCount + "] ",
-                  "        = &"
-                      + containerSelfStructName
-                      + "->_lf_"
-                      + action.getName()
-                      + ".intended_tag;")));
-
-      startTimeStepIsPresentCount += action.getParent().getTotalWidth();
-      temp.endScopedBlock();
-    }
-    if (foundOne) startTimeStep.pr(temp.toString());
-    temp = new CodeBuilder();
-    foundOne = false;
-
-    // Next, set up the table to mark each output of each contained reactor absent.
-    for (ReactorInstance child : instance.children) {
-      if (child.outputs.size() > 0) {
-
-        temp.startScopedBlock();
-        temp.pr("int count = 0; SUPPRESS_UNUSED_WARNING(count);");
-        temp.startScopedBlock(child);
-
-        var channelCount = 0;
-        for (PortInstance output : child.outputs) {
-          if (!output.getDependsOnReactions().isEmpty()) {
-            foundOne = true;
-            temp.pr("// Add port " + output.getFullName() + " to array of is_present fields.");
-            temp.startChannelIteration(output);
-            temp.pr(
-                "_lf_is_present_fields["
-                    + startTimeStepIsPresentCount
-                    + " + count] = &"
-                    + CUtil.portRef(output)
-                    + ".is_present;");
-
-            // Intended_tag is only applicable to ports in federated execution with decentralized
-            // coordination.
+
+            temp.pr(String.join("\n",
+                "// Add action "+action.getFullName()+" to array of is_present fields.",
+                "_lf_is_present_fields["+startTimeStepIsPresentCount+"] ",
+                "        = &"+containerSelfStructName+"->_lf_"+action.getName()+".is_present;"
+            ));
+
+            // Intended_tag is only applicable to actions in federated execution with decentralized coordination.
             temp.pr(
                 CExtensionUtils.surroundWithIfFederatedDecentralized(
-                    String.join(
-                        "\n",
-                        "// Add port " + output.getFullName() + " to array of intended_tag fields.",
-                        "_lf_intended_tag_fields["
-                            + startTimeStepIsPresentCount
-                            + " + count] = &"
-                            + CUtil.portRef(output)
-                            + ".intended_tag;")));
-
-            temp.pr("count++;");
-            channelCount += output.getWidth();
-            temp.endChannelIteration(output);
-          }
-        }
-        startTimeStepIsPresentCount += channelCount * child.getTotalWidth();
-        temp.endScopedBlock();
-        temp.endScopedBlock();
-      }
-    }
-    if (foundOne) startTimeStep.pr(temp.toString());
-  }
-
-  /**
-   * For each timer in the given reactor, generate initialization code for the offset and period
-   * fields.
-   *
-   * <p>This method will also populate the global _lf_timer_triggers array, which is used to start
-   * all timers at the start of execution.
-   *
-   * @param instance A reactor instance.
-   */
-  private void generateTimerInitializations(ReactorInstance instance) {
-    for (TimerInstance timer : instance.timers) {
-      if (!timer.isStartup()) {
-        initializeTriggerObjects.pr(CTimerGenerator.generateInitializer(timer));
-        timerCount += timer.getParent().getTotalWidth();
-      }
-    }
-  }
-
-  /**
-   * Process a given .proto file.
-   *
-   * <p>Run, if possible, the proto-c protocol buffer code generator to produce the required .h and
-   * .c files.
-   *
-   * @param filename Name of the file to process.
-   */
-  public void processProtoFile(String filename) {
-    var protoc =
-        commandFactory.createCommand(
+                    String.join("\n",
+                                "// Add action " + action.getFullName()
+                                    + " to array of intended_tag fields.",
+                                "_lf_intended_tag_fields["
+                                    + startTimeStepIsPresentCount + "] ",
+                                "        = &" + containerSelfStructName
+                                    + "->_lf_" + action.getName()
+                                    + ".intended_tag;"
+                    )));
+
+            startTimeStepIsPresentCount += action.getParent().getTotalWidth();
+            temp.endScopedBlock();
+        }
+        if (foundOne) startTimeStep.pr(temp.toString());
+        temp = new CodeBuilder();
+        foundOne = false;
+
+        // Next, set up the table to mark each output of each contained reactor absent.
+        for (ReactorInstance child : instance.children) {
+            if (child.outputs.size() > 0) {
+
+                temp.startScopedBlock();
+                temp.pr("int count = 0; SUPPRESS_UNUSED_WARNING(count);");
+                temp.startScopedBlock(child);
+
+                var channelCount = 0;
+                for (PortInstance output : child.outputs) {
+                    if (!output.getDependsOnReactions().isEmpty()){
+                        foundOne = true;
+                        temp.pr("// Add port "+output.getFullName()+" to array of is_present fields.");
+                        temp.startChannelIteration(output);
+                        temp.pr("_lf_is_present_fields["+startTimeStepIsPresentCount+" + count] = &"+CUtil.portRef(output)+".is_present;");
+
+                        // Intended_tag is only applicable to ports in federated execution with decentralized coordination.
+                        temp.pr(
+                            CExtensionUtils.surroundWithIfFederatedDecentralized(
+                                String.join("\n",
+                                            "// Add port "+output.getFullName()+" to array of intended_tag fields.",
+                                                "_lf_intended_tag_fields["+startTimeStepIsPresentCount+" + count] = &"+CUtil.portRef(output)+".intended_tag;"
+                                )));
+
+                        temp.pr("count++;");
+                        channelCount += output.getWidth();
+                        temp.endChannelIteration(output);
+                    }
+                }
+                startTimeStepIsPresentCount += channelCount * child.getTotalWidth();
+                temp.endScopedBlock();
+                temp.endScopedBlock();
+            }
+        }
+        if (foundOne) startTimeStep.pr(temp.toString());
+    }
+
+    /**
+     * For each timer in the given reactor, generate initialization code for the offset
+     * and period fields.
+     *
+     * This method will also populate the global _lf_timer_triggers array, which is
+     * used to start all timers at the start of execution.
+     *
+     * @param instance A reactor instance.
+     */
+    private void generateTimerInitializations(ReactorInstance instance) {
+        for (TimerInstance timer : instance.timers) {
+            if (!timer.isStartup()) {
+                initializeTriggerObjects.pr(CTimerGenerator.generateInitializer(timer));
+                timerCount += timer.getParent().getTotalWidth();
+            }
+        }
+    }
+
+    /**
+     * Process a given .proto file.
+     *
+     * Run, if possible, the proto-c protocol buffer code generator to produce
+     * the required .h and .c files.
+     * @param filename Name of the file to process.
+     */
+     public void processProtoFile(String filename) {
+        var protoc = commandFactory.createCommand(
             "protoc-c",
-            List.of("--c_out=" + this.fileConfig.getSrcGenPath(), filename),
+            List.of("--c_out="+this.fileConfig.getSrcGenPath(), filename),
             fileConfig.srcPath);
-    if (protoc == null) {
-      errorReporter.reportError("Processing .proto files requires protoc-c >= 1.3.3.");
-      return;
-    }
-    var returnCode = protoc.run();
-    if (returnCode == 0) {
-      var nameSansProto = filename.substring(0, filename.length() - 6);
-      targetConfig.compileAdditionalSources.add(
-          fileConfig.getSrcGenPath().resolve(nameSansProto + ".pb-c.c").toString());
-
-      targetConfig.compileLibraries.add("-l");
-      targetConfig.compileLibraries.add("protobuf-c");
-      targetConfig.compilerFlags.add("-lprotobuf-c");
-    } else {
-      errorReporter.reportError("protoc-c returns error code " + returnCode);
-    }
-  }
-
-  /**
-   * Construct a unique type for the struct of the specified typed variable (port or action) of the
-   * specified reactor class. This is required to be the same as the type name returned by {@link
-   * #variableStructType(TriggerInstance)}.
-   *
-   * @param variable The variable.
-   * @param reactor The reactor class.
-   * @return The name of the self struct.
-   */
-  public static String variableStructType(Variable variable, ReactorDecl reactor) {
-    return reactor.getName().toLowerCase() + "_" + variable.getName() + "_t";
-  }
-
-  /**
-   * Construct a unique type for the struct of the specified instance (port or action). This is
-   * required to be the same as the type name returned by {@link #variableStructType(Variable,
-   * ReactorDecl)}.
-   *
-   * @param portOrAction The port or action instance.
-   * @return The name of the self struct.
-   */
-  public static String variableStructType(TriggerInstance<?> portOrAction) {
-    return portOrAction.getParent().reactorDeclaration.getName().toLowerCase()
-        + "_"
-        + portOrAction.getName()
-        + "_t";
-  }
-
-  /**
-   * If tracing is turned on, then generate code that records the full name of the specified reactor
-   * instance in the trace table. If tracing is not turned on, do nothing.
-   *
-   * @param instance The reactor instance.
-   */
-  private void generateTraceTableEntries(ReactorInstance instance) {
-    if (targetConfig.tracing != null) {
-      initializeTriggerObjects.pr(CTracingGenerator.generateTraceTableEntries(instance));
-    }
-  }
-
-  /**
-   * Generate code to instantiate the specified reactor instance and initialize it.
-   *
-   * @param instance A reactor instance.
-   */
-  public void generateReactorInstance(ReactorInstance instance) {
-    var reactorClass = instance.getDefinition().getReactorClass();
-    var fullName = instance.getFullName();
-    initializeTriggerObjects.pr(
-        "// ***** Start initializing " + fullName + " of class " + reactorClass.getName());
-    // Generate the instance self struct containing parameters, state variables,
-    // and outputs (the "self" struct).
-    initializeTriggerObjects.pr(
-        CUtil.reactorRefName(instance)
-            + "["
-            + CUtil.runtimeIndex(instance)
-            + "] = new_"
-            + reactorClass.getName()
-            + "();");
-    // Generate code to initialize the "self" struct in the
-    // _lf_initialize_trigger_objects function.
-    generateTraceTableEntries(instance);
-    generateReactorInstanceExtension(instance);
-    generateParameterInitialization(instance);
-    initializeOutputMultiports(instance);
-    initializeInputMultiports(instance);
-    recordBuiltinTriggers(instance);
-    recordWatchdogs(instance);
-
-    // Next, initialize the "self" struct with state variables.
-    // These values may be expressions that refer to the parameter values defined above.
-    generateStateVariableInitializations(instance);
-
-    // Generate trigger objects for the instance.
-    generateTimerInitializations(instance);
-    generateActionInitializations(instance);
-    generateInitializeActionToken(instance);
-    generateSetDeadline(instance);
-    generateModeStructure(instance);
-
-    // Recursively generate code for the children.
-    for (ReactorInstance child : instance.children) {
-      // If this reactor is a placeholder for a bank of reactors, then generate
-      // an array of instances of reactors and create an enclosing for loop.
-      // Need to do this for each of the builders into which the code writes.
-      startTimeStep.startScopedBlock(child);
-      initializeTriggerObjects.startScopedBlock(child);
-      generateReactorInstance(child);
-      initializeTriggerObjects.endScopedBlock();
-      startTimeStep.endScopedBlock();
-    }
-
-    // For this instance, define what must be done at the start of
-    // each time step. This sets up the tables that are used by the
-    // _lf_start_time_step() function in reactor_common.c.
-    // Note that this function is also run once at the end
-    // so that it can deallocate any memory.
-    generateStartTimeStep(instance);
-    initializeTriggerObjects.pr("//***** End initializing " + fullName);
-  }
-
-  /**
-   * For each action of the specified reactor instance, generate initialization code for the offset
-   * and period fields.
-   *
-   * @param instance The reactor.
-   */
-  private void generateActionInitializations(ReactorInstance instance) {
-    initializeTriggerObjects.pr(CActionGenerator.generateInitializers(instance));
-  }
-
-  /**
-   * Initialize actions by creating a lf_token_t in the self struct. This has the information
-   * required to allocate memory for the action payload. Skip any action that is not actually used
-   * as a trigger.
-   *
-   * @param reactor The reactor containing the actions.
-   */
-  private void generateInitializeActionToken(ReactorInstance reactor) {
-    for (ActionInstance action : reactor.actions) {
-      // Skip this step if the action is not in use.
-      if (action.getParent().getTriggers().contains(action)) {
-        var type = getInferredType(action.getDefinition());
-        var payloadSize = "0";
-        if (!type.isUndefined()) {
-          var typeStr = types.getTargetType(type);
-          if (CUtil.isTokenType(type, types)) {
-            typeStr = CUtil.rootType(typeStr);
-          }
-          if (typeStr != null && !typeStr.equals("") && !typeStr.equals("void")) {
-            payloadSize = "sizeof(" + typeStr + ")";
-          }
-        }
-
-<<<<<<< HEAD
-        var selfStruct = CUtil.reactorRef(action.getParent());
-        initializeTriggerObjects.pr(
-            CActionGenerator.generateTokenInitializer(selfStruct, action.getName(), payloadSize));
-      }
-    }
-  }
-=======
+        if (protoc == null) {
+            errorReporter.reportError("Processing .proto files requires protoc-c >= 1.3.3.");
+            return;
+        }
+        var returnCode = protoc.run();
+        if (returnCode == 0) {
+            var nameSansProto = filename.substring(0, filename.length() - 6);
+            targetConfig.compileAdditionalSources.add(
+                fileConfig.getSrcGenPath().resolve(nameSansProto + ".pb-c.c").toString()
+            );
+
             targetConfig.compileLibraries.add("-l");
             targetConfig.compileLibraries.add("protobuf-c");
             targetConfig.compilerFlags.add("-lprotobuf-c");
@@ -2616,376 +1792,139 @@
         initializeOutputMultiports(instance);
         initializeInputMultiports(instance);
         recordBuiltinTriggers(instance);
->>>>>>> origin
-
-  /**
-   * Generate code that is executed while the reactor instance is being initialized. This is
-   * provided as an extension point for subclasses. Normally, the reactions argument is the full
-   * list of reactions, but for the top-level of a federate, will be a subset of reactions that is
-   * relevant to the federate.
-   *
-   * @param instance The reactor instance.
-   */
-  protected void generateReactorInstanceExtension(ReactorInstance instance) {
-    // Do nothing
-  }
-
-  /**
-   * Generate code that initializes the state variables for a given instance. Unlike parameters,
-   * state variables are uniformly initialized for all instances of the same reactor.
-   *
-   * @param instance The reactor class instance
-   */
-  protected void generateStateVariableInitializations(ReactorInstance instance) {
-    var reactorClass = instance.getDefinition().getReactorClass();
-    var selfRef = CUtil.reactorRef(instance);
-    for (StateVar stateVar : allStateVars(toDefinition(reactorClass))) {
-      if (isInitialized(stateVar)) {
-        var mode =
-            stateVar.eContainer() instanceof Mode
-                ? instance.lookupModeInstance((Mode) stateVar.eContainer())
-                : instance.getMode(false);
-        initializeTriggerObjects.pr(
-            CStateGenerator.generateInitializer(instance, selfRef, stateVar, mode, types));
-        if (mode != null && stateVar.isReset()) {
-          modalStateResetCount += instance.getTotalWidth();
-        }
-      }
-    }
-  }
-
-  /**
-   * Generate code to set the deadline field of the reactions in the specified reactor instance.
-   *
-   * @param instance The reactor instance.
-   */
-  private void generateSetDeadline(ReactorInstance instance) {
-    for (ReactionInstance reaction : instance.reactions) {
-      var selfRef = CUtil.reactorRef(reaction.getParent()) + "->_lf__reaction_" + reaction.index;
-      if (reaction.declaredDeadline != null) {
-        var deadline = reaction.declaredDeadline.maxDelay;
-        initializeTriggerObjects.pr(
-            selfRef + ".deadline = " + types.getTargetTimeExpr(deadline) + ";");
-      } else { // No deadline.
-        initializeTriggerObjects.pr(selfRef + ".deadline = NEVER;");
-      }
-    }
-  }
-
-  /**
-   * Generate code to initialize modes.
-   *
-   * @param instance The reactor instance.
-   */
-  private void generateModeStructure(ReactorInstance instance) {
-    CModesGenerator.generateModeStructure(instance, initializeTriggerObjects);
-    if (!instance.modes.isEmpty()) {
-      modalReactorCount += instance.getTotalWidth();
-    }
-  }
-
-  /**
-   * Generate runtime initialization code for parameters of a given reactor instance
-   *
-   * @param instance The reactor instance.
-   */
-  protected void generateParameterInitialization(ReactorInstance instance) {
-    var selfRef = CUtil.reactorRef(instance);
-    // Set the local bank_index variable so that initializers can use it.
-    initializeTriggerObjects.pr(
-        "bank_index = "
-            + CUtil.bankIndex(instance)
-            + ";"
-            + " SUPPRESS_UNUSED_WARNING(bank_index);");
-    for (ParameterInstance parameter : instance.parameters) {
-      // NOTE: we now use the resolved literal value. For better efficiency, we could
-      // store constants in a global array and refer to its elements to avoid duplicate
-      // memory allocations.
-      // NOTE: If the parameter is initialized with a static initializer for an array
-      // or struct (the initialization expression is surrounded by { ... }), then we
-      // have to declare a static variable to ensure that the memory is put in data space
-      // and not on the stack.
-      // FIXME: Is there a better way to determine this than the string comparison?
-      var initializer = CParameterGenerator.getInitializer(parameter);
-      if (initializer.startsWith("{")) {
-        var temporaryVariableName = parameter.uniqueID();
-        initializeTriggerObjects.pr(
-            String.join(
-                "\n",
-                "static "
-                    + types.getVariableDeclaration(parameter.type, temporaryVariableName, true)
-                    + " = "
-                    + initializer
-                    + ";",
-                selfRef + "->" + parameter.getName() + " = " + temporaryVariableName + ";"));
-      } else {
-        initializeTriggerObjects.pr(
-            selfRef + "->" + parameter.getName() + " = " + initializer + ";");
-      }
-    }
-  }
-
-  /**
-   * Generate code that mallocs memory for any output multiports.
-   *
-   * @param reactor The reactor instance.
-   */
-  private void initializeOutputMultiports(ReactorInstance reactor) {
-    var reactorSelfStruct = CUtil.reactorRef(reactor);
-    for (PortInstance output : reactor.outputs) {
-      initializeTriggerObjects.pr(
-          CPortGenerator.initializeOutputMultiport(output, reactorSelfStruct));
-    }
-  }
-
-  /**
-   * Allocate memory for inputs.
-   *
-   * @param reactor The reactor.
-   */
-  private void initializeInputMultiports(ReactorInstance reactor) {
-    var reactorSelfStruct = CUtil.reactorRef(reactor);
-    for (PortInstance input : reactor.inputs) {
-      initializeTriggerObjects.pr(
-          CPortGenerator.initializeInputMultiport(input, reactorSelfStruct));
-    }
-  }
-
-  @Override
-  public TargetTypes getTargetTypes() {
-    return types;
-  }
-
-  /**
-   * @param context
-   * @return
-   */
-  protected DockerGenerator getDockerGenerator(LFGeneratorContext context) {
-    return new CDockerGenerator(context);
-  }
-
-  // //////////////////////////////////////////
-  // // Protected methods.
-
-  // Perform set up that does not generate code
-  protected void setUpGeneralParameters() {
-    accommodatePhysicalActionsIfPresent();
-    targetConfig.compileDefinitions.put("LOG_LEVEL", targetConfig.logLevel.ordinal() + "");
-    targetConfig.compileAdditionalSources.addAll(CCoreFilesUtils.getCTargetSrc());
-    // Create the main reactor instance if there is a main reactor.
-    createMainReactorInstance();
-    if (hasModalReactors) {
-      // So that each separate compile knows about modal reactors, do this:
-      targetConfig.compileDefinitions.put("MODAL_REACTORS", "TRUE");
-    }
-    if (targetConfig.threading
-        && targetConfig.platformOptions.platform == Platform.ARDUINO
-        && (targetConfig.platformOptions.board == null
-            || !targetConfig.platformOptions.board.contains("mbed"))) {
-      // non-MBED boards should not use threading
-      System.out.println(
-          "Threading is incompatible on your current Arduino flavor. Setting threading to false.");
-      targetConfig.threading = false;
-    }
-
-    if (targetConfig.platformOptions.platform == Platform.ARDUINO
-        && !targetConfig.noCompile
-        && targetConfig.platformOptions.board == null) {
-      System.out.println(
-          "To enable compilation for the Arduino platform, you must specify the fully-qualified"
-              + " board name (FQBN) in the target property. For example, platform: {name: arduino,"
-              + " board: arduino:avr:leonardo}. Entering \"no-compile\" mode and generating target"
-              + " code only.");
-      targetConfig.noCompile = true;
-    }
-    if (targetConfig.threading) { // FIXME: This logic is duplicated in CMake
-      pickScheduler();
-      // FIXME: this and pickScheduler should be combined.
-      targetConfig.compileDefinitions.put("SCHEDULER", targetConfig.schedulerType.name());
-      targetConfig.compileDefinitions.put(
-          "NUMBER_OF_WORKERS", String.valueOf(targetConfig.workers));
-    }
-    pickCompilePlatform();
-  }
-
-  //    // Perform set up that does not generate code
-  //    protected void setUpFederateSpecificParameters(FederateInstance federate, CodeBuilder
-  // commonCode) {
-  //        currentFederate = federate;
-  //        if (isFederated) {
-  //            // Reset the cmake-includes and files, to be repopulated for each federate
-  // individually.
-  //            // This is done to enable support for separately
-  //            // adding cmake-includes/files for different federates to prevent linking and mixing
-  //            // all federates' supporting libraries/files together.
-  //            targetConfig.cmakeIncludes.clear();
-  //            targetConfig.cmakeIncludesWithoutPath.clear();
-  //            targetConfig.fileNames.clear();
-  //            targetConfig.filesNamesWithoutPath.clear();
-  //
-  //            // Re-apply the cmake-include target property of the main .lf file.
-  //            var target = GeneratorUtils.findTarget(mainDef.getReactorClass().eResource());
-  //            if (target.getConfig() != null) {
-  //                // Update the cmake-include
-  //                TargetProperty.updateOne(
-  //                    this.targetConfig,
-  //                    TargetProperty.CMAKE_INCLUDE,
-  //                    convertToEmptyListIfNull(target.getConfig().getPairs()),
-  //                    errorReporter
-  //                );
-  //                // Update the files
-  //                TargetProperty.updateOne(
-  //                    this.targetConfig,
-  //                    TargetProperty.FILES,
-  //                    convertToEmptyListIfNull(target.getConfig().getPairs()),
-  //                    errorReporter
-  //                );
-  //            }
-  //            // Clear out previously generated code.
-  //            code = new CodeBuilder(commonCode);
-  //            initializeTriggerObjects = new CodeBuilder();
-  //            // Enable clock synchronization if the federate
-  //            // is not local and clock-sync is enabled
-  //            initializeClockSynchronization();
-  //            startTimeStep = new CodeBuilder();
-  //        }
-  //    }
-
-  protected void handleProtoFiles() {
-    // Handle .proto files.
-    for (String file : targetConfig.protoFiles) {
-      this.processProtoFile(file);
-      var dotIndex = file.lastIndexOf(".");
-      var rootFilename = file;
-      if (dotIndex > 0) {
-        rootFilename = file.substring(0, dotIndex);
-      }
-      code.pr("#include " + addDoubleQuotes(rootFilename + ".pb-c.h"));
-    }
-  }
-
-  /**
-   * Generate code that needs to appear at the top of the generated C file, such as #define and
-   * #include statements.
-   */
-  public String generateDirectives() {
-    CodeBuilder code = new CodeBuilder();
-    code.prComment("Code generated by the Lingua Franca compiler from:");
-    code.prComment("file:/" + FileUtil.toUnixString(fileConfig.srcFile));
-    code.pr(
-        CPreambleGenerator.generateDefineDirectives(
-            targetConfig, fileConfig.getSrcGenPath(), hasModalReactors));
-    code.pr(CPreambleGenerator.generateIncludeStatements(targetConfig, CCppMode));
-    return code.toString();
-  }
-
-  /** Generate top-level preamble code. */
-  protected String generateTopLevelPreambles() {
-    CodeBuilder code = new CodeBuilder();
-
-    // preamble for federated execution setup
-    if (targetConfig.fedSetupPreamble != null) {
-      if (targetLanguageIsCpp()) code.pr("extern \"C\" {");
-      code.pr("#include \"" + targetConfig.fedSetupPreamble + "\"");
-      if (targetLanguageIsCpp()) code.pr("}");
-    }
-
-    // user preambles
-    if (this.mainDef != null) {
-      var mainModel = (Model) toDefinition(mainDef.getReactorClass()).eContainer();
-      for (Preamble p : mainModel.getPreambles()) {
-        code.pr(toText(p.getCode()));
-      }
-    }
-    return code.toString();
-  }
-
-  protected boolean targetLanguageIsCpp() {
-    return CCppMode;
-  }
-
-  /**
-   * Given a line of text from the output of a compiler, return an instance of ErrorFileAndLine if
-   * the line is recognized as the first line of an error message. Otherwise, return null.
-   *
-   * @param line A line of output from a compiler or other external tool that might generate errors.
-   * @return If the line is recognized as the start of an error message, then return a class
-   *     containing the path to the file on which the error occurred (or null if there is none), the
-   *     line number (or the string "1" if there is none), the character position (or the string "0"
-   *     if there is none), and the message (or an empty string if there is none).
-   */
-  @Override
-  public GeneratorBase.ErrorFileAndLine parseCommandOutput(String line) {
-    var matcher = compileErrorPattern.matcher(line);
-    if (matcher.find()) {
-      var result = new ErrorFileAndLine();
-      result.filepath = matcher.group("path");
-      result.line = matcher.group("line");
-      result.character = matcher.group("column");
-      result.message = matcher.group("message");
-
-      if (!result.message.toLowerCase().contains("error:")) {
-        result.isError = false;
-      }
-      return result;
-    }
-    return null;
-  }
-
-  ////////////////////////////////////////////
-  //// Private methods.
-  /** Returns the Target enum for this generator */
-  @Override
-  public Target getTarget() {
-    return Target.C;
-  }
-
-  ////////////////////////////////////////////////////////////
-  //// Private methods
-
-  /**
-   * If a main or federated reactor has been declared, create a ReactorInstance for this top level.
-   * This will also assign levels to reactions, then, if the program is federated, perform an AST
-   * transformation to disconnect connections between federates.
-   */
-  private void createMainReactorInstance() {
-    if (this.mainDef != null) {
-      if (this.main == null) {
-        // Recursively build instances.
-        this.main = new ReactorInstance(toDefinition(mainDef.getReactorClass()), errorReporter);
-        var reactionInstanceGraph = this.main.assignLevels();
-        if (reactionInstanceGraph.nodeCount() > 0) {
-          errorReporter.reportError("Main reactor has causality cycles. Skipping code generation.");
-          return;
-        }
-        if (hasDeadlines) {
-          this.main.assignDeadlines();
-        }
-        // Inform the run-time of the breadth/parallelism of the reaction graph
-        var breadth = reactionInstanceGraph.getBreadth();
-        if (breadth == 0) {
-          errorReporter.reportWarning("The program has no reactions");
-        } else {
-          targetConfig.compileDefinitions.put(
-              "LF_REACTION_GRAPH_BREADTH", String.valueOf(reactionInstanceGraph.getBreadth()));
-        }
-      }
-    }
-  }
-
-<<<<<<< HEAD
-  /**
-   * Generate an array of self structs for the reactor and one for each of its children.
-   *
-   * @param r The reactor instance.
-   */
-  private void generateSelfStructs(ReactorInstance r) {
-    initializeTriggerObjects.pr(
-        CUtil.selfType(r) + "* " + CUtil.reactorRefName(r) + "[" + r.getTotalWidth() + "];");
-    initializeTriggerObjects.pr("SUPPRESS_UNUSED_WARNING(" + CUtil.reactorRefName(r) + ");");
-    for (ReactorInstance child : r.children) {
-      generateSelfStructs(child);
-=======
+        recordWatchdogs(instance);
+
+        // Next, initialize the "self" struct with state variables.
+        // These values may be expressions that refer to the parameter values defined above.
+        generateStateVariableInitializations(instance);
+
+        // Generate trigger objects for the instance.
+        generateTimerInitializations(instance);
+        generateActionInitializations(instance);
+        generateInitializeActionToken(instance);
+        generateSetDeadline(instance);
+        generateModeStructure(instance);
+
+        // Recursively generate code for the children.
+        for (ReactorInstance child : instance.children) {
+            // If this reactor is a placeholder for a bank of reactors, then generate
+            // an array of instances of reactors and create an enclosing for loop.
+            // Need to do this for each of the builders into which the code writes.
+            startTimeStep.startScopedBlock(child);
+            initializeTriggerObjects.startScopedBlock(child);
+            generateReactorInstance(child);
+            initializeTriggerObjects.endScopedBlock();
+            startTimeStep.endScopedBlock();
+        }
+
+        // For this instance, define what must be done at the start of
+        // each time step. This sets up the tables that are used by the
+        // _lf_start_time_step() function in reactor_common.c.
+        // Note that this function is also run once at the end
+        // so that it can deallocate any memory.
+        generateStartTimeStep(instance);
+        initializeTriggerObjects.pr("//***** End initializing " + fullName);
+    }
+
+    /**
+     * For each action of the specified reactor instance, generate initialization code
+     * for the offset and period fields.
+     * @param instance The reactor.
+     */
+    private void generateActionInitializations(ReactorInstance instance) {
+        initializeTriggerObjects.pr(CActionGenerator.generateInitializers(instance));
+    }
+
+    /**
+     * Initialize actions by creating a lf_token_t in the self struct.
+     * This has the information required to allocate memory for the action payload.
+     * Skip any action that is not actually used as a trigger.
+     * @param reactor The reactor containing the actions.
+     */
+    private void generateInitializeActionToken(ReactorInstance reactor) {
+        for (ActionInstance action : reactor.actions) {
+            // Skip this step if the action is not in use.
+            if (action.getParent().getTriggers().contains(action)
+            ) {
+                var type = getInferredType(action.getDefinition());
+                var payloadSize = "0";
+                if (!type.isUndefined()) {
+                    var typeStr = types.getTargetType(type);
+                    if (CUtil.isTokenType(type, types)) {
+                        typeStr = CUtil.rootType(typeStr);
+                    }
+                    if (typeStr != null && !typeStr.equals("") && !typeStr.equals("void")) {
+                        payloadSize = "sizeof("+typeStr+")";
+                    }
+                }
+
+                var selfStruct = CUtil.reactorRef(action.getParent());
+                initializeTriggerObjects.pr(
+                    CActionGenerator.generateTokenInitializer(
+                        selfStruct, action.getName(), payloadSize
+                    )
+                );
+            }
+        }
+    }
+
+    /**
+     * Generate code that is executed while the reactor instance is being initialized.
+     * This is provided as an extension point for subclasses.
+     * Normally, the reactions argument is the full list of reactions,
+     * but for the top-level of a federate, will be a subset of reactions that
+     * is relevant to the federate.
+     * @param instance The reactor instance.
+     */
+    protected void generateReactorInstanceExtension(ReactorInstance instance) {
+        // Do nothing
+    }
+
+    /**
+     * Generate code that initializes the state variables for a given instance.
+     * Unlike parameters, state variables are uniformly initialized for all instances
+     * of the same reactor.
+     * @param instance The reactor class instance
+     */
+    protected void generateStateVariableInitializations(ReactorInstance instance) {
+        var reactorClass = instance.getDefinition().getReactorClass();
+        var selfRef = CUtil.reactorRef(instance);
+        for (StateVar stateVar : allStateVars(toDefinition(reactorClass))) {
+            if (isInitialized(stateVar)) {
+                var mode = stateVar.eContainer() instanceof Mode ?
+                    instance.lookupModeInstance((Mode) stateVar.eContainer()) :
+                    instance.getMode(false);
+                initializeTriggerObjects.pr(CStateGenerator.generateInitializer(
+                    instance,
+                    selfRef,
+                    stateVar,
+                    mode,
+                    types
+                ));
+                if (mode != null && stateVar.isReset()) {
+                    modalStateResetCount += instance.getTotalWidth();
+                }
+            }
+        }
+    }
+
+    /**
+     * Generate code to set the deadline field of the reactions in the
+     * specified reactor instance.
+     * @param instance The reactor instance.
+     */
+    private void generateSetDeadline(ReactorInstance instance) {
+        for (ReactionInstance reaction : instance.reactions) {
+            var selfRef = CUtil.reactorRef(reaction.getParent())+"->_lf__reaction_"+reaction.index;
+            if (reaction.declaredDeadline != null) {
+                var deadline = reaction.declaredDeadline.maxDelay;
+                initializeTriggerObjects.pr(selfRef+".deadline = "+types.getTargetTimeExpr(deadline)+";");
+            } else { // No deadline.
+                initializeTriggerObjects.pr(selfRef+".deadline = NEVER;");
+            }
+        }
+    }
+
     /**
      * Generate code to initialize modes.
      * @param instance The reactor instance.
@@ -3253,7 +2192,5 @@
         for (ReactorInstance child : r.children) {
             generateSelfStructs(child);
         }
->>>>>>> origin
-    }
-  }
+    }
 }