/*************
Copyright (c) 2019-2021, The University of California at Berkeley.

Redistribution and use in source and binary forms, with or without modification,
are permitted provided that the following conditions are met:

1. Redistributions of source code must retain the above copyright notice,
   this list of conditions and the following disclaimer.

2. Redistributions in binary form must reproduce the above copyright notice,
   this list of conditions and the following disclaimer in the documentation
   and/or other materials provided with the distribution.

THIS SOFTWARE IS PROVIDED BY THE COPYRIGHT HOLDERS AND CONTRIBUTORS "AS IS" AND ANY
EXPRESS OR IMPLIED WARRANTIES, INCLUDING, BUT NOT LIMITED TO, THE IMPLIED WARRANTIES OF
MERCHANTABILITY AND FITNESS FOR A PARTICULAR PURPOSE ARE DISCLAIMED. IN NO EVENT SHALL
THE COPYRIGHT HOLDER OR CONTRIBUTORS BE LIABLE FOR ANY DIRECT, INDIRECT, INCIDENTAL,
SPECIAL, EXEMPLARY, OR CONSEQUENTIAL DAMAGES (INCLUDING, BUT NOT LIMITED TO,
PROCUREMENT OF SUBSTITUTE GOODS OR SERVICES; LOSS OF USE, DATA, OR PROFITS; OR BUSINESS
INTERRUPTION) HOWEVER CAUSED AND ON ANY THEORY OF LIABILITY, WHETHER IN CONTRACT,
STRICT LIABILITY, OR TORT (INCLUDING NEGLIGENCE OR OTHERWISE) ARISING IN ANY WAY OUT OF
THE USE OF THIS SOFTWARE, EVEN IF ADVISED OF THE POSSIBILITY OF SUCH DAMAGE.
***************/

package org.lflang.generator.c;

import static org.lflang.ASTUtils.allActions;
import static org.lflang.ASTUtils.allPorts;
import static org.lflang.ASTUtils.allReactions;
import static org.lflang.ASTUtils.allStateVars;
import static org.lflang.ASTUtils.getInferredType;
import static org.lflang.ASTUtils.isInitialized;
import static org.lflang.ASTUtils.toDefinition;
import static org.lflang.ASTUtils.toText;
import static org.lflang.util.StringUtil.addDoubleQuotes;

import java.io.File;
import java.io.IOException;
import java.nio.file.Files;
import java.nio.file.Path;
<<<<<<< HEAD
import java.util.HashMap;
import java.util.HashSet;
=======
import java.util.ArrayList;
import java.util.HashMap;
>>>>>>> 1fef9e6d
import java.util.LinkedHashSet;
import java.util.List;
import java.util.Map;
import java.util.regex.Pattern;
import java.util.stream.Collectors;
import java.util.stream.Stream;

import org.eclipse.emf.ecore.resource.Resource;
import org.eclipse.xtext.xbase.lib.Exceptions;
import org.eclipse.xtext.xbase.lib.IterableExtensions;
import org.eclipse.xtext.xbase.lib.StringExtensions;

import org.lflang.ASTUtils;
import org.lflang.generator.CodeMap;
import org.lflang.generator.DockerComposeGenerator;
import org.lflang.FileConfig;
import org.lflang.Target;
import org.lflang.TargetConfig;
import org.lflang.TargetProperty;
import org.lflang.TargetProperty.Platform;

import org.lflang.federated.extensions.CExtensionUtils;

import org.lflang.ast.DelayedConnectionTransformation;

import org.lflang.generator.ActionInstance;
import org.lflang.generator.CodeBuilder;
import org.lflang.generator.DockerGenerator;
import org.lflang.generator.GeneratorBase;
import org.lflang.generator.GeneratorResult;
import org.lflang.generator.GeneratorUtils;

import org.lflang.generator.DelayBodyGenerator;

import org.lflang.generator.LFGeneratorContext;
import org.lflang.generator.LFResource;
import org.lflang.generator.ParameterInstance;
import org.lflang.generator.PortInstance;
import org.lflang.generator.ReactionInstance;
import org.lflang.generator.ReactorInstance;
import org.lflang.generator.TargetTypes;
import org.lflang.generator.TimerInstance;
import org.lflang.generator.TriggerInstance;
import org.lflang.lf.Action;
import org.lflang.lf.ActionOrigin;
import org.lflang.lf.Input;
import org.lflang.lf.Instantiation;
import org.lflang.lf.Mode;
import org.lflang.lf.Port;
import org.lflang.lf.Preamble;
import org.lflang.lf.Reaction;
import org.lflang.lf.Reactor;
import org.lflang.lf.ReactorDecl;
import org.lflang.lf.StateVar;
import org.lflang.lf.Type;
import org.lflang.lf.Variable;
import org.lflang.util.ArduinoUtil;
import org.lflang.util.FileUtil;

import com.google.common.base.Objects;
import com.google.common.collect.Iterables;

/**
 * Generator for C target. This class generates C code defining each reactor
 * class given in the input .lf file and imported .lf files. The generated code
 * has the following components:
 *
 * * A typedef for inputs, outputs, and actions of each reactor class. These
 *   define the types of the variables that reactions use to access inputs and
 *   action values and to set output values.
 *
 * * A typedef for a "self" struct for each reactor class. One instance of this
 *   struct will be created for each reactor instance. See below for details.
 *
 * * A function definition for each reaction in each reactor class. These
 *   functions take an instance of the self struct as an argument.
 *
 * * A constructor function for each reactor class. This is used to create
 *   a new instance of the reactor.
 *
 * After these, the main generated function is `_lf_initialize_trigger_objects()`.
 * This function creates the instances of reactors (using their constructors)
 * and makes connections between them.
 *
 * A few other smaller functions are also generated.
 *
 * ## Self Struct
 *
 * The "self" struct has fields for each of the following:
 *
 * * parameter: the field name and type match the parameter.
 * * state: the field name and type match the state.
 * * action: the field name prepends the action name with "_lf_".
 *   A second field for the action is also created to house the trigger_t object.
 *   That second field prepends the action name with "_lf__".
 * * output: the field name prepends the output name with "_lf_".
 * * input:  the field name prepends the output name with "_lf_".
 *   A second field for the input is also created to house the trigger_t object.
 *   That second field prepends the input name with "_lf__".
 *
 * If, in addition, the reactor contains other reactors and reacts to their outputs,
 * then there will be a struct within the self struct for each such contained reactor.
 * The name of that self struct will be the name of the contained reactor prepended with "_lf_".
 * That inside struct will contain pointers the outputs of the contained reactors
 * that are read together with pointers to booleans indicating whether those outputs are present.
 *
 * If, in addition, the reactor has a reaction to shutdown, then there will be a pointer to
 * trigger_t object (see reactor.h) for the shutdown event and an action struct named
 * _lf_shutdown on the self struct.
 *
 * ## Reaction Functions
 *
 * For each reaction in a reactor class, this generator will produce a C function
 * that expects a pointer to an instance of the "self" struct as an argument.
 * This function will contain verbatim the C code specified in the reaction, but
 * before that C code, the generator inserts a few lines of code that extract from the
 * self struct the variables that that code has declared it will use. For example, if
 * the reaction declares that it is triggered by or uses an input named "x" of type
 * int, the function will contain a line like this:
 * ```
 *     r_x_t* x = self->_lf_x;
 * ```
 * where `r` is the full name of the reactor class and the struct type `r_x_t`
 * has fields `is_present` and `value`, where the type of `value` matches the port type.
 * If the programmer fails to declare that it uses x, then the absence of the
 * above code will trigger a compile error when the verbatim code attempts to read `x`.
 *
 * ## Constructor
 *
 * For each reactor class, this generator will create a constructor function named
 * `new_r`, where `r` is the reactor class name. This function will malloc and return
 * a pointer to an instance of the "self" struct.  This struct initially represents
 * an unconnected reactor. To establish connections between reactors, additional
 * information needs to be inserted (see below). The self struct is made visible
 * to the body of a reaction as a variable named "self".  The self struct contains the
 * following:
 *
 * * Parameters: For each parameter `p` of the reactor, there will be a field `p`
 *   with the type and value of the parameter. So C code in the body of a reaction
 *   can access parameter values as `self->p`.
 *
 * * State variables: For each state variable `s` of the reactor, there will be a field `s`
 *   with the type and value of the state variable. So C code in the body of a reaction
 *   can access state variables as `self->s`.
 *
 * The self struct also contains various fields that the user is not intended to
 * use. The names of these fields begin with at least two underscores. They are:
 *
 * * Outputs: For each output named `out`, there will be a field `_lf_out` that is
 *   a struct containing a value field whose type matches that of the output.
 *   The output value is stored here. That struct also has a field `is_present`
 *   that is a boolean indicating whether the output has been set.
 *   This field is reset to false at the start of every time
 *   step. There is also a field `num_destinations` whose value matches the
 *   number of downstream reactors that use this variable. This field must be
 *   set when connections are made or changed. It is used to determine for
 *   a mutable input destination whether a copy needs to be made.
 *
 * * Inputs: For each input named `in` of type T, there is a field named `_lf_in`
 *   that is a pointer struct with a value field of type T. The struct pointed
 *   to also has an `is_present` field of type bool that indicates whether the
 *   input is present.
 *
 * * Outputs of contained reactors: If a reactor reacts to outputs of a
 *   contained reactor `r`, then the self struct will contain a nested struct
 *   named `_lf_r` that has fields pointing to those outputs. For example,
 *   if `r` has an output `out` of type T, then there will be field in `_lf_r`
 *   named `out` that points to a struct containing a value field
 *   of type T and a field named `is_present` of type bool.
 *
 * * Inputs of contained reactors: If a reactor sends to inputs of a
 *   contained reactor `r`, then the self struct will contain a nested struct
 *   named `_lf_r` that has fields for storing the values provided to those
 *   inputs. For example, if R has an input `in` of type T, then there will
 *   be field in _lf_R named `in` that is a struct with a value field
 *   of type T and a field named `is_present` of type bool.
 *
 * * Actions: If the reactor has an action a (logical or physical), then there
 *   will be a field in the self struct named `_lf_a` and another named `_lf__a`.
 *   The type of the first is specific to the action and contains a `value`
 *   field with the type and value of the action (if it has a value). That
 *   struct also has a `has_value` field, an `is_present` field, and a
 *   `token` field (which is NULL if the action carries no value).
 *   The `_lf__a` field is of type trigger_t.
 *   That struct contains various things, including an array of reactions
 *   sensitive to this trigger and a lf_token_t struct containing the value of
 *   the action, if it has a value.  See reactor.h in the C library for
 *   details.
 *
 * * Reactions: Each reaction will have several fields in the self struct.
 *   Each of these has a name that begins with `_lf__reaction_i`, where i is
 *   the number of the reaction, starting with 0. The fields are:
 *   * _lf__reaction_i: The struct that is put onto the reaction queue to
 *     execute the reaction (see reactor.h in the C library).
 *
 *  * Timers: For each timer t, there is are two fields in the self struct:
 *    * _lf__t: The trigger_t struct for this timer (see reactor.h).
 *    * _lf__t_reactions: An array of reactions (pointers to the
 *      reaction_t structs on this self struct) sensitive to this timer.
 *
 * * Triggers: For each Timer, Action, Input, and Output of a contained
 *   reactor that triggers reactions, there will be a trigger_t struct
 *   on the self struct with name `_lf__t`, where t is the name of the trigger.
 *
 * ## Connections Between Reactors
 *
 * Establishing connections between reactors involves two steps.
 * First, each destination (e.g. an input port) must have pointers to
 * the source (the output port). As explained above, for an input named
 * `in`, the field `_lf_in->value` is a pointer to the output data being read.
 * In addition, `_lf_in->is_present` is a pointer to the corresponding
 * `out->is_present` field of the output reactor's self struct.
 *
 * In addition, the `reaction_i` struct on the self struct has a `triggers`
 * field that records all the trigger_t structs for ports and actions
 * that are triggered by the i-th reaction. The triggers field is
 * an array of arrays of pointers to trigger_t structs.
 * The length of the outer array is the number of output channels
 * (single ports plus multiport widths) that the reaction effects
 * plus the number of input port channels of contained
 * reactors that it effects. Each inner array has a length equal to the
 * number of final destinations of that output channel or input channel.
 * The reaction_i struct has an array triggered_sizes that indicates
 * the sizes of these inner arrays. The num_outputs field of the
 * reaction_i struct gives the length of the triggered_sizes and
 * (outer) triggers arrays. The num_outputs field is equal to the
 * total number of single ports and multiport channels that the reaction
 * writes to.
 *
 * ## Runtime Tables
 *
 * This generator creates an populates the following tables used at run time.
 * These tables may have to be resized and adjusted when mutations occur.
 *
 * * _lf_is_present_fields: An array of pointers to booleans indicating whether an
 *   event is present. The _lf_start_time_step() function in reactor_common.c uses
 *   this to mark every event absent at the start of a time step. The size of this
 *   table is contained in the variable _lf_is_present_fields_size.
 *    * This table is accompanied by another list, _lf_is_present_fields_abbreviated,
 *      which only contains the is_present fields that have been set to true in the
 *      current tag. This list can allow a performance improvement if most ports are
 *      seldom present because only fields that have been set to true need to be
 *      reset to false.
 *
 * * _lf_shutdown_triggers: An array of pointers to trigger_t structs for shutdown
 *   reactions. The length of this table is in the _lf_shutdown_triggers_size
 *   variable.
 *
 * * _lf_timer_triggers: An array of pointers to trigger_t structs for timers that
 *   need to be started when the program runs. The length of this table is in the
 *   _lf_timer_triggers_size variable.
 *
 * * _lf_action_table: For a federated execution, each federate will have this table
 *   that maps port IDs to the corresponding action struct, which can be cast to
 *   action_base_t.
 *
 * @author Edward A. Lee
 * @author Marten Lohstroh
 * @author Mehrdad Niknami
 * @author Christian Menard
 * @author Matt Weber
 * @author Soroush Bateni
 * @author Alexander Schulz-Rosengarten
 * @author Hou Seng Wong
 * @author Anirudh Rengarajan
 */
@SuppressWarnings("StaticPseudoFunctionalStyleMethod")
public class CGenerator extends GeneratorBase {

    // Regular expression pattern for compiler error messages with resource
    // and line number information. The first match will a resource URI in the
    // form of "file:/path/file.lf". The second match will be a line number.
    // The third match is a character position within the line.
    // The fourth match will be the error message.
    static final Pattern compileErrorPattern = Pattern.compile(
        "^(?<path>.*):(?<line>\\d+):(?<column>\\d+):(?<message>.*)$"
    );

    public static int UNDEFINED_MIN_SPACING = -1;

    ////////////////////////////////////////////
    //// Protected fields

    /** The main place to put generated code. */
    protected CodeBuilder code = new CodeBuilder();

    /** Place to collect code to initialize the trigger objects for all reactor instances. */
    protected CodeBuilder initializeTriggerObjects = new CodeBuilder();

    protected final CFileConfig fileConfig;

    /**
     * Count of the number of is_present fields of the self struct that
     * need to be reinitialized in _lf_start_time_step().
     */

    ////////////////////////////////////////////
    //// Private fields
    /**
     * Extra lines that need to go into the generated CMakeLists.txt.
     */
    private final String cMakeExtras = "";

    /** Place to collect code to execute at the start of a time step. */
    private final CodeBuilder startTimeStep = new CodeBuilder();

    /** Count of the number of token pointers that need to have their
     *  reference count decremented in _lf_start_time_step().
     */
    private int shutdownReactionCount = 0;
    private int resetReactionCount = 0;
    private int modalReactorCount = 0;
    private int modalStateResetCount = 0;
    private int watchdogCount = 0;

    // Indicate whether the generator is in Cpp mode or not
    private final boolean CCppMode;

    private final CTypes types;

    private final CCmakeGenerator cmakeGenerator;

    protected CGenerator(
        LFGeneratorContext context,
        boolean CCppMode,
        CTypes types,
        CCmakeGenerator cmakeGenerator,
        DelayBodyGenerator delayConnectionBodyGenerator,
        DelayBodyGenerator enclavedConnectionBodyGenerator
    ) {
        super(context);
        this.fileConfig = (CFileConfig) context.getFileConfig();
        this.CCppMode = CCppMode;
        this.types = types;
        this.cmakeGenerator = cmakeGenerator;

        // Register the delayed connection transformation to be applied by GeneratorBase.
        // transform both after delays and physical connections
//        registerTransformation(new EnclavedConnectionTransformation(enclavedConnectionBodyGenerator, types, fileConfig.resource, true, true));
        registerTransformation(new DelayedConnectionTransformation(delayConnectionBodyGenerator, types, fileConfig.resource, true, true));

        // TODO: Register the enclaved connection transformation to be applied by generatorBase
    }

    public CGenerator(LFGeneratorContext context, boolean ccppMode) {
        this(
            context,
            ccppMode,
            new CTypes(),
            new CCmakeGenerator(context.getFileConfig(), List.of()),
            new CDelayBodyGenerator(new CTypes()),
            new CEnclavedConnectionBodyGenerator(new CTypes())
        );
    }

    /**
     * Look for physical actions in all resources.
     * If found, set threads to be at least one to allow asynchronous schedule calls.
     */
    public void accommodatePhysicalActionsIfPresent() {
        // If there are any physical actions, ensure the threaded engine is used and that
        // keepalive is set to true, unless the user has explicitly set it to false.
        for (Resource resource : GeneratorUtils.getResources(reactors)) {
            for (Action action : ASTUtils.allElementsOfClass(resource, Action.class)) {
                if (ActionOrigin.PHYSICAL.equals(action.getOrigin())) {
                    // If the unthreaded runtime is not requested by the user, use the threaded runtime instead
                    // because it is the only one currently capable of handling asynchronous events.
                    if (!targetConfig.threading && !targetConfig.setByUser.contains(TargetProperty.THREADING)) {
                        targetConfig.threading = true;
                        errorReporter.reportWarning(
                            action,
                            "Using the threaded C runtime to allow for asynchronous handling of physical action " +
                            action.getName()
                        );
                        return;
                    }
                }
            }
        }
    }

    /**
     * Return true if the host operating system is compatible and
     * otherwise report an error and return false.
     */
    protected boolean isOSCompatible() {
        if (GeneratorUtils.isHostWindows()) {
            if (CCppMode) {
                errorReporter.reportError(
                    "LF programs with a CCpp target are currently not supported on Windows. " +
                    "Exiting code generation."
                );
                return false;
            }
        }
        return true;
    }

    /**
     * Generate C code from the Lingua Franca model contained by the
     * specified resource. This is the main entry point for code
     * generation.
     * @param resource The resource containing the source code.
     * @param context The context in which the generator is
     *     invoked, including whether it is cancelled and
     *     whether it is a standalone context
     */
    @Override
    public void doGenerate(Resource resource, LFGeneratorContext context) {
        super.doGenerate(resource, context);
        if (!GeneratorUtils.canGenerate(errorsOccurred(), mainDef, errorReporter, context)) return;
        if (!isOSCompatible()) return; // Incompatible OS and configuration

        // Perform set up that does not generate code
        setUpGeneralParameters();

        FileUtil.createDirectoryIfDoesNotExist(fileConfig.getSrcGenPath().toFile());
        FileUtil.createDirectoryIfDoesNotExist(fileConfig.binPath.toFile());
        FileUtil.createDirectoryIfDoesNotExist(fileConfig.getIncludePath().toFile());
        handleProtoFiles();

        // Derive target filename from the .lf filename.
        var lfModuleName = fileConfig.name;
        var cFilename = CCompiler.getTargetFileName(lfModuleName, this.CCppMode, targetConfig);
        var targetFile = fileConfig.getSrcGenPath() + File.separator + cFilename;
        try {
            generateCodeFor(lfModuleName);
            copyTargetFiles();
            generateHeaders();
            code.writeToFile(targetFile);
        } catch (IOException e) {
            //noinspection ThrowableNotThrown,ResultOfMethodCallIgnored
            Exceptions.sneakyThrow(e);
        }

        // Create docker file.
        if (targetConfig.dockerOptions != null && mainDef != null) {
            try {
                var dockerData = getDockerGenerator(context).generateDockerData();
                dockerData.writeDockerFile();
                (new DockerComposeGenerator(context)).writeDockerComposeFile(List.of(dockerData));
            } catch (IOException e) {
                throw new RuntimeException("Error while writing Docker files", e);
            }
        }

        // If cmake is requested, generate the CMakeLists.txt
        if (targetConfig.platformOptions.platform != Platform.ARDUINO) {
            var cmakeFile = fileConfig.getSrcGenPath() + File.separator + "CMakeLists.txt";
            var sources = allTypeParameterizedReactors()
                .map(CUtil::getName)
                .map(it -> it + (CCppMode ? ".cpp" : ".c"))
                .collect(Collectors.toCollection(ArrayList::new));
            sources.add(cFilename);
            var cmakeCode = cmakeGenerator.generateCMakeCode(
                sources,
                lfModuleName,
                errorReporter,
                CCppMode,
                mainDef != null,
                cMakeExtras,
                targetConfig
            );
            try {
                cmakeCode.writeToFile(cmakeFile);
            } catch (IOException e) {
                //noinspection ThrowableNotThrown,ResultOfMethodCallIgnored
                Exceptions.sneakyThrow(e);
            }
        } else {
            try {
                Path include = fileConfig.getSrcGenPath().resolve("include/");
                Path src = fileConfig.getSrcGenPath().resolve("src/");
                FileUtil.arduinoDeleteHelper(src, targetConfig.threading);
                FileUtil.relativeIncludeHelper(src, include);
                FileUtil.relativeIncludeHelper(include, include);
            } catch (IOException e) {
                //noinspection ThrowableNotThrown,ResultOfMethodCallIgnored
                Exceptions.sneakyThrow(e);
            }
            if (!targetConfig.noCompile) {
                ArduinoUtil arduinoUtil = new ArduinoUtil(context, commandFactory, errorReporter);
                arduinoUtil.buildArduino(fileConfig, targetConfig);
                context.finish(
                    GeneratorResult.Status.COMPILED, null
                );
            } else {
                System.out.println("********");
                System.out.println("To compile your program, run the following command to see information about the board you plugged in:\n\n\tarduino-cli board list\n\nGrab the FQBN and PORT from the command and run the following command in the generated sources directory:\n\n\tarduino-cli compile -b <FQBN> --build-property compiler.c.extra_flags='-DLF_UNTHREADED -DPLATFORM_ARDUINO -DINITIAL_EVENT_QUEUE_SIZE=10 -DINITIAL_REACT_QUEUE_SIZE=10' --build-property compiler.cpp.extra_flags='-DLF_UNTHREADED -DPLATFORM_ARDUINO -DINITIAL_EVENT_QUEUE_SIZE=10 -DINITIAL_REACT_QUEUE_SIZE=10' .\n\nTo flash/upload your generated sketch to the board, run the following command in the generated sources directory:\n\n\tarduino-cli upload -b <FQBN> -p <PORT>\n");
                // System.out.println("For a list of all boards installed on your computer, you can use the following command:\n\n\tarduino-cli board listall\n");
                context.finish(
                    GeneratorResult.GENERATED_NO_EXECUTABLE.apply(context, null)
                );
            }
            GeneratorUtils.refreshProject(resource, context.getMode());
            return;
        }

        // Dump the additional compile definitions to a file to keep the generated project
        // self-contained. In this way, third-party build tools like PlatformIO, west, arduino-cli can
        // take over and do the rest of compilation.
        try {
            String compileDefs = targetConfig.compileDefinitions.keySet().stream()
                                                                .map(key -> key + "=" + targetConfig.compileDefinitions.get(key))
                                                                .collect(Collectors.joining("\n")) + "\n";
            FileUtil.writeToFile(
                compileDefs,
                Path.of(fileConfig.getSrcGenPath() + File.separator + "CompileDefinitions.txt")
            );
        } catch (IOException e) {
            Exceptions.sneakyThrow(e);
        }

        // Create a .vscode/settings.json file in the target directory so that VSCode can
        // immediately compile the generated code.
        try {
            String compileDefs = targetConfig.compileDefinitions.keySet().stream()
                .map(key -> "\"-D" + key + "=" + targetConfig.compileDefinitions.get(key) + "\"")
                .collect(Collectors.joining(",\n"));
            String settings = "{\n"
                + "\"cmake.configureArgs\": [\n"
                + compileDefs
                + "\n]\n}\n";
            Path vscodePath = Path.of(fileConfig.getSrcGenPath() + File.separator + ".vscode");
            if (!Files.exists(vscodePath))
            Files.createDirectory(vscodePath);
            FileUtil.writeToFile(
                settings,
                Path.of(fileConfig.getSrcGenPath()
                    + File.separator + ".vscode"
                    + File.separator + "settings.json")
            );
        } catch (IOException e) {
            Exceptions.sneakyThrow(e);
        }

        // If this code generator is directly compiling the code, compile it now so that we
        // clean it up after, removing the #line directives after errors have been reported.
        if (
            !targetConfig.noCompile && targetConfig.dockerOptions == null
                && IterableExtensions.isNullOrEmpty(targetConfig.buildCommands)
                // This code is unreachable in LSP_FAST mode, so that check is omitted.
                && context.getMode() != LFGeneratorContext.Mode.LSP_MEDIUM
        ) {
            // FIXME: Currently, a lack of main is treated as a request to not produce
            // a binary and produce a .o file instead. There should be a way to control
            // this.
            // Create an anonymous Runnable class and add it to the compileThreadPool
            // so that compilation can happen in parallel.
            var cleanCode = code.removeLines("#line");

            var execName = lfModuleName;
            var threadFileConfig = fileConfig;
            var generator = this; // FIXME: currently only passed to report errors with line numbers in the Eclipse IDE
            var CppMode = CCppMode;
            // generatingContext.reportProgress(
            //     String.format("Generated code for %d/%d executables. Compiling...", federateCount, federates.size()),
            //     100 * federateCount / federates.size()
            // ); // FIXME: Move to FedGenerator
            // Create the compiler to be used later

            var cCompiler = new CCompiler(targetConfig, threadFileConfig, errorReporter, CppMode);
            try {
                if (!cCompiler.runCCompiler(generator, context)) {
                    // If compilation failed, remove any bin files that may have been created.
                    CUtil.deleteBinFiles(threadFileConfig);
                    // If finish has already been called, it is illegal and makes no sense. However,
                    //  if finish has already been called, then this must be a federated execution.
                    context.unsuccessfulFinish();
                } else {
                    context.finish(
                        GeneratorResult.Status.COMPILED, null
                    );
                }
                cleanCode.writeToFile(targetFile);
            } catch (IOException e) {
                Exceptions.sneakyThrow(e);
            }
        }

        // If a build directive has been given, invoke it now.
        // Note that the code does not get cleaned in this case.
        if (!targetConfig.noCompile) {
            if (!IterableExtensions.isNullOrEmpty(targetConfig.buildCommands)) {
                CUtil.runBuildCommand(
                    fileConfig,
                    targetConfig,
                    commandFactory,
                    errorReporter,
                    this::reportCommandErrors,
                    context.getMode()
                );
                context.finish(
                    GeneratorResult.Status.COMPILED, null
                );
            }
            if (!errorsOccurred()){
                System.out.println("Compiled binary is in " + fileConfig.binPath);
            }
        } else {
            context.finish(GeneratorResult.GENERATED_NO_EXECUTABLE.apply(context, null));
        }

        // In case we are in Eclipse, make sure the generated code is visible.
        GeneratorUtils.refreshProject(resource, context.getMode());
    }

    private void generateCodeFor(
        String lfModuleName
    ) throws IOException {
        code.pr(generateDirectives());
        code.pr(new CMainFunctionGenerator(targetConfig).generateCode());
        // Generate code for each reactor.
        generateReactorDefinitions();

        // Generate main instance, if there is one.
        // Note that any main reactors in imported files are ignored.
        // Skip generation if there are cycles.
        if (main != null) {
            initializeTriggerObjects.pr(CModesGenerator.generateModalInitalizationCounters(hasModalReactors));
            var envFuncGen = new CEnvironmentFunctionGenerator(main);


            code.pr(envFuncGen.generateDeclarations());
            initializeTriggerObjects.pr(String.join("\n",
                "int bank_index;",
                "SUPPRESS_UNUSED_WARNING(bank_index);",
                "int watchdog_number = 0;",
                "SUPPRESS_UNUSED_WARNING(watchdog_number);"));
            // Add counters for modal initialization

            // Create an array of arrays to store all self structs.
            // This is needed because connections cannot be established until
            // all reactor instances have self structs because ports that
            // receive data reference the self structs of the originating
            // reactors, which are arbitarily far away in the program graph.
            generateSelfStructs(main);
            generateReactorInstance(main);

            code.pr(envFuncGen.generateDefinitions());

            if (targetConfig.fedSetupPreamble != null) {
                if (targetLanguageIsCpp()) code.pr("extern \"C\" {");
                code.pr("#include \"" + targetConfig.fedSetupPreamble + "\"");
                if (targetLanguageIsCpp()) code.pr("}");
            }

            // If there are watchdogs, create a table of triggers.
            code.pr(CWatchdogGenerator.generateWatchdogTable(watchdogCount));

            // If there are modes, create a table of mode state to be checked for transitions.
            code.pr(CModesGenerator.generateModeStatesTable(
                hasModalReactors,
                modalReactorCount,
                modalStateResetCount
            ));

            // Generate function to initialize the trigger objects for all reactors.
            code.pr(CTriggerObjectsGenerator.generateInitializeTriggerObjects(
                main,
                targetConfig,
                initializeTriggerObjects,
                startTimeStep,
                types,
                lfModuleName
            ));

            // Generate function to trigger startup reactions for all reactors.
            code.pr(CReactionGenerator.generateLfTriggerStartupReactions(hasModalReactors));

            // Generate function to schedule timers for all reactors.
            code.pr(CTimerGenerator.generateLfInitializeTimer());

            // Generate a function that will either do nothing
            // (if there is only one federate or the coordination
            // is set to decentralized) or, if there are
            // downstream federates, will notify the RTI
            // that the specified logical time is complete.
            if (CCppMode || targetConfig.platformOptions.platform == Platform.ARDUINO) code.pr("extern \"C\"");
            code.pr(String.join("\n",
                "void logical_tag_complete(tag_t tag_to_send) {",
                CExtensionUtils.surroundWithIfFederatedCentralized(
                "        _lf_logical_tag_complete(tag_to_send);"
                ),
                "}"
            ));

            // Generate function to schedule shutdown reactions if any
            // reactors have reactions to shutdown.
            code.pr(CReactionGenerator.generateLfTriggerShutdownReactions(shutdownReactionCount, hasModalReactors));

            // Generate an empty termination function for non-federated
            // execution. For federated execution, an implementation is
            // provided in federate.c.  That implementation will resign
            // from the federation and close any open sockets.
            code.pr("""
                #ifndef FEDERATED
                void terminate_execution() {}
                #endif"""
            );


            // Generate functions for modes
            code.pr(CModesGenerator.generateLfInitializeModes(
                hasModalReactors
            ));
            code.pr(CModesGenerator.generateLfHandleModeChanges(
                hasModalReactors,
                modalStateResetCount
            ));
            code.pr(CReactionGenerator.generateLfModeTriggeredReactions(
                resetReactionCount,
                hasModalReactors
            ));
        }
    }

    @Override
    public void checkModalReactorSupport(boolean __) {
        // Modal reactors are currently only supported for non federated applications
        super.checkModalReactorSupport(true);
    }

    @Override
    protected String getConflictingConnectionsInModalReactorsBody(String source, String dest) {
        return String.join("\n",
            "// Generated forwarding reaction for connections with the same destination",
            "// but located in mutually exclusive modes.",
            "lf_set("+dest+", "+source+"->value);"
        );
    }

    /** Set the scheduler type in the target config as needed. */
    private void pickScheduler() {
        // Don't use a scheduler that does not prioritize reactions based on deadlines
        // if the program contains a deadline (handler). Use the GEDF_NP scheduler instead.
        if (!targetConfig.schedulerType.prioritizesDeadline()) {
            // Check if a deadline is assigned to any reaction
            if (hasDeadlines(reactors)) {
                if (!targetConfig.setByUser.contains(TargetProperty.SCHEDULER)) {
                    targetConfig.schedulerType = TargetProperty.SchedulerOption.GEDF_NP;
                }
            }
        }
    }

    private boolean hasDeadlines(List<Reactor> reactors) {
        for (Reactor reactor : reactors) {
            for (Reaction reaction : allReactions(reactor)) {
                if (reaction.getDeadline() != null) {
                    return true;
                }
            }
        }
        return false;
    }

    /**
     * Look at the 'reactor' eResource.
     * If it is an imported .lf file, incorporate it into the current
     * program in the following manner:
     * - Merge its target property with `targetConfig`
     * - If there are any preambles, add them to the preambles of the reactor.
     */
    private void inspectReactorEResource(ReactorDecl reactor) {
        // If the reactor is imported, look at the
        // target definition of the .lf file in which the reactor is imported from and
        // append any cmake-include.
        // Check if the reactor definition is imported
        if (reactor.eResource() != mainDef.getReactorClass().eResource()) {
            // Find the LFResource corresponding to this eResource
            LFResource lfResource = null;
            for (var resource : resources) {
                if (resource.getEResource() == reactor.eResource()) {
                    lfResource = resource;
                    break;
                }
            }
            if (lfResource != null) {
                // Copy the user files and cmake-includes to the src-gen path of the main .lf file
                copyUserFiles(lfResource.getTargetConfig(), lfResource.getFileConfig());
                // Merge the CMake includes from the imported file into the target config
                lfResource.getTargetConfig().cmakeIncludes.forEach(incl -> {
                    if (!this.targetConfig.cmakeIncludes.contains(incl)) {
                        this.targetConfig.cmakeIncludes.add(incl);
                    }
                });
            }
        }
    }

    /**
     * Copy all files or directories listed in the target property `files`, `cmake-include`,
     * and `_fed_setup` into the src-gen folder of the main .lf file
     *
     * @param targetConfig The targetConfig to read the target properties from.
     * @param fileConfig The fileConfig used to make the copy and resolve paths.
     */
    @Override
    protected void copyUserFiles(TargetConfig targetConfig, FileConfig fileConfig) {
        super.copyUserFiles(targetConfig, fileConfig);
        // Must use class variable to determine destination!
        var destination = this.fileConfig.getSrcGenPath();

        FileUtil.copyFilesOrDirectories(targetConfig.cmakeIncludes, destination, fileConfig, errorReporter, true);

        // FIXME: Unclear what the following does, but it does not appear to belong here.
        if (!StringExtensions.isNullOrEmpty(targetConfig.fedSetupPreamble)) {
            try {
                FileUtil.copyFile(fileConfig.srcFile.getParent().resolve(targetConfig.fedSetupPreamble),
                                  destination.resolve(targetConfig.fedSetupPreamble));
            } catch (IOException e) {
                errorReporter.reportError("Failed to find _fed_setup file " + targetConfig.fedSetupPreamble);
            }
        }
    }

    /**
     * Generate code for defining all instantiated reactors.
     *
     * Imported reactors' original .lf file is
     * incorporated in the following manner:
     * - If there are any cmake-include files, add them to the current list
     *  of cmake-include files.
     * - If there are any preambles, add them to the preambles of the reactor.
     */
    private void generateReactorDefinitions() throws IOException {
        var generatedReactors = new LinkedHashSet<TypeParameterizedReactor>();
        if (this.main != null) {
            resolveTemplatedTypes(this.main, this.main.tpr);
            generateReactorChildren(this.main, generatedReactors);
            generateReactorClass(this.main.getTypeParameterizedReactor());
        }
        // do not generate code for reactors that are not instantiated
    }

    /**
     * Recursively Resolve all Templated Types of child Reactors to their respective
     * concrete types
     *
     * @param reactorInstance The Reactor Class
     * @param parentTpr {@link TypeParameterizedReactor} of Parent
     * */
    private void resolveTemplatedTypes(ReactorInstance reactorInstance, TypeParameterizedReactor parentTpr) {
        for (var child : reactorInstance.children) {
            if (parentTpr.typeArgs() != null) {
                Map<String, Type> copy = new HashMap<>();
                child.tpr.typeArgs().forEach((literal, typename) -> {
                    var type = typename.getId();
                    if (parentTpr.typeArgs().containsKey(type)) {
                        var basicType = parentTpr.typeArgs().get(type);
                        copy.put(literal, basicType);
                    } else {
                        // Typename is not inherited from Parent Reactor. Keep As Is!
                        copy.put(literal, typename);
                    }
                });
                if (!copy.isEmpty()) { // If we found some templated-types update the tpr with new map
                    child.tpr = new TypeParameterizedReactor(child.tpr.reactor(), copy);
                }
                resolveTemplatedTypes(child, child.tpr);
            }
        }
    }

    private record TypeParameterizedReactorWithDecl(TypeParameterizedReactor tpr, ReactorDecl decl) {}

    /** Generate user-visible header files for all reactors instantiated. */
    private void generateHeaders() throws IOException {
        FileUtil.deleteDirectory(fileConfig.getIncludePath());
        FileUtil.copyFromClassPath(
            fileConfig.getRuntimeIncludePath(),
            fileConfig.getIncludePath(),
            false,
            true
        );
        for (TypeParameterizedReactor tpr :
            (Iterable<TypeParameterizedReactor>) () -> allTypeParameterizedReactors().iterator()
        ) {
            CReactorHeaderFileGenerator.doGenerate(
                types, tpr, fileConfig,
                (builder, rr, userFacing) -> {
                    generateAuxiliaryStructs(builder, rr, userFacing);
                    if (userFacing) {
                        rr.reactor().getInstantiations().stream()
                            .map(it -> new TypeParameterizedReactorWithDecl(new TypeParameterizedReactor(it), it.getReactorClass())).collect(Collectors.toSet()).forEach(it -> {
                                ASTUtils.allPorts(it.tpr.reactor())
                                    .forEach(p -> builder.pr(CPortGenerator.generateAuxiliaryStruct(
                                        it.tpr, p, getTarget(), errorReporter, types, new CodeBuilder(), true, it.decl()
                                    )));
                            });
                    }
                },
                this::generateTopLevelPreambles);
        }
        FileUtil.copyDirectoryContents(fileConfig.getIncludePath(), fileConfig.getSrcGenPath().resolve("include"), false);
    }

    /**
     * Generate code for the children of 'reactor' that belong to 'federate'.
     * Duplicates are avoided.
     *
     * Imported reactors' original .lf file is
     * incorporated in the following manner:
     * - If there are any cmake-include files, add them to the current list
     *  of cmake-include files.
     * - If there are any preambles, add them to the preambles of the reactor.
     *
     * @param reactor Used to extract children from
     */
    private void generateReactorChildren(
        ReactorInstance reactor,
        LinkedHashSet<TypeParameterizedReactor> generatedReactors
    ) throws IOException {
        for (ReactorInstance r : reactor.children) {
            var newTpr = r.tpr;
            if (r.reactorDeclaration != null &&
                  !generatedReactors.contains(newTpr)) {
                generatedReactors.add(newTpr);
                generateReactorChildren(r, generatedReactors);
                inspectReactorEResource(r.reactorDeclaration);
                generateReactorClass(newTpr);
            }
        }
    }

    /**
     * Choose which platform files to compile with according to the OS.
     * If there is no main reactor, then compilation will produce a .o file requiring further linking.
     * Also, if useCmake is set to true, we don't need to add platform files. The CMakeLists.txt file
     * will detect and use the appropriate platform file based on the platform that cmake is invoked on.
     */
    private void pickCompilePlatform() {
        var osName = System.getProperty("os.name").toLowerCase();
        // if platform target was set, use given platform instead
        if (targetConfig.platformOptions.platform != Platform.AUTO) {
            osName = targetConfig.platformOptions.platform.toString();
        } else if (Stream.of("mac", "darwin", "win", "nux").noneMatch(osName::contains)) {
            errorReporter.reportError("Platform " + osName + " is not supported");
        }
    }

    /**
     * Copy target-specific header file to the src-gen directory.
     */
    protected void copyTargetFiles() throws IOException {
        // Copy the core lib
        String coreLib = LFGeneratorContext.BuildParm.EXTERNAL_RUNTIME_PATH.getValue(context);
        Path dest = fileConfig.getSrcGenPath();
      if (targetConfig.platformOptions.platform == Platform.ARDUINO) {
        dest = dest.resolve("src");
      }
        if (coreLib != null) {
            FileUtil.copyDirectoryContents(Path.of(coreLib), dest, true);
        } else {
            FileUtil.copyFromClassPath(
                "/lib/c/reactor-c/core",
                dest,
                true,
                false
            );
            FileUtil.copyFromClassPath(
                "/lib/c/reactor-c/lib",
                dest,
                true,
                false
            );
        }

        // For the Zephyr target, copy default config and board files.
        if (targetConfig.platformOptions.platform == Platform.ZEPHYR) {
            FileUtil.copyFromClassPath(
                "/lib/platform/zephyr/boards",
                fileConfig.getSrcGenPath(),
                false,
                false
            );
            FileUtil.copyFileFromClassPath(
                "/lib/platform/zephyr/prj_lf.conf",
                fileConfig.getSrcGenPath(),
                true
            );

            FileUtil.copyFileFromClassPath(
                "/lib/platform/zephyr/Kconfig",
                fileConfig.getSrcGenPath(),
                true
            );
        }
    }

    ////////////////////////////////////////////
    //// Code generators.

    /**
     * Generate a reactor class definition for the specified federate.
     * A class definition has four parts:
     *
     * * Preamble code, if any, specified in the Lingua Franca file.
     * * A "self" struct type definition (see the class documentation above).
     * * A function for each reaction.
     * * A constructor for creating an instance.
     *  for deleting an instance.
     *
     * If the reactor is the main reactor, then
     * the generated code may be customized. Specifically,
     * if the main reactor has reactions, these reactions
     * will not be generated if they are triggered by or send
     * data to contained reactors that are not in the federate.
     */
    private void generateReactorClass(TypeParameterizedReactor tpr) throws IOException {
        // FIXME: Currently we're not reusing definitions for declarations that point to the same definition.
        CodeBuilder header = new CodeBuilder();
        CodeBuilder src = new CodeBuilder();
        final String headerName = CUtil.getName(tpr) + ".h";
        var guardMacro = headerName.toUpperCase().replace(".", "_");
        header.pr("#ifndef " + guardMacro);
        header.pr("#define " + guardMacro);
        generateReactorClassHeaders(tpr, headerName, header, src);
        header.pr(generateTopLevelPreambles(tpr.reactor()));
        generateUserPreamblesForReactor(tpr.reactor(), src);
        generateReactorClassBody(tpr, header, src);
        header.pr("#endif // " + guardMacro);
        FileUtil.writeToFile(CodeMap.fromGeneratedCode(header.toString()).getGeneratedCode(), fileConfig.getSrcGenPath().resolve(headerName), true);
        var extension = targetConfig.platformOptions.platform == Platform.ARDUINO ? ".ino" :
            CCppMode ? ".cpp" : ".c";
        FileUtil.writeToFile(CodeMap.fromGeneratedCode(src.toString()).getGeneratedCode(), fileConfig.getSrcGenPath().resolve(CUtil.getName(tpr) + extension), true);
    }

    protected void generateReactorClassHeaders(TypeParameterizedReactor tpr, String headerName, CodeBuilder header, CodeBuilder src) {
        if (CCppMode) {
            src.pr("extern \"C\" {");
            header.pr("extern \"C\" {");
        }
        header.pr("#include \"include/core/reactor.h\"");
        src.pr("#include \"include/api/api.h\"");
        src.pr("#include \"include/api/set.h\"");
        generateIncludes(tpr);
        if (CCppMode) {
            src.pr("}");
            header.pr("}");
        }
        src.pr("#include \"include/" + CReactorHeaderFileGenerator.outputPath(tpr) + "\"");
        src.pr("#include \"" + headerName + "\"");
        tpr.doDefines(src);
        ASTUtils.allIncludes(tpr.reactor()).stream().map(name -> "#include \""
            + name + ".h\"").forEach(header::pr);
    }

    private void generateReactorClassBody(TypeParameterizedReactor tpr, CodeBuilder header, CodeBuilder src) {
        // Some of the following methods create lines of code that need to
        // go into the constructor.  Collect those lines of code here:
        var constructorCode = new CodeBuilder();
        generateAuxiliaryStructs(header, tpr, false);
        // The following must go before the self struct so the #include watchdog.h ends up in the header.
        CWatchdogGenerator.generateWatchdogs(src, header, tpr, errorReporter);
        generateSelfStruct(header, tpr, constructorCode);
        generateMethods(src, tpr);
        generateReactions(src, tpr);
        generateConstructor(src, header, tpr, constructorCode);
    }

    /**
     * Generate methods for {@code reactor}.
     */
    protected void generateMethods(CodeBuilder src, TypeParameterizedReactor tpr) {
        CMethodGenerator.generateMethods(tpr, src, types);
    }

    /**
     * Generates preambles defined by user for a given reactor
     * @param reactor The given reactor
     */
    protected void generateUserPreamblesForReactor(Reactor reactor, CodeBuilder src) {
        for (Preamble p : ASTUtils.allPreambles(reactor)) {
            src.pr("// *********** From the preamble, verbatim:");
            src.prSourceLineNumber(p.getCode());
            src.pr(toText(p.getCode()));
            src.pr("\n// *********** End of preamble.");
        }
    }

    /**
     * Generate a constructor for the specified reactor in the specified federate.
     * @param tpr The parsed reactor data structure.
     * @param constructorCode Lines of code previously generated that need to
     *  go into the constructor.
     */
    protected void generateConstructor(
        CodeBuilder src, CodeBuilder header, TypeParameterizedReactor tpr, CodeBuilder constructorCode
    ) {
        header.pr(CConstructorGenerator.generateConstructorPrototype(tpr));
        src.pr(CConstructorGenerator.generateConstructor(
            tpr,
            constructorCode.toString()
        ));
    }

    protected void generateIncludes(TypeParameterizedReactor tpr) {
        code.pr("#include \"" + CUtil.getName(tpr) + ".h\"");
    }

    /**
     * Generate the struct type definitions for inputs, outputs, and
     * actions of the specified reactor.
     */
    protected void generateAuxiliaryStructs(CodeBuilder builder, TypeParameterizedReactor tpr, boolean userFacing) {
        // In the case where there are incoming
        // p2p logical connections in decentralized
        // federated execution, there will be an
        // intended_tag field added to accommodate
        // the case where a reaction triggered by a
        // port or action is late due to network
        // latency, etc..
        var federatedExtension = new CodeBuilder();
        federatedExtension.pr(String.format("""
            #ifdef FEDERATED
            #ifdef FEDERATED_DECENTRALIZED
            %s intended_tag;
            #endif
            %s physical_time_of_arrival;
            #endif
            """, types.getTargetTagType(), types.getTargetTimeType())
        );
        for (Port p : allPorts(tpr.reactor())) {
            builder.pr(CPortGenerator.generateAuxiliaryStruct(
                tpr,
                p,
                getTarget(),
                errorReporter,
                types,
                federatedExtension,
                userFacing,
                null
            ));
        }
        // The very first item on this struct needs to be
        // a trigger_t* because the struct will be cast to (trigger_t*)
        // by the lf_schedule() functions to get to the trigger.
        for (Action action : allActions(tpr.reactor())) {
            builder.pr(CActionGenerator.generateAuxiliaryStruct(
                tpr,
                action,
                getTarget(),
                types,
                federatedExtension,
                userFacing
            ));
        }
    }

    /**
     * Generate the self struct type definition for the specified reactor
     * in the specified federate.
     * @param constructorCode Place to put lines of code that need to
     *  go into the constructor.
     */
    private void generateSelfStruct(CodeBuilder builder, TypeParameterizedReactor tpr, CodeBuilder constructorCode) {
        var reactor = toDefinition(tpr.reactor());
        var selfType = CUtil.selfType(tpr);

        // Construct the typedef for the "self" struct.
        // Create a type name for the self struct.
        var body = new CodeBuilder();

        // Extensions can add functionality to the CGenerator
        generateSelfStructExtension(body, reactor, constructorCode);

        // Next handle parameters.
        body.pr(CParameterGenerator.generateDeclarations(tpr, types));

        // Next handle states.
        body.pr(CStateGenerator.generateDeclarations(tpr, types));

        // Next handle actions.
        CActionGenerator.generateDeclarations(tpr, body, constructorCode);

        // Next handle inputs and outputs.
        CPortGenerator.generateDeclarations(tpr, reactor, body, constructorCode);

        // If there are contained reactors that either receive inputs
        // from reactions of this reactor or produce outputs that trigger
        // reactions of this reactor, then we need to create a struct
        // inside the self struct for each contained reactor. That
        // struct has a place to hold the data produced by this reactor's
        // reactions and a place to put pointers to data produced by
        // the contained reactors.
        generateInteractingContainedReactors(tpr, body, constructorCode);

        // Next, generate the fields needed for each reaction.
        CReactionGenerator.generateReactionAndTriggerStructs(
            body,
            tpr,
            constructorCode,
            types
        );

        // Generate the fields needed for each watchdog.
        CWatchdogGenerator.generateWatchdogStruct(body, tpr, constructorCode);

        // Next, generate fields for modes
        CModesGenerator.generateDeclarations(reactor, body, constructorCode);

        // The first field has to always be a pointer to the list of
        // of allocated memory that must be freed when the reactor is freed.
        // This means that the struct can be safely cast to self_base_t.
        builder.pr("typedef struct {");
        builder.indent();
        builder.pr("struct self_base_t base;");
        builder.pr(body.toString());
        builder.unindent();
        builder.pr("} " + selfType + ";");
    }

    /**
     * Generate structs and associated code for contained reactors that
     * send or receive data to or from the container's reactions.
     *
     * If there are contained reactors that either receive inputs
     * from reactions of this reactor or produce outputs that trigger
     * reactions of this reactor, then we need to create a struct
     * inside the self struct of the container for each contained reactor.
     * That struct has a place to hold the data produced by the container reactor's
     * reactions and a place to put pointers to data produced by
     * the contained reactors.
     *
     * @param tpr {@link TypeParameterizedReactor}
     * @param body The place to put the struct definition for the contained reactors.
     * @param constructorCode The place to put matching code that goes in the container's constructor.
     */
    private void generateInteractingContainedReactors(
        TypeParameterizedReactor tpr,
        CodeBuilder body,
        CodeBuilder constructorCode
    ) {
        // The contents of the struct will be collected first so that
        // we avoid duplicate entries and then the struct will be constructed.
        var contained = new InteractingContainedReactors(tpr.reactor());
        // Next generate the relevant code.
        for (Instantiation containedReactor : contained.containedReactors()) {
            var containedTpr = new TypeParameterizedReactor(containedReactor);
            // First define an _width variable in case it is a bank.
            var array = "";
            var width = -2;
            // If the instantiation is a bank, find the maximum bank width
            // to define an array.
            if (containedReactor.getWidthSpec() != null) {
                width = CReactionGenerator.maxContainedReactorBankWidth(containedReactor, null, 0, mainDef);
                array = "[" + width + "]";
            }
            // NOTE: The following needs to be done for each instance
            // so that the width can be parameter, not in the constructor.
            // Here, we conservatively use a width that is the largest of all instances.
            constructorCode.pr(String.join("\n",
                "// Set the _width variable for all cases. This will be -2",
                "// if the reactor is not a bank of reactors.",
                "self->_lf_"+containedReactor.getName()+"_width = "+width+";"
            ));

            // Generate one struct for each contained reactor that interacts.
            body.pr("struct {");
            body.indent();
            for (Port port : contained.portsOfInstance(containedReactor)) {
                if (port instanceof Input) {
                    // If the variable is a multiport, then the place to store the data has
                    // to be malloc'd at initialization.
                    if (!ASTUtils.isMultiport(port)) {
                        // Not a multiport.
                        body.pr(port, variableStructType(port, containedTpr, false)+" "+port.getName()+";");
                    } else {
                        // Is a multiport.
                        // Memory will be malloc'd in initialization.
                        body.pr(port, String.join("\n",
                            variableStructType(port, containedTpr, false)+"** "+port.getName()+";",
                            "int "+port.getName()+"_width;"
                        ));
                    }
                } else {
                    // Must be an output port.
                    // Outputs of contained reactors are pointers to the source of data on the
                    // self struct of the container.
                    if (!ASTUtils.isMultiport(port)) {
                        // Not a multiport.
                        body.pr(port, variableStructType(port, containedTpr, false)+"* "+port.getName()+";");
                    } else {
                        // Is a multiport.
                        // Here, we will use an array of pointers.
                        // Memory will be malloc'd in initialization.
                        body.pr(port, String.join("\n",
                            variableStructType(port, containedTpr, false)+"** "+port.getName()+";",
                            "int "+port.getName()+"_width;"
                        ));
                    }
                    body.pr(port, "trigger_t "+port.getName()+"_trigger;");
                    var reactorIndex = "";
                    if (containedReactor.getWidthSpec() != null) {
                        reactorIndex = "[reactor_index]";
                        constructorCode.pr("for (int reactor_index = 0; reactor_index < self->_lf_"+containedReactor.getName()+"_width; reactor_index++) {");
                        constructorCode.indent();
                    }
                    var portOnSelf = "self->_lf_"+containedReactor.getName()+reactorIndex+"."+port.getName();

                    constructorCode.pr(
                        port,
                        CExtensionUtils.surroundWithIfFederatedDecentralized(
                            portOnSelf+"_trigger.intended_tag = (tag_t) { .time = NEVER, .microstep = 0u};"
                        )
                    );

                    var triggered = contained.reactionsTriggered(containedReactor, port);
                    //noinspection StatementWithEmptyBody
                    if (triggered.size() > 0) {
                        body.pr(port, "reaction_t* "+port.getName()+"_reactions["+triggered.size()+"];");
                        var triggeredCount = 0;
                        for (Integer index : triggered) {
                            constructorCode.pr(port, portOnSelf+"_reactions["+triggeredCount+++"] = &self->_lf__reaction_"+index+";");
                        }
                        constructorCode.pr(port, portOnSelf+"_trigger.reactions = "+portOnSelf+"_reactions;");
                    } else {
                        // Since the self struct is created using calloc, there is no need to set
                        // self->_lf_"+containedReactor.getName()+"."+port.getName()+"_trigger.reactions = NULL
                    }
                    // Since the self struct is created using calloc, there is no need to set falsy fields.
                    constructorCode.pr(port, String.join("\n",
                        portOnSelf+"_trigger.last = NULL;",
                        portOnSelf+"_trigger.number_of_reactions = "+triggered.size()+";"
                    ));


                    // Set the physical_time_of_arrival
                    constructorCode.pr(
                        port,
                        CExtensionUtils.surroundWithIfFederated(
                            portOnSelf+"_trigger.physical_time_of_arrival = NEVER;"
                        )
                    );

                    if (containedReactor.getWidthSpec() != null) {
                        constructorCode.unindent();
                        constructorCode.pr("}");
                    }
                }
            }
            body.unindent();
            body.pr(String.join("\n",
                "} _lf_"+containedReactor.getName()+array+";",
                "int _lf_"+containedReactor.getName()+"_width;"
            ));
        }
    }

    /**
     * This function is provided to allow extensions of the CGenerator to append the structure of the self struct
     * @param body The body of the self struct
     * @param reactor The reactor declaration for the self struct
     * @param constructorCode Code that is executed when the reactor is instantiated
     */
    protected void generateSelfStructExtension(
        CodeBuilder body,
        Reactor reactor,
        CodeBuilder constructorCode
    ) {
        // Do nothing
    }

    /** Generate reaction functions definition for a reactor.
     *  These functions have a single argument that is a void* pointing to
     *  a struct that contains parameters, state variables, inputs (triggering or not),
     *  actions (triggering or produced), and outputs.
     *  @param tpr The reactor.
     */
    public void generateReactions(CodeBuilder src, TypeParameterizedReactor tpr) {
        var reactionIndex = 0;
        var reactor = ASTUtils.toDefinition(tpr.reactor());
        for (Reaction reaction : allReactions(reactor)) {
            generateReaction(src, reaction, tpr, reactionIndex);
            // Increment reaction index even if the reaction is not in the federate
            // so that across federates, the reaction indices are consistent.
            reactionIndex++;
        }
    }

    /** Generate a reaction function definition for a reactor.
     *  This function will have a single argument that is a void* pointing to
     *  a struct that contains parameters, state variables, inputs (triggering or not),
     *  actions (triggering or produced), and outputs.
     *  @param reaction The reaction.
     *  @param tpr The reactor.
     *  @param reactionIndex The position of the reaction within the reactor.
     */
    protected void generateReaction(CodeBuilder src, Reaction reaction, TypeParameterizedReactor tpr, int reactionIndex) {
        src.pr(CReactionGenerator.generateReaction(
            reaction,
            tpr,
            reactionIndex,
            mainDef,
            errorReporter,
            types,
            targetConfig,
            getTarget().requiresTypes
        ));
    }

    /**
     * Record startup, shutdown, and reset reactions.
     * @param instance A reactor instance.
     */
    private void recordBuiltinTriggers(ReactorInstance instance) {
        // For each reaction instance, allocate the arrays that will be used to
        // trigger downstream reactions.

        var enclaveInfo = CUtil.getClosestEnclave(instance).enclaveInfo;
        var enclaveStruct = CUtil.getEnvironmentStruct(instance);
        var enclaveId = CUtil.getEnvironmentId(instance);
        for (ReactionInstance reaction : instance.reactions) {
            var reactor = reaction.getParent();
            var temp = new CodeBuilder();
            var foundOne = false;

            var reactionRef = CUtil.reactionRef(reaction);

            // Next handle triggers of the reaction that come from a multiport output
            // of a contained reactor.  Also, handle startup and shutdown triggers.
            for (TriggerInstance<?> trigger : reaction.triggers) {
                if (trigger.isStartup()) {
                    temp.pr(enclaveStruct+"._lf_startup_reactions[startup_reactions_count["+enclaveId+"]++] = &"+reactionRef+";");
                    enclaveInfo.numStartupReactions+= reactor.getTotalWidth();
                    foundOne = true;
                } else if (trigger.isShutdown()) {
                    temp.pr(enclaveStruct+"._lf_shutdown_reactions[shutdown_reactions_count["+enclaveId+"]++] = &"+reactionRef+";");
                    foundOne = true;
                    enclaveInfo.numShutdownReactions += reactor.getTotalWidth();

                    if (targetConfig.tracing != null) {
                        var description = CUtil.getShortenedName(reactor);
                        var reactorRef = CUtil.reactorRef(reactor);
                        temp.pr(String.join("\n",
                            "_lf_register_trace_event("+reactorRef+", &("+reactorRef+"->_lf__shutdown),",
                            "trace_trigger, "+addDoubleQuotes(description+".shutdown")+");"
                        ));
                    }
                } else if (trigger.isReset()) {
                    temp.pr(enclaveStruct+"._lf_reset_reactions[reset_reactions_count["+enclaveId+"]++] = &"+reactionRef+";");
                    enclaveInfo.numResetReactions += reactor.getTotalWidth();
                    foundOne = true;
                }
            }
            if (foundOne) initializeTriggerObjects.pr(temp.toString());
        }
    }

    /**
     * Generate code to set up the tables used in _lf_start_time_step to decrement reference
     * counts and mark outputs absent between time steps. This function puts the code
     * into startTimeStep.
     */
    /**
     * Generate code to set up the tables used in _lf_start_time_step to decrement reference
     * counts and mark outputs absent between time steps. This function puts the code
     * into startTimeStep.
     */
    private void generateStartTimeStep(ReactorInstance instance) {
        // Avoid generating dead code if nothing is relevant.
        var foundOne = false;
        var temp = new CodeBuilder();
        var containerSelfStructName = CUtil.reactorRef(instance);
        var enclave = CUtil.getClosestEnclave(instance);
        var enclaveInfo = enclave.enclaveInfo;
        var enclaveStruct = CUtil.getEnvironmentStruct(enclave);

        // Handle inputs that get sent data from a reaction rather than from
        // another contained reactor and reactions that are triggered by an
        // output of a contained reactor.
        // Note that there may be more than one reaction reacting to the same
        // port so we have to avoid listing the port more than once.
        var portsSeen = new LinkedHashSet<PortInstance>();
        for (ReactionInstance reaction : instance.reactions) {
            for (PortInstance port : Iterables.filter(reaction.effects, PortInstance.class)) {
                if (port.getDefinition() instanceof Input && !portsSeen.contains(port)) {
                    portsSeen.add(port);
                    // This reaction is sending to an input. Must be
                    // the input of a contained reactor in the federate.
                    // NOTE: If instance == main and the federate is within a bank,
                    // this assumes that the reaction writes only to the bank member in the federate.
                    foundOne = true;

                    temp.pr("// Add port "+port.getFullName()+" to array of is_present fields.");

                    if (!Objects.equal(port.getParent(), instance)) {
                        // The port belongs to contained reactor, so we also have
                        // iterate over the instance bank members.
                        temp.startScopedBlock();
                        temp.pr("int count = 0; SUPPRESS_UNUSED_WARNING(count);");
                        temp.startScopedBlock(instance);
                        temp.startScopedBankChannelIteration(port, null);
                    } else {
                        temp.startScopedBankChannelIteration(port, "count");
                    }
                    var portRef = CUtil.portRefNested(port);
                    var con = (port.isMultiport()) ? "->" : ".";

                    temp.pr(enclaveStruct+"._lf_is_present_fields["+enclaveInfo.numIsPresentFields+" + count] = &"+portRef+con+"is_present;");
                    // Intended_tag is only applicable to ports in federated execution.
                    temp.pr(
                        CExtensionUtils.surroundWithIfFederatedDecentralized(
                            enclaveStruct+"._lf_intended_tag_fields["+enclaveInfo.numIsPresentFields+" + count] = &"+portRef+con+"intended_tag;"
                        )
                    );

                    enclaveInfo.numIsPresentFields += port.getWidth() * port.getParent().getTotalWidth();

                    if (!Objects.equal(port.getParent(), instance)) {
                        temp.pr("count++;");
                        temp.endScopedBlock();
                        temp.endScopedBlock();
                        temp.endScopedBankChannelIteration(port, null);
                    } else {
                        temp.endScopedBankChannelIteration(port, "count");
                    }
                }
            }
        }
        if (foundOne) startTimeStep.pr(temp.toString());
        temp = new CodeBuilder();
        foundOne = false;

        for (ActionInstance action : instance.actions) {
            foundOne = true;
            temp.startScopedBlock(instance);

            temp.pr(String.join("\n",
                "// Add action "+action.getFullName()+" to array of is_present fields.",
                enclaveStruct+"._lf_is_present_fields["+enclaveInfo.numIsPresentFields+"] ",
                "        = &"+containerSelfStructName+"->_lf_"+action.getName()+".is_present;"
            ));

            // Intended_tag is only applicable to actions in federated execution with decentralized coordination.
            temp.pr(
                CExtensionUtils.surroundWithIfFederatedDecentralized(
                    String.join("\n",
                        "// Add action " + action.getFullName()
                            + " to array of intended_tag fields.",
                        enclaveStruct+"._lf_intended_tag_fields["
                            + enclaveInfo.numIsPresentFields + "] ",
                        "        = &" + containerSelfStructName
                            + "->_lf_" + action.getName()
                            + ".intended_tag;"
                    )));

            enclaveInfo.numIsPresentFields += action.getParent().getTotalWidth();
            temp.endScopedBlock();
        }
        if (foundOne) startTimeStep.pr(temp.toString());
        temp = new CodeBuilder();
        foundOne = false;

        // Next, set up the table to mark each output of each contained reactor absent.
        for (ReactorInstance child : instance.children) {
            if (child.outputs.size() > 0) {

                temp.startScopedBlock();
                temp.pr("int count = 0; SUPPRESS_UNUSED_WARNING(count);");
                temp.startScopedBlock(child);

                var channelCount = 0;
                for (PortInstance output : child.outputs) {
                    if (!output.getDependsOnReactions().isEmpty()){
                        foundOne = true;
                        temp.pr("// Add port "+output.getFullName()+" to array of is_present fields.");
                        temp.startChannelIteration(output);
                        temp.pr(enclaveStruct+"._lf_is_present_fields["+enclaveInfo.numIsPresentFields+" + count] = &"+CUtil.portRef(output)+".is_present;");

                        // Intended_tag is only applicable to ports in federated execution with decentralized coordination.
                        temp.pr(
                            CExtensionUtils.surroundWithIfFederatedDecentralized(
                                String.join("\n",
                                    "// Add port "+output.getFullName()+" to array of intended_tag fields.",
                                    enclaveStruct+"._lf_intended_tag_fields["+enclaveInfo.numIsPresentFields+" + count] = &"+CUtil.portRef(output)+".intended_tag;"
                                )));

                        temp.pr("count++;");
                        channelCount += output.getWidth();
                        temp.endChannelIteration(output);
                    }
                }
                enclaveInfo.numIsPresentFields += channelCount * child.getTotalWidth();
                temp.endScopedBlock();
                temp.endScopedBlock();
            }
        }
        if (foundOne) startTimeStep.pr(temp.toString());
    }

    /**
     * For each timer in the given reactor, generate initialization code for the offset
     * and period fields.
     *
     * This method will also populate the global _lf_timer_triggers array, which is
     * used to start all timers at the start of execution.
     *
     * @param instance A reactor instance.
     */
    private void generateTimerInitializations(ReactorInstance instance) {
        for (TimerInstance timer : instance.timers) {
            if (!timer.isStartup()) {
                initializeTriggerObjects.pr(CTimerGenerator.generateInitializer(timer));
                CUtil.getClosestEnclave(instance).enclaveInfo.numTimerTriggers += timer.getParent().getTotalWidth();
            }
        }
    }

    /**
     * Process a given .proto file.
     *
     * Run, if possible, the proto-c protocol buffer code generator to produce
     * the required .h and .c files.
     * @param filename Name of the file to process.
     */
     public void processProtoFile(String filename) {
        var protoc = commandFactory.createCommand(
            "protoc-c",
            List.of("--c_out="+this.fileConfig.getSrcGenPath(), filename),
            fileConfig.srcPath);
        if (protoc == null) {
            errorReporter.reportError("Processing .proto files requires protoc-c >= 1.3.3.");
            return;
        }
        var returnCode = protoc.run();
        if (returnCode == 0) {
            var nameSansProto = filename.substring(0, filename.length() - 6);
            targetConfig.compileAdditionalSources.add(
                fileConfig.getSrcGenPath().resolve(nameSansProto + ".pb-c.c").toString()
            );

            targetConfig.compileLibraries.add("-l");
            targetConfig.compileLibraries.add("protobuf-c");
            targetConfig.compilerFlags.add("-lprotobuf-c");
        } else {
            errorReporter.reportError("protoc-c returns error code " + returnCode);
        }
    }

    /**
     * Construct a unique type for the struct of the specified
     * typed variable (port or action) of the specified reactor class.
     * This is required to be the same as the type name returned by
     * {@link #variableStructType(TriggerInstance)}.
     */
    public static String variableStructType(Variable variable, TypeParameterizedReactor tpr, boolean userFacing) {
        return (userFacing ? tpr.getName().toLowerCase() : CUtil.getName(tpr)) +"_"+variable.getName()+"_t";
    }

    /**
     * Construct a unique type for the struct of the specified
     * instance (port or action).
     * This is required to be the same as the type name returned by
     * {@link #variableStructType(Variable, TypeParameterizedReactor, boolean)}.
     * @param portOrAction The port or action instance.
     * @return The name of the self struct.
     */
    public static String variableStructType(TriggerInstance<?> portOrAction) {
        return CUtil.getName(portOrAction.getParent().tpr)+"_"+portOrAction.getName()+"_t";
    }

    /**
     * If tracing is turned on, then generate code that records
     * the full name of the specified reactor instance in the
     * trace table. If tracing is not turned on, do nothing.
     * @param instance The reactor instance.
     */
    private void generateTraceTableEntries(ReactorInstance instance) {
        if (targetConfig.tracing != null) {
            initializeTriggerObjects.pr(
                CTracingGenerator.generateTraceTableEntries(instance)
            );
        }
    }

    /**
     * Generate code to instantiate the specified reactor instance and
     * initialize it.
     * @param instance A reactor instance.
     */
    public void generateReactorInstance(ReactorInstance instance) {
        var reactorClass = ASTUtils.toDefinition(instance.getDefinition().getReactorClass());
        var fullName = instance.getFullName();
        initializeTriggerObjects.pr(
                "// ***** Start initializing " + fullName + " of class " + reactorClass.getName());
        // Generate the instance self struct containing parameters, state variables,
        // and outputs (the "self" struct).
<<<<<<< HEAD
        initializeTriggerObjects.pr(CUtil.reactorRefName(instance)+"["+CUtil.runtimeIndex(instance)+"] = new_"+CUtil.getName(reactorClass)+"();");
         initializeTriggerObjects.pr(CUtil.reactorRefName(instance)+"["+CUtil.runtimeIndex(instance)+"]->base.environment = &envs["+CUtil.getEnvironmentId(instance)+"];");
=======
        initializeTriggerObjects.pr(CUtil.reactorRefName(instance)+"["+CUtil.runtimeIndex(instance)+"] = new_"+CUtil.getName(instance.tpr)+"();");
>>>>>>> 1fef9e6d
        // Generate code to initialize the "self" struct in the
        // _lf_initialize_trigger_objects function.
        generateTraceTableEntries(instance);
        generateReactorInstanceExtension(instance);
        generateParameterInitialization(instance);
        initializeOutputMultiports(instance);
        initializeInputMultiports(instance);
        recordBuiltinTriggers(instance);
        watchdogCount += CWatchdogGenerator.generateInitializeWatchdogs(initializeTriggerObjects, instance);

        // Next, initialize the "self" struct with state variables.
        // These values may be expressions that refer to the parameter values defined above.
        generateStateVariableInitializations(instance);

        // Generate trigger objects for the instance.
        generateTimerInitializations(instance);
        generateActionInitializations(instance);
        generateInitializeActionToken(instance);
        generateSetDeadline(instance);
        generateModeStructure(instance);

        // Recursively generate code for the children.
        for (ReactorInstance child : instance.children) {
            // If this reactor is a placeholder for a bank of reactors, then generate
            // an array of instances of reactors and create an enclosing for loop.
            // Need to do this for each of the builders into which the code writes.
            startTimeStep.startScopedBlock(child);
            initializeTriggerObjects.startScopedBlock(child);
            generateReactorInstance(child);
            initializeTriggerObjects.endScopedBlock();
            startTimeStep.endScopedBlock();
        }

        // For this instance, define what must be done at the start of
        // each time step. This sets up the tables that are used by the
        // _lf_start_time_step() function in reactor_common.c.
        // Note that this function is also run once at the end
        // so that it can deallocate any memory.
        generateStartTimeStep(instance);
        initializeTriggerObjects.pr("//***** End initializing " + fullName);
    }

    /**
     * For each action of the specified reactor instance, generate initialization code
     * for the offset and period fields.
     * @param instance The reactor.
     */
    private void generateActionInitializations(ReactorInstance instance) {
        initializeTriggerObjects.pr(CActionGenerator.generateInitializers(instance));
    }

    /**
     * Initialize actions by creating a lf_token_t in the self struct.
     * This has the information required to allocate memory for the action payload.
     * Skip any action that is not actually used as a trigger.
     * @param reactor The reactor containing the actions.
     */
    private void generateInitializeActionToken(ReactorInstance reactor) {
        for (ActionInstance action : reactor.actions) {
            // Skip this step if the action is not in use.
            if (action.getParent().getTriggers().contains(action)
            ) {
                var type = reactor.tpr.resolveType(getInferredType(action.getDefinition()));
                var payloadSize = "0";
                if (!type.isUndefined()) {
                    var typeStr = types.getTargetType(type);
                    if (CUtil.isTokenType(type, types)) {
                        typeStr = CUtil.rootType(typeStr);
                    }
                    if (typeStr != null && !typeStr.equals("") && !typeStr.equals("void")) {
                        payloadSize = "sizeof("+typeStr+")";
                    }
                }

                var selfStruct = CUtil.reactorRef(action.getParent());
                initializeTriggerObjects.pr(
                    CActionGenerator.generateTokenInitializer(
                        selfStruct, action.getName(), payloadSize
                    )
                );
            }
        }
    }

    /**
     * Generate code that is executed while the reactor instance is being initialized.
     * This is provided as an extension point for subclasses.
     * Normally, the reactions argument is the full list of reactions,
     * but for the top-level of a federate, will be a subset of reactions that
     * is relevant to the federate.
     * @param instance The reactor instance.
     */
    protected void generateReactorInstanceExtension(ReactorInstance instance) {
        // Do nothing
    }

    /**
     * Generate code that initializes the state variables for a given instance.
     * Unlike parameters, state variables are uniformly initialized for all instances
     * of the same reactor.
     * @param instance The reactor class instance
     */
    protected void generateStateVariableInitializations(ReactorInstance instance) {
        var reactorClass = instance.getDefinition().getReactorClass();
        var selfRef = CUtil.reactorRef(instance);
        for (StateVar stateVar : allStateVars(toDefinition(reactorClass))) {
            if (isInitialized(stateVar)) {
                var mode = stateVar.eContainer() instanceof Mode ?
                    instance.lookupModeInstance((Mode) stateVar.eContainer()) :
                    instance.getMode(false);
                initializeTriggerObjects.pr(CStateGenerator.generateInitializer(
                    instance,
                    selfRef,
                    stateVar,
                    mode,
                    types
                ));
                if (mode != null && stateVar.isReset()) {
                    modalStateResetCount += instance.getTotalWidth();
                }
            }
        }
    }

    /**
     * Generate code to set the deadline field of the reactions in the
     * specified reactor instance.
     * @param instance The reactor instance.
     */
    private void generateSetDeadline(ReactorInstance instance) {
        for (ReactionInstance reaction : instance.reactions) {
            var selfRef = CUtil.reactorRef(reaction.getParent())+"->_lf__reaction_"+reaction.index;
            if (reaction.declaredDeadline != null) {
                var deadline = reaction.declaredDeadline.maxDelay;
                initializeTriggerObjects.pr(selfRef+".deadline = "+types.getTargetTimeExpr(deadline)+";");
            } else { // No deadline.
                initializeTriggerObjects.pr(selfRef+".deadline = NEVER;");
            }
        }
    }

    /**
     * Generate code to initialize modes.
     * @param instance The reactor instance.
     */
    private void generateModeStructure(ReactorInstance instance) {
        CModesGenerator.generateModeStructure(instance, initializeTriggerObjects);
        if (!instance.modes.isEmpty()) {
            modalReactorCount += instance.getTotalWidth();
        }
    }

    /**
     * Generate runtime initialization code for parameters of a given reactor instance
     * @param instance The reactor instance.
     */
    protected void generateParameterInitialization(ReactorInstance instance) {
        var selfRef = CUtil.reactorRef(instance);
        // Set the local bank_index variable so that initializers can use it.
        initializeTriggerObjects.pr("bank_index = "+CUtil.bankIndex(instance)+";"
                + " SUPPRESS_UNUSED_WARNING(bank_index);");
        for (ParameterInstance parameter : instance.parameters) {
            // NOTE: we now use the resolved literal value. For better efficiency, we could
            // store constants in a global array and refer to its elements to avoid duplicate
            // memory allocations.
            // NOTE: If the parameter is initialized with a static initializer for an array
            // or struct (the initialization expression is surrounded by { ... }), then we
            // have to declare a static variable to ensure that the memory is put in data space
            // and not on the stack.
            // FIXME: Is there a better way to determine this than the string comparison?
            var initializer = CParameterGenerator.getInitializer(parameter);
            if (initializer.startsWith("{")) {
                var temporaryVariableName = parameter.uniqueID();
                initializeTriggerObjects.pr(String.join("\n",
                    "static "+types.getVariableDeclaration(instance.tpr, parameter.type, temporaryVariableName, true)+" = "+initializer+";",
                    selfRef+"->"+parameter.getName()+" = "+temporaryVariableName+";"
                ));
            } else {
                initializeTriggerObjects.pr(selfRef+"->"+parameter.getName()+" = "+initializer+";");
            }
        }
    }

    /**
     * Generate code that mallocs memory for any output multiports.
     * @param reactor The reactor instance.
     */
    private void initializeOutputMultiports(ReactorInstance reactor) {
        var reactorSelfStruct = CUtil.reactorRef(reactor);
        for (PortInstance output : reactor.outputs) {
            initializeTriggerObjects.pr(CPortGenerator.initializeOutputMultiport(
                output,
                reactorSelfStruct
            ));
        }
    }

    /**
     * Allocate memory for inputs.
     * @param reactor The reactor.
     */
    private void initializeInputMultiports(ReactorInstance reactor) {
        var reactorSelfStruct = CUtil.reactorRef(reactor);
        for (PortInstance input : reactor.inputs) {
            initializeTriggerObjects.pr(CPortGenerator.initializeInputMultiport(
                input,
                reactorSelfStruct
            ));
        }
    }

    @Override
    public TargetTypes getTargetTypes() {
        return types;
    }

    /**
     * Get the Docker generator.
     * @param context
     * @return
     */
    protected DockerGenerator getDockerGenerator(LFGeneratorContext context) {
        return new CDockerGenerator(context);
    }

    // //////////////////////////////////////////
    // // Protected methods.

    // Perform set up that does not generate code
    protected void setUpGeneralParameters() {
        accommodatePhysicalActionsIfPresent();
        targetConfig.compileDefinitions.put("LOG_LEVEL", String.valueOf(targetConfig.logLevel.ordinal()));
        targetConfig.compileAdditionalSources.addAll(CCoreFilesUtils.getCTargetSrc());
        // Create the main reactor instance if there is a main reactor.
        createMainReactorInstance();
        if (hasModalReactors) {
            // So that each separate compile knows about modal reactors, do this:
            targetConfig.compileDefinitions.put("MODAL_REACTORS", "TRUE");
        }
        if (targetConfig.threading && targetConfig.platformOptions.platform == Platform.ARDUINO
            && (targetConfig.platformOptions.board == null || !targetConfig.platformOptions.board.contains("mbed"))) {
            //non-MBED boards should not use threading
            System.out.println("Threading is incompatible on your current Arduino flavor. Setting threading to false.");
            targetConfig.threading = false;
        }

        if (targetConfig.platformOptions.platform == Platform.ARDUINO && !targetConfig.noCompile
            && targetConfig.platformOptions.board == null) {
            System.out.println("To enable compilation for the Arduino platform, you must specify the fully-qualified board name (FQBN) in the target property. For example, platform: {name: arduino, board: arduino:avr:leonardo}. Entering \"no-compile\" mode and generating target code only.");
            targetConfig.noCompile = true;
        }
        if (targetConfig.threading) {  // FIXME: This logic is duplicated in CMake
            pickScheduler();
            // FIXME: this and pickScheduler should be combined.
            targetConfig.compileDefinitions.put(
                "SCHEDULER",
                targetConfig.schedulerType.name()
            );
            targetConfig.compileDefinitions.put(
                "NUMBER_OF_WORKERS",
                String.valueOf(targetConfig.workers)
            );
        }
        pickCompilePlatform();
    }

    protected void handleProtoFiles() {
        // Handle .proto files.
        for (String file : targetConfig.protoFiles) {
            this.processProtoFile(file);
        }
    }

    /**
     * Generate code that needs to appear at the top of the generated
     * C file, such as #define and #include statements.
     */
    public String generateDirectives() {
        CodeBuilder code = new CodeBuilder();
        code.prComment("Code generated by the Lingua Franca compiler from:");
        code.prComment("file:/" + FileUtil.toUnixString(fileConfig.srcFile));
        code.pr(CPreambleGenerator.generateDefineDirectives(
            targetConfig,
            fileConfig.getSrcGenPath(),
            hasModalReactors
        ));
        code.pr(CPreambleGenerator.generateIncludeStatements(
            targetConfig,
            CCppMode
        ));
        return code.toString();
    }

    /**
     * Generate top-level preamble code.
     */
    protected String generateTopLevelPreambles(Reactor reactor) {
        CodeBuilder builder = new CodeBuilder();
        var guard = "TOP_LEVEL_PREAMBLE_" + reactor.eContainer().hashCode() + "_H";
        builder.pr("#ifndef " + guard);
        builder.pr("#define " + guard);
        // Reactors that are instantiated by the specified reactor need to have
        // their file-level preambles included.  This needs to also include file-level
        // preambles of base classes of those reactors.
        Stream.concat(Stream.of(reactor), ASTUtils.allNestedClasses(reactor))
            .flatMap(it -> ASTUtils.allFileLevelPreambles(it).stream())
            .collect(Collectors.toSet())
            .forEach(it -> builder.pr(toText(it.getCode())));
        for (String file : targetConfig.protoFiles) {
            var dotIndex = file.lastIndexOf(".");
            var rootFilename = file;
            if (dotIndex > 0) {
                rootFilename = file.substring(0, dotIndex);
            }
            code.pr("#include " + addDoubleQuotes(rootFilename + ".pb-c.h"));
            builder.pr("#include " + addDoubleQuotes(rootFilename + ".pb-c.h"));
        }
        builder.pr("#endif");
        return builder.toString();
    }

    protected boolean targetLanguageIsCpp() {
        return CCppMode;
    }

    /** Given a line of text from the output of a compiler, return
     *  an instance of ErrorFileAndLine if the line is recognized as
     *  the first line of an error message. Otherwise, return null.
     *  @param line A line of output from a compiler or other external
     *   tool that might generate errors.
     *  @return If the line is recognized as the start of an error message,
     *   then return a class containing the path to the file on which the
     *   error occurred (or null if there is none), the line number (or the
     *   string "1" if there is none), the character position (or the string
     *   "0" if there is none), and the message (or an empty string if there
     *   is none).
     */
    @Override
    public GeneratorBase.ErrorFileAndLine parseCommandOutput(String line) {
        var matcher = compileErrorPattern.matcher(line);
        if (matcher.find()) {
            var result = new ErrorFileAndLine();
            result.filepath = matcher.group("path");
            result.line = matcher.group("line");
            result.character = matcher.group("column");
            result.message = matcher.group("message");

            if (!result.message.toLowerCase().contains("error:")) {
                result.isError = false;
            }
            return result;
        }
        return null;
    }

    ////////////////////////////////////////////
    //// Private methods.

    /** Returns the Target enum for this generator */
    @Override
    public Target getTarget() {
        return Target.C;
    }

    ////////////////////////////////////////////////////////////
    //// Private methods

    /**
     * If a main or federated reactor has been declared, create a ReactorInstance
     * for this top level. This will also assign levels to reactions, then,
     * if the program is federated, perform an AST transformation to disconnect
     * connections between federates.
     */
    private void createMainReactorInstance() {
        if (this.mainDef != null) {
            if (this.main == null) {
                // Recursively build instances.
                this.main = new ReactorInstance(toDefinition(mainDef.getReactorClass()), errorReporter);
                var reactionInstanceGraph = this.main.assignLevels();
                if (reactionInstanceGraph.nodeCount() > 0) {
                    errorReporter.reportError("Main reactor has causality cycles. Skipping code generation.");
                    return;
                }
                if (hasDeadlines) {
                    this.main.assignDeadlines();
                }
                // Inform the run-time of the breadth/parallelism of the reaction graph
                var breadth = reactionInstanceGraph.getBreadth();
                if (breadth == 0) {
                    errorReporter.reportWarning("The program has no reactions");
                } else {
                    targetConfig.compileDefinitions.put(
                      "LF_REACTION_GRAPH_BREADTH",
                      String.valueOf(reactionInstanceGraph.getBreadth())
                    );
                }
            }
        }
    }

    /**
     * Generate an array of self structs for the reactor
     * and one for each of its children.
     * @param r The reactor instance.
     */
    private void generateSelfStructs(ReactorInstance r) {
        initializeTriggerObjects.pr(CUtil.selfType(r)+"* "+CUtil.reactorRefName(r)+"["+r.getTotalWidth()+"];");
        initializeTriggerObjects.pr("SUPPRESS_UNUSED_WARNING("+CUtil.reactorRefName(r)+");");
        for (ReactorInstance child : r.children) {
            generateSelfStructs(child);
        }
    }

    private Stream<TypeParameterizedReactor> allTypeParameterizedReactors() {
        return ASTUtils.recursiveChildren(main).stream()
            .map(it -> it.tpr)
            .distinct();
    }
}<|MERGE_RESOLUTION|>--- conflicted
+++ resolved
@@ -38,13 +38,9 @@
 import java.io.IOException;
 import java.nio.file.Files;
 import java.nio.file.Path;
-<<<<<<< HEAD
-import java.util.HashMap;
 import java.util.HashSet;
-=======
 import java.util.ArrayList;
 import java.util.HashMap;
->>>>>>> 1fef9e6d
 import java.util.LinkedHashSet;
 import java.util.List;
 import java.util.Map;
@@ -1735,12 +1731,8 @@
                 "// ***** Start initializing " + fullName + " of class " + reactorClass.getName());
         // Generate the instance self struct containing parameters, state variables,
         // and outputs (the "self" struct).
-<<<<<<< HEAD
-        initializeTriggerObjects.pr(CUtil.reactorRefName(instance)+"["+CUtil.runtimeIndex(instance)+"] = new_"+CUtil.getName(reactorClass)+"();");
-         initializeTriggerObjects.pr(CUtil.reactorRefName(instance)+"["+CUtil.runtimeIndex(instance)+"]->base.environment = &envs["+CUtil.getEnvironmentId(instance)+"];");
-=======
         initializeTriggerObjects.pr(CUtil.reactorRefName(instance)+"["+CUtil.runtimeIndex(instance)+"] = new_"+CUtil.getName(instance.tpr)+"();");
->>>>>>> 1fef9e6d
+        initializeTriggerObjects.pr(CUtil.reactorRefName(instance)+"["+CUtil.runtimeIndex(instance)+"]->base.environment = &envs["+CUtil.getEnvironmentId(instance)+"];");
         // Generate code to initialize the "self" struct in the
         // _lf_initialize_trigger_objects function.
         generateTraceTableEntries(instance);
