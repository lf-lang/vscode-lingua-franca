package org.lflang.generator;

import java.io.IOException;
import java.nio.file.Path;
import java.nio.file.Paths;
import java.util.ArrayList;
import java.util.HashSet;
import java.util.Iterator;
import java.util.List;
import java.util.Properties;

import org.eclipse.core.resources.IResource;
import org.eclipse.core.resources.ResourcesPlugin;
import org.eclipse.core.runtime.CoreException;
import org.eclipse.emf.common.util.URI;
import org.eclipse.emf.ecore.EObject;
import org.eclipse.emf.ecore.resource.Resource;
import org.eclipse.xtext.generator.IGeneratorContext;
import org.eclipse.xtext.resource.XtextResource;
import org.eclipse.xtext.validation.CheckMode;
import org.eclipse.xtext.validation.IResourceValidator;
import org.eclipse.xtext.validation.Issue;

import org.lflang.ASTUtils;
import org.lflang.ErrorReporter;
import org.lflang.FileConfig;
import org.lflang.Target;
import org.lflang.TargetConfig;
import org.lflang.TargetProperty.BuildType;
import org.lflang.TargetProperty.LogLevel;
import org.lflang.TargetProperty.UnionType;
import org.lflang.generator.LFGeneratorContext.Mode;
import org.lflang.TargetProperty;
import org.lflang.TargetProperty.SchedulerOption;
import org.lflang.graph.InstantiationGraph;
import org.lflang.lf.Action;
import org.lflang.lf.ActionOrigin;
import org.lflang.lf.Import;
import org.lflang.lf.Instantiation;
import org.lflang.lf.KeyValuePair;
import org.lflang.lf.KeyValuePairs;
import org.lflang.lf.Model;
import org.lflang.lf.Reactor;
import org.lflang.lf.TargetDecl;
import org.lflang.util.FileUtil;

/**
 * A helper class with functions that may be useful for code
 * generators.
 * This is created to ease our transition from Xtend and
 * possibly Eclipse. All functions in this class should
 * instead be in GeneratorUtils.kt, but Eclipse cannot
 * handle Kotlin files.
 */
public class GeneratorUtils {

    private GeneratorUtils() {
        // utility class
    }

    /**
     * Return the target declaration found in the given resource.
     */
    public static TargetDecl findTarget(Resource resource) {
        return findAll(resource, TargetDecl.class).iterator().next();
    }

    /**
     * Set the appropriate target properties based on the target properties of
     * the main .lf file and the given command-line arguments, if applicable.
     * @param args The commandline arguments to process.
     * @param target The target properties AST node.
     * @param errorReporter The error reporter to which errors should be sent.
     */
    public static TargetConfig getTargetConfig(
        Properties args,
        TargetDecl target,
        ErrorReporter errorReporter
    ) {
        final TargetConfig targetConfig = new TargetConfig(target); // FIXME: why not just do all of this in the constructor?
        if (target.getConfig() != null) {
            List<KeyValuePair> pairs = target.getConfig().getPairs();
            TargetProperty.set(targetConfig, pairs != null ? pairs : List.of(), errorReporter);
        }
        if (args.containsKey("no-compile")) {
            targetConfig.noCompile = true;
        }
<<<<<<< HEAD
        if (args.containsKey("logging")) {
            targetConfig.logLevel = LogLevel.valueOf(args.getProperty("logging").toUpperCase());
=======
        if (context.getArgs().containsKey("build-type")) {
            targetConfig.cmakeBuildType = (BuildType) UnionType.BUILD_TYPE_UNION.forName(context.getArgs().getProperty("build-type"));
        }
        if (context.getArgs().containsKey("logging")) {
            targetConfig.logLevel = LogLevel.valueOf(context.getArgs().getProperty("logging").toUpperCase());
>>>>>>> f3d1481d
        }
        if (args.containsKey("workers")) {
            targetConfig.workers = Integer.parseInt(args.getProperty("workers"));
        }
        if (args.containsKey("threading")) {
            targetConfig.threading = Boolean.parseBoolean(args.getProperty("threading"));
        }
        if (args.containsKey("target-compiler")) {
            targetConfig.compiler = args.getProperty("target-compiler");
        }
        if (args.containsKey("scheduler")) {
            targetConfig.schedulerType = SchedulerOption.valueOf(
                args.getProperty("scheduler")
            );
            targetConfig.setByUser.add(TargetProperty.SCHEDULER);
        }
        if (args.containsKey("target-flags")) {
            targetConfig.compilerFlags.clear();
            if (!args.getProperty("target-flags").isEmpty()) {
                targetConfig.compilerFlags.addAll(List.of(
                    args.getProperty("target-flags").split(" ")
                ));
            }
        }
        if (args.containsKey("runtime-version")) {
            targetConfig.runtimeVersion = args.getProperty("runtime-version");
        }
        if (args.containsKey("external-runtime-path")) {
            targetConfig.externalRuntimePath = args.getProperty("external-runtime-path");
        }
        if (args.containsKey(TargetProperty.KEEPALIVE.description)) {
            targetConfig.keepalive = Boolean.parseBoolean(
                args.getProperty(TargetProperty.KEEPALIVE.description));
        }
        return targetConfig;
    }

    /**
     * Look for physical actions in 'resource'.
     * If appropriate, set keepalive to true in
     * {@code targetConfig}.
     * This is a helper function for setTargetConfig. It
     * should not be used elsewhere.
     */
    public static void accommodatePhysicalActionsIfPresent(
        List<Resource> resources,
        boolean setsKeepAliveOptionAutomatically,
        TargetConfig targetConfig,
        ErrorReporter errorReporter
    ) {
        if (!setsKeepAliveOptionAutomatically) {
            return;
        }
        for (Resource resource : resources) {
            for (Action action : findAll(resource, Action.class)) {
                if (action.getOrigin() == ActionOrigin.PHYSICAL && 
                    // Check if the user has explicitly set keepalive to false
                    !targetConfig.setByUser.contains(TargetProperty.KEEPALIVE) && 
                    !targetConfig.keepalive
                ) {
                    // If not, set it to true
                    targetConfig.keepalive = true;
                    errorReporter.reportWarning(
                        action,
                        String.format(
                            "Setting %s to true because of the physical action %s.",
                            TargetProperty.KEEPALIVE.getDisplayName(),
                            action.getName()
                        )
                    );
                    return;
                }
            }
        }
    }

    /**
     * Return all instances of {@code eObjectType} in
     * {@code resource}.
     * @param resource A resource to be searched.
     * @param nodeType The type of the desired parse tree
     *                    nodes.
     * @param <T> The type of the desired parse tree nodes.
     * @return all instances of {@code eObjectType} in
     * {@code resource}
     */
    public static <T> Iterable<T> findAll(Resource resource, Class<T> nodeType) {
        Iterator<EObject> contents = resource.getAllContents();
        assert contents != null : "Although getAllContents is not marked as NotNull, it should be.";
        EObject temp = null;
        while (!nodeType.isInstance(temp) && contents.hasNext()) temp = contents.next();
        EObject next_ = temp;
        return () -> new Iterator<>() {
            EObject next = next_;

            @Override
            public boolean hasNext() {
                return nodeType.isInstance(next);
            }

            @Override
            public T next() {
                // This cast is safe if hasNext() holds.
                assert hasNext() : "next() was called on an Iterator when hasNext() was false.";
                //noinspection unchecked
                T current = (T) next;
                next = null;
                while (!nodeType.isInstance(next) && contents.hasNext()) next = contents.next();
                return current;
            }
        };
    }

    /**
     * Validate the files containing reactors in the given
     * {@code instantiationGraph}. If a file is imported by
     * another file in the instantiation graph, propagate the
     * resulting errors to the importing file.
     * @param context The context providing the cancel
     *                indicator used by the validator.
     * @param fileConfig The file system configuration.
     * @param instantiationGraph A DAG containing all
     *                           reactors of interest.
     * @param errorReporter An error acceptor.
     */
    public static void validate(
        IGeneratorContext context,
        FileConfig fileConfig,
        InstantiationGraph instantiationGraph,
        ErrorReporter errorReporter
    ) {
        // NOTE: This method was previously misnamed validateImports.
        // It validates all files, including the main file that does the importing.
        // Also, it is now the only invocation of validation during code generation,
        // and yet it used to only report errors in the files doing the importing.
        IResourceValidator validator = ((XtextResource) fileConfig.resource).getResourceServiceProvider()
                                                                            .getResourceValidator();
        HashSet<Resource> bad = new HashSet<>();
        HashSet<Resource> visited = new HashSet<>();
        // The graph must be traversed in topological order so that errors will propagate through arbitrarily many
        // levels.
        for (Reactor reactor : instantiationGraph.nodesInTopologicalOrder()) {
            Resource resource = reactor.eResource();
            if (visited.contains(resource)) continue;
            visited.add(resource);
            List<Issue> issues = validator.validate(resource, CheckMode.ALL, context.getCancelIndicator());
            if (
                bad.contains(resource) || issues.size() > 0
            ) {
                // Report the error on this resource.
                Path path = null;
                try {
                    path = FileUtil.toPath(resource);
                } catch (IOException e) {
                    path = Paths.get("Unknown file"); // Not sure if this is what we want.
                }
                for (Issue issue : issues) {
                    errorReporter.reportError(path, issue.getLineNumber(), issue.getMessage());
                }
                
                // Report errors on resources that import this one.
                for (Reactor downstreamReactor : instantiationGraph.getDownstreamAdjacentNodes(reactor)) {
                    for (Import importStatement : ((Model) downstreamReactor.eContainer()).getImports()) {
                        // FIXME: This will report the error on ALL import statements in
                        // file doing the importing, not just the one importing this resource.
                        // I have no idea how to determine which import statement is the right one.
                        errorReporter.reportError(importStatement, String.format(
                            "Unresolved compilation issues in '%s': "
                                + issues.toString(), importStatement.getImportURI()
                        ));
                        bad.add(downstreamReactor.eResource());
                    }
                }
            }
        }
    }

    /**
     * Return the resources that provide the given
     * reactors.
     * @param reactors The reactors for which to find
     *                 containing resources.
     * @return the resources that provide the given
     * reactors.
     */
    public static List<Resource> getResources(Iterable<Reactor> reactors) {
        HashSet<Resource> visited = new HashSet<>();
        List<Resource> resources = new ArrayList<>();
        for (Reactor r : reactors) {
            Resource resource = r.eResource();
            if (!visited.contains(resource)) {
                visited.add(resource);
                resources.add(resource);
            }
        }
        return resources;
    }

    /**
     * Return the {@code LFResource} representation of the
     * given resource.
     * @param resource The {@code Resource} to be
     *                 represented as an {@code LFResource}
     * @param srcGenBasePath The root directory for any
     * generated sources associated with the resource.
     * @param context The generator invocation context.
     * @param errorReporter An error message acceptor.
     * @return the {@code LFResource} representation of the
     * given resource.
     */
    public static LFResource getLFResource(
        Resource resource,
        Path srcGenBasePath,
        LFGeneratorContext context,
        ErrorReporter errorReporter
    ) {
        var target = ASTUtils.targetDecl(resource);
        KeyValuePairs config = target.getConfig();
        var targetConfig = new TargetConfig(target);
        if (config != null) {
            List<KeyValuePair> pairs = config.getPairs();
            TargetProperty.set(targetConfig, pairs != null ? pairs : List.of(), errorReporter);
        }
        FileConfig fc = LFGenerator.createFileConfig(resource, srcGenBasePath, context.getFileConfig().useHierarchicalBin);
        return new LFResource(resource, fc, targetConfig);
    }

    /**
     * If the mode is Mode.EPOCH (the code generator is running in an
     * Eclipse IDE), then refresh the project. This will ensure that
     * any generated files become visible in the project.
     * @param resource The resource.
     * @param compilerMode An indicator of whether Epoch is running.
     */
    public static void refreshProject(Resource resource, Mode compilerMode) {
        if (compilerMode == LFGeneratorContext.Mode.EPOCH) {
            URI uri = resource.getURI();
            if (uri.isPlatformResource()) { // This condition should normally be met when running Epoch
                IResource member = ResourcesPlugin.getWorkspace().getRoot().findMember(uri.toPlatformString(true));
                try {
                    member.getProject().refreshLocal(IResource.DEPTH_INFINITE, null);
                } catch (CoreException e) {
                    System.err.println("Unable to refresh workspace: " + e);
                }
            }
        }
    }

    /** Return whether the operating system is Windows. */
    public static boolean isHostWindows() {
        return System.getProperty("os.name").toLowerCase().contains("win");
    }

    /**
     * Check whether code can be generated; report any problems
     * and inform the context accordingly.
     * @return Whether it is possible to generate code.
     */
    public static boolean canGenerate(
        Boolean errorsOccurred,
        Instantiation mainDef,
        ErrorReporter errorReporter,
        LFGeneratorContext context
    ) {
        // stop if there are any errors found in the program by doGenerate() in GeneratorBase
        if (errorsOccurred) {
            context.finish(GeneratorResult.FAILED);
            return false;
        }
        // abort if there is no main reactor
        if (mainDef == null) {
            errorReporter.reportInfo("INFO: The given Lingua Franca program does not define a main reactor. Therefore, no code was generated.");
            context.finish(GeneratorResult.NOTHING);
            return false;
        }
        return true;
    }
}<|MERGE_RESOLUTION|>--- conflicted
+++ resolved
@@ -85,16 +85,11 @@
         if (args.containsKey("no-compile")) {
             targetConfig.noCompile = true;
         }
-<<<<<<< HEAD
+        if (args.containsKey("build-type")) {
+            targetConfig.cmakeBuildType = (BuildType) UnionType.BUILD_TYPE_UNION.forName(args.getProperty("build-type"));
+        }
         if (args.containsKey("logging")) {
             targetConfig.logLevel = LogLevel.valueOf(args.getProperty("logging").toUpperCase());
-=======
-        if (context.getArgs().containsKey("build-type")) {
-            targetConfig.cmakeBuildType = (BuildType) UnionType.BUILD_TYPE_UNION.forName(context.getArgs().getProperty("build-type"));
-        }
-        if (context.getArgs().containsKey("logging")) {
-            targetConfig.logLevel = LogLevel.valueOf(context.getArgs().getProperty("logging").toUpperCase());
->>>>>>> f3d1481d
         }
         if (args.containsKey("workers")) {
             targetConfig.workers = Integer.parseInt(args.getProperty("workers"));
