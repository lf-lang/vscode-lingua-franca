--- conflicted
+++ resolved
@@ -296,46 +296,18 @@
         // Accommodate the physical actions in the main .lf file
         accommodatePhysicalActionsIfPresent(fileConfig.resource);
 
-<<<<<<< HEAD
-       // Override target properties if specified as command line arguments.
-       if (context instanceof StandaloneContext) {
-            if (context.args.containsKey("no-compile")) {
-                targetConfig.noCompile = true
-            }
-            if (context.args.containsKey("threads")) {
-                targetConfig.threads = Integer.parseInt(context.args.getProperty("threads"))
-            }
-            if (context.args.containsKey("scheduler")) {
-                targetConfig.schedulerType = SchedulerOptions::valueOf(
-                    SchedulerOptions, 
-                    context.args.getProperty("scheduler")
-                )
-            }
-            if (context.args.containsKey("target-compiler")) {
-                targetConfig.compiler = context.args.getProperty("target-compiler")
-            }
-            if (context.args.containsKey("target-flags")) {
-                targetConfig.compilerFlags.clear()
-                if (!context.args.getProperty("target-flags").isEmpty) {
-                    targetConfig.compilerFlags.addAll(context.args.getProperty("target-flags").split(' '))
-                }
-            }
-            if (context.args.containsKey("runtime-version")) {
-                targetConfig.runtimeVersion = context.args.getProperty("runtime-version")
-            }
-            if (context.args.containsKey("external-runtime-path")) {
-                targetConfig.externalRuntimePath = context.args.getProperty("external-runtime-path")
-            }
-            if (context.args.containsKey(TargetProperty.KEEPALIVE.description)) {
-                targetConfig.keepalive = Boolean.parseBoolean(
-                    context.args.getProperty(TargetProperty.KEEPALIVE.description));
-=======
         // Override target properties if specified, e.g. as command line arguments.
         if (context.args.containsKey("no-compile")) {
             targetConfig.noCompile = true
         }
         if (context.args.containsKey("threads")) {
             targetConfig.threads = Integer.parseInt(context.args.getProperty("threads"))
+        }
+        if (context.args.containsKey("scheduler")) {
+            targetConfig.schedulerType = SchedulerOptions::valueOf(
+                SchedulerOptions, 
+                context.args.getProperty("scheduler")
+            )
         }
         if (context.args.containsKey("target-compiler")) {
             targetConfig.compiler = context.args.getProperty("target-compiler")
@@ -344,7 +316,6 @@
             targetConfig.compilerFlags.clear()
             if (!context.args.getProperty("target-flags").isEmpty) {
                 targetConfig.compilerFlags.addAll(context.args.getProperty("target-flags").split(' '))
->>>>>>> 45fff4da
             }
         }
         if (context.args.containsKey("runtime-version")) {
