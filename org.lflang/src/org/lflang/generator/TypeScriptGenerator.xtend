--- conflicted
+++ resolved
@@ -291,11 +291,7 @@
         }
 
         // If this is a federated execution, generate C code for the RTI.
-<<<<<<< HEAD
-        if (federates.size > 1) {
-=======
         if (isFederated) {
->>>>>>> cbdd924a
             createFederateRTI()
 
             // Copy the required library files into the target file system.
