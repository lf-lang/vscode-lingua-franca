--- conflicted
+++ resolved
@@ -68,11 +68,7 @@
  * If the value evaluates to 0, it is interpreted as a normal value.
  * FIXME this is redundant to GeneratorBase.getTargetValue
  */
-<<<<<<< HEAD
-fun Value.toCppCode(): String = CppTypes.getTargetExpr(this)
-=======
-fun Value.toCode(): String = CppTypes.getTargetExpr(this, null)
->>>>>>> d0ba95ec
+fun Value.toCppCode(): String = CppTypes.getTargetExpr(this, null)
 
 /** Get the textual representation of a width in C++ code */
 fun WidthSpec.toCppCode(): String = terms.joinToString(" + ") {
