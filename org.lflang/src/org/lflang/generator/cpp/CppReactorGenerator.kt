--- conflicted
+++ resolved
@@ -55,13 +55,8 @@
     private val actions = CppActionGenerator(reactor, errorReporter)
     private val ports = CppPortGenerator(reactor, errorReporter)
     private val reactions = CppReactionGenerator(reactor, ports, instances)
-<<<<<<< HEAD
-    private val constructor = CppConstructorGenerator(reactor, parameters, state, instances, timers, actions, ports)
-    private val assemble = CppAssembleMethodGenerator(reactor)
-=======
-    private val constructor = CppConstructorGenerator(reactor, parameters, state, instances, timers, actions, reactions)
+    private val constructor = CppConstructorGenerator(reactor, parameters, state, instances, timers, actions, ports, reactions)
     private val assemble = CppAssembleMethodGenerator(reactor, ports, instances)
->>>>>>> 82aff40f
 
     private fun publicPreamble() =
         reactor.preambles.filter { it.isPublic }
