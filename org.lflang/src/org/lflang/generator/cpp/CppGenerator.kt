/* Generator for Cpp target. */

/*************
 * Copyright (c) 2019-2021, TU Dresden.

 * Redistribution and use in source and binary forms, with or without modification,
 * are permitted provided that the following conditions are met:

 * 1. Redistributions of source code must retain the above copyright notice,
 *    this list of conditions and the following disclaimer.

 * 2. Redistributions in binary form must reproduce the above copyright notice,
 *    this list of conditions and the following disclaimer in the documentation
 *    and/or other materials provided with the distribution.

 * THIS SOFTWARE IS PROVIDED BY THE COPYRIGHT HOLDERS AND CONTRIBUTORS "AS IS" AND ANY
 * EXPRESS OR IMPLIED WARRANTIES, INCLUDING, BUT NOT LIMITED TO, THE IMPLIED WARRANTIES OF
 * MERCHANTABILITY AND FITNESS FOR A PARTICULAR PURPOSE ARE DISCLAIMED. IN NO EVENT SHALL
 * THE COPYRIGHT HOLDER OR CONTRIBUTORS BE LIABLE FOR ANY DIRECT, INDIRECT, INCIDENTAL,
 * SPECIAL, EXEMPLARY, OR CONSEQUENTIAL DAMAGES (INCLUDING, BUT NOT LIMITED TO,
 * PROCUREMENT OF SUBSTITUTE GOODS OR SERVICES; LOSS OF USE, DATA, OR PROFITS; OR BUSINESS
 * INTERRUPTION) HOWEVER CAUSED AND ON ANY THEORY OF LIABILITY, WHETHER IN CONTRACT,
 * STRICT LIABILITY, OR TORT (INCLUDING NEGLIGENCE OR OTHERWISE) ARISING IN ANY WAY OUT OF
 * THE USE OF THIS SOFTWARE, EVEN IF ADVISED OF THE POSSIBILITY OF SUCH DAMAGE.
 ***************/

package org.lflang.generator.cpp

import org.eclipse.emf.ecore.resource.Resource
import org.lflang.ErrorReporter
import org.lflang.Target
import org.lflang.generator.LFGeneratorContext.Mode
import org.lflang.TargetProperty
import org.lflang.TimeUnit
import org.lflang.TimeValue
import org.lflang.generator.CodeMap
import org.lflang.generator.GeneratorBase
import org.lflang.generator.GeneratorResult
import org.lflang.generator.IntegratedBuilder
import org.lflang.generator.LFGeneratorContext
import org.lflang.generator.TargetTypes
import org.lflang.generator.canGenerate
import org.lflang.isGeneric
import org.lflang.lf.Action
import org.lflang.lf.VarRef
import org.lflang.scoping.LFGlobalScopeProvider
<<<<<<< HEAD
=======
import org.lflang.toDefinition
import org.lflang.toUnixString
import org.lflang.util.FileUtil
import org.lflang.util.LFCommand
import java.nio.file.Files
>>>>>>> b12df019
import java.nio.file.Path

@Suppress("unused")
class CppGenerator(
    val cppFileConfig: CppFileConfig,
    errorReporter: ErrorReporter,
    private val scopeProvider: LFGlobalScopeProvider
) :
    GeneratorBase(cppFileConfig, errorReporter) {

    // keep a list of all source files we generate
    val cppSources = mutableListOf<Path>()
    val codeMaps = mutableMapOf<Path, CodeMap>()

    companion object {
        /** Path to the Cpp lib directory (relative to class path)  */
        const val libDir = "/lib/cpp"
<<<<<<< HEAD

        /** Default version of the reactor-cpp runtime to be used during compilation */
        val defaultRuntimeVersion = CppGenerator::class.java.getResourceAsStream("cpp-runtime-version.txt")!!
            .bufferedReader().readLine().trim()
=======
>>>>>>> b12df019
    }

    /** Convert a log level to a severity number understood by the reactor-cpp runtime. */
    private val TargetProperty.LogLevel.severity
        get() = when (this) {
            TargetProperty.LogLevel.ERROR -> 1
            TargetProperty.LogLevel.WARN  -> 2
            TargetProperty.LogLevel.INFO  -> 3
            TargetProperty.LogLevel.LOG   -> 4
            TargetProperty.LogLevel.DEBUG -> 4
        }

    override fun doGenerate(resource: Resource, context: LFGeneratorContext) {
        super.doGenerate(resource, context)

        if (!canGenerate(errorsOccurred(), mainDef, errorReporter, context)) return

        // create a platform specifi generator
        val platformGenerator: CppPlatformGenerator =
            if (targetConfig.ros2) CppRos2Generator(this) else CppStandaloneGenerator(this)

        // generate all core files
        generateFiles(platformGenerator.srcGenPath)

        // generate platform specific files
        platformGenerator.generatePlatformFiles()

        if (targetConfig.noCompile || errorsOccurred()) {
            println("Exiting before invoking target compiler.")
            context.finish(GeneratorResult.GENERATED_NO_EXECUTABLE.apply(codeMaps))
        } else if (context.mode == Mode.LSP_MEDIUM) {
            context.reportProgress(
                "Code generation complete. Validating generated code...", IntegratedBuilder.GENERATED_PERCENT_PROGRESS
            )
<<<<<<< HEAD
            if (platformGenerator.doCompile(context)) {
=======
            if (runCmake(context).first == 0) {
>>>>>>> b12df019
                CppValidator(cppFileConfig, errorReporter, codeMaps).doValidate(context)
                context.finish(GeneratorResult.GENERATED_NO_EXECUTABLE.apply(codeMaps))
            } else {
                context.unsuccessfulFinish()
            }
        } else {
            context.reportProgress(
                "Code generation complete. Compiling...", IntegratedBuilder.GENERATED_PERCENT_PROGRESS
            )
            if (platformGenerator.doCompile(context)) {
                context.finish(GeneratorResult.Status.COMPILED, fileConfig.name, fileConfig, codeMaps)
            } else {
                context.unsuccessfulFinish()
            }
        }
    }

<<<<<<< HEAD
    private fun generateFiles(srcGenPath: Path) {
=======
    private fun fetchReactorCpp() {
        val version = targetConfig.runtimeVersion
        val libPath = fileConfig.srcGenBasePath.resolve("reactor-cpp-$version")
        // abort if the directory already exists
        if (Files.isDirectory(libPath)) {
            return
        }
        // clone the reactor-cpp repo and fetch the specified version
        Files.createDirectories(libPath)
        commandFactory.createCommand(
            "git",
            listOf("clone", "-n", "https://github.com/lf-lang/reactor-cpp.git", "reactor-cpp-$version"),
            fileConfig.srcGenBasePath
        ).run()
        commandFactory.createCommand("git", listOf("checkout", version), libPath).run()
    }

    private fun generateFiles(): Map<Path, CodeMap> {
        val srcGenPath = fileConfig.srcGenPath

        val mainReactor = mainDef.reactorClass.toDefinition()

>>>>>>> b12df019
        // copy static library files over to the src-gen directory
        val genIncludeDir = srcGenPath.resolve("__include__")
        FileUtil.copyFileFromClassPath(
            "$libDir/lfutil.hh",
            genIncludeDir.resolve("lfutil.hh"),
            true
        )
        FileUtil.copyFileFromClassPath(
            "$libDir/time_parser.hh",
            genIncludeDir.resolve("time_parser.hh"),
            true
        )
        FileUtil.copyFileFromClassPath(
            "$libDir/3rd-party/cxxopts.hpp",
            genIncludeDir.resolve("CLI").resolve("cxxopts.hpp"),
            true
        )

        // build reactor-cpp if needed
        if (targetConfig.externalRuntimePath == null) {
            if (targetConfig.runtimeVersion != null) {
                fetchReactorCpp()
            } else {
                FileUtil.copyDirectoryFromClassPath(
                    "$libDir/reactor-cpp",
                    fileConfig.srcGenBasePath.resolve("reactor-cpp-default"),
                    true
                )
            }
        }

<<<<<<< HEAD
=======
        // keep a list of all source files we generate
        val cppSources = mutableListOf<Path>()
        val codeMaps = HashMap<Path, CodeMap>()

        // generate the main source file (containing main())
        val mainFile = Paths.get("main.cc")
        val mainCodeMap = CodeMap.fromGeneratedCode(CppMainGenerator(mainReactor, targetConfig, cppFileConfig).generateCode())
        cppSources.add(mainFile)
        codeMaps[srcGenPath.resolve(mainFile)] = mainCodeMap
        FileUtil.writeToFile(mainCodeMap.generatedCode, srcGenPath.resolve(mainFile), true)

>>>>>>> b12df019
        // generate header and source files for all reactors
        for (r in reactors) {
            val generator = CppReactorGenerator(r, cppFileConfig, errorReporter)
            val headerFile = cppFileConfig.getReactorHeaderPath(r)
            val sourceFile = if (r.isGeneric) cppFileConfig.getReactorHeaderImplPath(r) else cppFileConfig.getReactorSourcePath(r)
            val reactorCodeMap = CodeMap.fromGeneratedCode(generator.generateSource())
            if (!r.isGeneric)
                cppSources.add(sourceFile)
            codeMaps[srcGenPath.resolve(sourceFile)] = reactorCodeMap
            val headerCodeMap = CodeMap.fromGeneratedCode(generator.generateHeader())
            codeMaps[srcGenPath.resolve(headerFile)] = headerCodeMap

            FileUtil.writeToFile(
                headerCodeMap.generatedCode,
                srcGenPath.resolve(headerFile),
                true
            )
            FileUtil.writeToFile(
                reactorCodeMap.generatedCode,
                srcGenPath.resolve(sourceFile),
                true
            )
        }

        // generate file level preambles for all resources
        for (r in resources) {
            val generator = CppPreambleGenerator(r.eResource, cppFileConfig, scopeProvider)
            val sourceFile = cppFileConfig.getPreambleSourcePath(r.eResource)
            val headerFile = cppFileConfig.getPreambleHeaderPath(r.eResource)
            val preambleCodeMap = CodeMap.fromGeneratedCode(generator.generateSource())
            cppSources.add(sourceFile)
            codeMaps[srcGenPath.resolve(sourceFile)] = preambleCodeMap
            val headerCodeMap = CodeMap.fromGeneratedCode(generator.generateHeader())
            codeMaps[srcGenPath.resolve(headerFile)] = headerCodeMap

            FileUtil.writeToFile(
                headerCodeMap.generatedCode,
                srcGenPath.resolve(headerFile),
                true
            )
            FileUtil.writeToFile(
                preambleCodeMap.generatedCode,
                srcGenPath.resolve(sourceFile),
                true
            )
        }
<<<<<<< HEAD
=======

        // generate the cmake scripts
        val cmakeGenerator = CppCmakeGenerator(targetConfig, cppFileConfig)
        val srcGenRoot = fileConfig.srcGenBasePath
        val pkgName = fileConfig.srcGenPkgPath.fileName.toString()
        FileUtil.writeToFile(
            cmakeGenerator.generateRootCmake(pkgName),
            srcGenRoot.resolve("CMakeLists.txt"),
            true
        )
        FileUtil.writeToFile(
            cmakeGenerator.generateCmake(cppSources),
            srcGenPath.resolve("CMakeLists.txt"),
            true
        )
        var subdir = srcGenPath.parent
        while (subdir != srcGenRoot) {
            FileUtil.writeToFile(
                cmakeGenerator.generateSubdirCmake(),
                subdir.resolve("CMakeLists.txt"),
                true
            )
            subdir = subdir.parent
        }

        return codeMaps
    }

    fun getCmakeVersion(buildPath: Path): String? {
        val cmd = commandFactory.createCommand("cmake", listOf("--version"), buildPath)
        if (cmd != null && cmd.run() == 0) {
            val regex = "\\d+(\\.\\d+)+".toRegex()
            val version = regex.find(cmd.output.toString())
            return version?.value
        }
        return null
    }

    fun doCompile(context: LFGeneratorContext) {
        doCompile(context, HashMap())
    }

    /**
     * Run CMake to generate build files.
     * @return The CMake return code and the CMake version, or
     * (1, "") if no acceptable version of CMake is installed.
     */
    private fun runCmake(context: LFGeneratorContext): Pair<Int, String> {
        val outPath = fileConfig.outPath
        val buildPath = cppFileConfig.buildPath

        // make sure the build directory exists
        Files.createDirectories(buildPath)

        // get the installed cmake version and make sure it is at least 3.5
        val version = getCmakeVersion(buildPath)
        if (version == null || version.compareVersion("3.5.0") < 0) {
            errorReporter.reportError(
                "The C++ target requires CMAKE >= 3.5.0 to compile the generated code. " +
                        "Auto-compiling can be disabled using the \"no-compile: true\" target property."
            )
            return Pair(1, "")
        }

        // run cmake
        val cmakeCommand = createCmakeCommand(buildPath, outPath)
        return Pair(cmakeCommand.run(context.cancelIndicator), version)
    }

    private fun doCompile(context: LFGeneratorContext, codeMaps: Map<Path, CodeMap>) {
        val (cmakeReturnCode, version) = runCmake(context)

        if (cmakeReturnCode == 0) {
            // If cmake succeeded, run make
            val makeCommand = createMakeCommand(cppFileConfig.buildPath, version, fileConfig.name)
            val makeReturnCode = CppValidator(cppFileConfig, errorReporter, codeMaps).run(makeCommand, context.cancelIndicator)
            var installReturnCode = 0
            if (makeReturnCode == 0) {
                val installCommand = createMakeCommand(cppFileConfig.buildPath, version, "install")
                installReturnCode = installCommand.run(context.cancelIndicator)
                if (installReturnCode == 0) {
                    println("SUCCESS (compiling generated C++ code)")
                    println("Generated source code is in ${fileConfig.srcGenPath}")
                    println("Compiled binary is in ${fileConfig.binPath}")
                }
            }
            if ((makeReturnCode != 0 || installReturnCode != 0) && !errorsOccurred()) {
                // If errors occurred but none were reported, then the following message is the best we can do.
                errorReporter.reportError("make failed with error code $makeReturnCode")
            }
        } else if (version.isNotBlank()) {
            errorReporter.reportError("cmake failed with error code $cmakeReturnCode")
        }
        if (errorReporter.errorsOccurred) {
            context.unsuccessfulFinish()
        } else {
            context.finish(
                GeneratorResult.Status.COMPILED, cppFileConfig.name, cppFileConfig, codeMaps
            )
        }
    }

    private fun String.compareVersion(other: String): Int {
        val a = this.split(".").map { it.toInt() }
        val b = other.split(".").map { it.toInt() }
        for (x in (a zip b)) {
            val res = x.first.compareTo(x.second)
            if (res != 0)
                return res
        }
        return 0
    }

    private fun createMakeCommand(buildPath: Path, version: String, target: String): LFCommand {
        val makeArgs: List<String>
        if (version.compareVersion("3.12.0") < 0) {
            errorReporter.reportWarning("CMAKE is older than version 3.12. Parallel building is not supported.")
            makeArgs =
                listOf("--build", ".", "--target", target, "--config", targetConfig.cmakeBuildType?.toString() ?: "Release")
        } else {
            val cores = Runtime.getRuntime().availableProcessors()
            makeArgs = listOf(
                "--build",
                ".",
                "--target",
                target,
                "--parallel",
                cores.toString(),
                "--config",
                targetConfig.cmakeBuildType?.toString() ?: "Release"
            )
        }

        return commandFactory.createCommand("cmake", makeArgs, buildPath)
    }

    private fun createCmakeCommand(buildPath: Path, outPath: Path): LFCommand {
        val cmd = commandFactory.createCommand(
            "cmake", listOf(
                "-DCMAKE_BUILD_TYPE=${targetConfig.cmakeBuildType}",
                "-DCMAKE_INSTALL_PREFIX=${outPath.toUnixString()}",
                "-DCMAKE_INSTALL_BINDIR=${outPath.relativize(fileConfig.binPath).toUnixString()}",
                "-DREACTOR_CPP_VALIDATE=${if (targetConfig.noRuntimeValidation) "OFF" else "ON"}",
                "-DREACTOR_CPP_TRACE=${if (targetConfig.tracing != null) "ON" else "OFF"}",
                "-DREACTOR_CPP_LOG_LEVEL=${targetConfig.logLevel.severity}",
                fileConfig.srcGenBasePath.toUnixString()
            ),
            buildPath
        )

        // prepare cmake
        if (targetConfig.compiler != null) {
            cmd.setEnvironmentVariable("CXX", targetConfig.compiler)
        }
        return cmd
>>>>>>> b12df019
    }

    /**
     * Generate code for the body of a reaction that takes an input and
     * schedules an action with the value of that input.
     * @param action the action to schedule
     * @param port the port to read from
     */
    override fun generateDelayBody(action: Action, port: VarRef): String {
        // Since we cannot easily decide whether a given type evaluates
        // to void, we leave this job to the target compiler, by calling
        // the template function below.
        return """
        // delay body for ${action.name}
        lfutil::after_delay(&${action.name}, &${port.name});
        """.trimIndent()
    }

    /**
     * Generate code for the body of a reaction that is triggered by the
     * given action and writes its value to the given port.
     * @param action the action that triggers the reaction
     * @param port the port to write to
     */
    override fun generateForwardBody(action: Action, port: VarRef): String {
        // Since we cannot easily decide whether a given type evaluates
        // to void, we leave this job to the target compiler, by calling
        // the template function below.
        return """
        // forward body for ${action.name}
        lfutil::after_forward(&${action.name}, &${port.name});
        """.trimIndent()
    }

    override fun generateDelayGeneric() = "T"

    override fun generateAfterDelaysWithVariableWidth() = false

    override fun getTarget() = Target.CPP

    override fun getTargetTypes(): TargetTypes = CppTypes
}

object CppTypes : TargetTypes {

    override fun supportsGenerics() = true

    override fun getTargetTimeType() = "reactor::Duration"
    override fun getTargetTagType() = "reactor::Tag"

    override fun getTargetFixedSizeListType(baseType: String, size: Int) = "std::array<$baseType, $size>"
    override fun getTargetVariableSizeListType(baseType: String) = "std::vector<$baseType>"

    override fun getTargetUndefinedType() = "void"

    override fun getTargetTimeExpr(timeValue: TimeValue): String =
        with(timeValue) {
            if (magnitude == 0L) "reactor::Duration::zero()"
            else magnitude.toString() + unit.cppUnit
        }

}

/** Get a C++ representation of a LF unit. */
val TimeUnit?.cppUnit
    get() = when (this) {
        TimeUnit.NANO   -> "ns"
        TimeUnit.MICRO  -> "us"
        TimeUnit.MILLI  -> "ms"
        TimeUnit.SECOND -> "s"
        TimeUnit.MINUTE -> "min"
        TimeUnit.HOUR   -> "h"
        TimeUnit.DAY    -> "d"
        TimeUnit.WEEK   -> "d*7"
        else            -> ""
    }<|MERGE_RESOLUTION|>--- conflicted
+++ resolved
@@ -29,7 +29,6 @@
 import org.eclipse.emf.ecore.resource.Resource
 import org.lflang.ErrorReporter
 import org.lflang.Target
-import org.lflang.generator.LFGeneratorContext.Mode
 import org.lflang.TargetProperty
 import org.lflang.TimeUnit
 import org.lflang.TimeValue
@@ -38,20 +37,15 @@
 import org.lflang.generator.GeneratorResult
 import org.lflang.generator.IntegratedBuilder
 import org.lflang.generator.LFGeneratorContext
+import org.lflang.generator.LFGeneratorContext.Mode
 import org.lflang.generator.TargetTypes
 import org.lflang.generator.canGenerate
 import org.lflang.isGeneric
 import org.lflang.lf.Action
 import org.lflang.lf.VarRef
 import org.lflang.scoping.LFGlobalScopeProvider
-<<<<<<< HEAD
-=======
-import org.lflang.toDefinition
-import org.lflang.toUnixString
 import org.lflang.util.FileUtil
-import org.lflang.util.LFCommand
 import java.nio.file.Files
->>>>>>> b12df019
 import java.nio.file.Path
 
 @Suppress("unused")
@@ -69,24 +63,7 @@
     companion object {
         /** Path to the Cpp lib directory (relative to class path)  */
         const val libDir = "/lib/cpp"
-<<<<<<< HEAD
-
-        /** Default version of the reactor-cpp runtime to be used during compilation */
-        val defaultRuntimeVersion = CppGenerator::class.java.getResourceAsStream("cpp-runtime-version.txt")!!
-            .bufferedReader().readLine().trim()
-=======
->>>>>>> b12df019
-    }
-
-    /** Convert a log level to a severity number understood by the reactor-cpp runtime. */
-    private val TargetProperty.LogLevel.severity
-        get() = when (this) {
-            TargetProperty.LogLevel.ERROR -> 1
-            TargetProperty.LogLevel.WARN  -> 2
-            TargetProperty.LogLevel.INFO  -> 3
-            TargetProperty.LogLevel.LOG   -> 4
-            TargetProperty.LogLevel.DEBUG -> 4
-        }
+    }
 
     override fun doGenerate(resource: Resource, context: LFGeneratorContext) {
         super.doGenerate(resource, context)
@@ -110,11 +87,8 @@
             context.reportProgress(
                 "Code generation complete. Validating generated code...", IntegratedBuilder.GENERATED_PERCENT_PROGRESS
             )
-<<<<<<< HEAD
+
             if (platformGenerator.doCompile(context)) {
-=======
-            if (runCmake(context).first == 0) {
->>>>>>> b12df019
                 CppValidator(cppFileConfig, errorReporter, codeMaps).doValidate(context)
                 context.finish(GeneratorResult.GENERATED_NO_EXECUTABLE.apply(codeMaps))
             } else {
@@ -132,9 +106,6 @@
         }
     }
 
-<<<<<<< HEAD
-    private fun generateFiles(srcGenPath: Path) {
-=======
     private fun fetchReactorCpp() {
         val version = targetConfig.runtimeVersion
         val libPath = fileConfig.srcGenBasePath.resolve("reactor-cpp-$version")
@@ -152,12 +123,7 @@
         commandFactory.createCommand("git", listOf("checkout", version), libPath).run()
     }
 
-    private fun generateFiles(): Map<Path, CodeMap> {
-        val srcGenPath = fileConfig.srcGenPath
-
-        val mainReactor = mainDef.reactorClass.toDefinition()
-
->>>>>>> b12df019
+    private fun generateFiles(srcGenPath: Path) {
         // copy static library files over to the src-gen directory
         val genIncludeDir = srcGenPath.resolve("__include__")
         FileUtil.copyFileFromClassPath(
@@ -176,7 +142,7 @@
             true
         )
 
-        // build reactor-cpp if needed
+        // copy or download reactor-cpp
         if (targetConfig.externalRuntimePath == null) {
             if (targetConfig.runtimeVersion != null) {
                 fetchReactorCpp()
@@ -189,20 +155,6 @@
             }
         }
 
-<<<<<<< HEAD
-=======
-        // keep a list of all source files we generate
-        val cppSources = mutableListOf<Path>()
-        val codeMaps = HashMap<Path, CodeMap>()
-
-        // generate the main source file (containing main())
-        val mainFile = Paths.get("main.cc")
-        val mainCodeMap = CodeMap.fromGeneratedCode(CppMainGenerator(mainReactor, targetConfig, cppFileConfig).generateCode())
-        cppSources.add(mainFile)
-        codeMaps[srcGenPath.resolve(mainFile)] = mainCodeMap
-        FileUtil.writeToFile(mainCodeMap.generatedCode, srcGenPath.resolve(mainFile), true)
-
->>>>>>> b12df019
         // generate header and source files for all reactors
         for (r in reactors) {
             val generator = CppReactorGenerator(r, cppFileConfig, errorReporter)
@@ -215,16 +167,8 @@
             val headerCodeMap = CodeMap.fromGeneratedCode(generator.generateHeader())
             codeMaps[srcGenPath.resolve(headerFile)] = headerCodeMap
 
-            FileUtil.writeToFile(
-                headerCodeMap.generatedCode,
-                srcGenPath.resolve(headerFile),
-                true
-            )
-            FileUtil.writeToFile(
-                reactorCodeMap.generatedCode,
-                srcGenPath.resolve(sourceFile),
-                true
-            )
+            FileUtil.writeToFile(headerCodeMap.generatedCode, srcGenPath.resolve(headerFile), true)
+            FileUtil.writeToFile(reactorCodeMap.generatedCode, srcGenPath.resolve(sourceFile), true)
         }
 
         // generate file level preambles for all resources
@@ -238,175 +182,9 @@
             val headerCodeMap = CodeMap.fromGeneratedCode(generator.generateHeader())
             codeMaps[srcGenPath.resolve(headerFile)] = headerCodeMap
 
-            FileUtil.writeToFile(
-                headerCodeMap.generatedCode,
-                srcGenPath.resolve(headerFile),
-                true
-            )
-            FileUtil.writeToFile(
-                preambleCodeMap.generatedCode,
-                srcGenPath.resolve(sourceFile),
-                true
-            )
-        }
-<<<<<<< HEAD
-=======
-
-        // generate the cmake scripts
-        val cmakeGenerator = CppCmakeGenerator(targetConfig, cppFileConfig)
-        val srcGenRoot = fileConfig.srcGenBasePath
-        val pkgName = fileConfig.srcGenPkgPath.fileName.toString()
-        FileUtil.writeToFile(
-            cmakeGenerator.generateRootCmake(pkgName),
-            srcGenRoot.resolve("CMakeLists.txt"),
-            true
-        )
-        FileUtil.writeToFile(
-            cmakeGenerator.generateCmake(cppSources),
-            srcGenPath.resolve("CMakeLists.txt"),
-            true
-        )
-        var subdir = srcGenPath.parent
-        while (subdir != srcGenRoot) {
-            FileUtil.writeToFile(
-                cmakeGenerator.generateSubdirCmake(),
-                subdir.resolve("CMakeLists.txt"),
-                true
-            )
-            subdir = subdir.parent
-        }
-
-        return codeMaps
-    }
-
-    fun getCmakeVersion(buildPath: Path): String? {
-        val cmd = commandFactory.createCommand("cmake", listOf("--version"), buildPath)
-        if (cmd != null && cmd.run() == 0) {
-            val regex = "\\d+(\\.\\d+)+".toRegex()
-            val version = regex.find(cmd.output.toString())
-            return version?.value
-        }
-        return null
-    }
-
-    fun doCompile(context: LFGeneratorContext) {
-        doCompile(context, HashMap())
-    }
-
-    /**
-     * Run CMake to generate build files.
-     * @return The CMake return code and the CMake version, or
-     * (1, "") if no acceptable version of CMake is installed.
-     */
-    private fun runCmake(context: LFGeneratorContext): Pair<Int, String> {
-        val outPath = fileConfig.outPath
-        val buildPath = cppFileConfig.buildPath
-
-        // make sure the build directory exists
-        Files.createDirectories(buildPath)
-
-        // get the installed cmake version and make sure it is at least 3.5
-        val version = getCmakeVersion(buildPath)
-        if (version == null || version.compareVersion("3.5.0") < 0) {
-            errorReporter.reportError(
-                "The C++ target requires CMAKE >= 3.5.0 to compile the generated code. " +
-                        "Auto-compiling can be disabled using the \"no-compile: true\" target property."
-            )
-            return Pair(1, "")
-        }
-
-        // run cmake
-        val cmakeCommand = createCmakeCommand(buildPath, outPath)
-        return Pair(cmakeCommand.run(context.cancelIndicator), version)
-    }
-
-    private fun doCompile(context: LFGeneratorContext, codeMaps: Map<Path, CodeMap>) {
-        val (cmakeReturnCode, version) = runCmake(context)
-
-        if (cmakeReturnCode == 0) {
-            // If cmake succeeded, run make
-            val makeCommand = createMakeCommand(cppFileConfig.buildPath, version, fileConfig.name)
-            val makeReturnCode = CppValidator(cppFileConfig, errorReporter, codeMaps).run(makeCommand, context.cancelIndicator)
-            var installReturnCode = 0
-            if (makeReturnCode == 0) {
-                val installCommand = createMakeCommand(cppFileConfig.buildPath, version, "install")
-                installReturnCode = installCommand.run(context.cancelIndicator)
-                if (installReturnCode == 0) {
-                    println("SUCCESS (compiling generated C++ code)")
-                    println("Generated source code is in ${fileConfig.srcGenPath}")
-                    println("Compiled binary is in ${fileConfig.binPath}")
-                }
-            }
-            if ((makeReturnCode != 0 || installReturnCode != 0) && !errorsOccurred()) {
-                // If errors occurred but none were reported, then the following message is the best we can do.
-                errorReporter.reportError("make failed with error code $makeReturnCode")
-            }
-        } else if (version.isNotBlank()) {
-            errorReporter.reportError("cmake failed with error code $cmakeReturnCode")
-        }
-        if (errorReporter.errorsOccurred) {
-            context.unsuccessfulFinish()
-        } else {
-            context.finish(
-                GeneratorResult.Status.COMPILED, cppFileConfig.name, cppFileConfig, codeMaps
-            )
-        }
-    }
-
-    private fun String.compareVersion(other: String): Int {
-        val a = this.split(".").map { it.toInt() }
-        val b = other.split(".").map { it.toInt() }
-        for (x in (a zip b)) {
-            val res = x.first.compareTo(x.second)
-            if (res != 0)
-                return res
-        }
-        return 0
-    }
-
-    private fun createMakeCommand(buildPath: Path, version: String, target: String): LFCommand {
-        val makeArgs: List<String>
-        if (version.compareVersion("3.12.0") < 0) {
-            errorReporter.reportWarning("CMAKE is older than version 3.12. Parallel building is not supported.")
-            makeArgs =
-                listOf("--build", ".", "--target", target, "--config", targetConfig.cmakeBuildType?.toString() ?: "Release")
-        } else {
-            val cores = Runtime.getRuntime().availableProcessors()
-            makeArgs = listOf(
-                "--build",
-                ".",
-                "--target",
-                target,
-                "--parallel",
-                cores.toString(),
-                "--config",
-                targetConfig.cmakeBuildType?.toString() ?: "Release"
-            )
-        }
-
-        return commandFactory.createCommand("cmake", makeArgs, buildPath)
-    }
-
-    private fun createCmakeCommand(buildPath: Path, outPath: Path): LFCommand {
-        val cmd = commandFactory.createCommand(
-            "cmake", listOf(
-                "-DCMAKE_BUILD_TYPE=${targetConfig.cmakeBuildType}",
-                "-DCMAKE_INSTALL_PREFIX=${outPath.toUnixString()}",
-                "-DCMAKE_INSTALL_BINDIR=${outPath.relativize(fileConfig.binPath).toUnixString()}",
-                "-DREACTOR_CPP_VALIDATE=${if (targetConfig.noRuntimeValidation) "OFF" else "ON"}",
-                "-DREACTOR_CPP_TRACE=${if (targetConfig.tracing != null) "ON" else "OFF"}",
-                "-DREACTOR_CPP_LOG_LEVEL=${targetConfig.logLevel.severity}",
-                fileConfig.srcGenBasePath.toUnixString()
-            ),
-            buildPath
-        )
-
-        // prepare cmake
-        if (targetConfig.compiler != null) {
-            cmd.setEnvironmentVariable("CXX", targetConfig.compiler)
-        }
-        return cmd
->>>>>>> b12df019
+            FileUtil.writeToFile(headerCodeMap.generatedCode, srcGenPath.resolve(headerFile), true)
+            FileUtil.writeToFile(preambleCodeMap.generatedCode, srcGenPath.resolve(sourceFile), true)
+        }
     }
 
     /**
