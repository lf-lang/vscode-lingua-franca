/*
 * Copyright (c) 2021, TU Dresden.

 * Redistribution and use in source and binary forms, with or without modification,
 * are permitted provided that the following conditions are met:

 * 1. Redistributions of source code must retain the above copyright notice,
 *    this list of conditions and the following disclaimer.

 * 2. Redistributions in binary form must reproduce the above copyright notice,
 *    this list of conditions and the following disclaimer in the documentation
 *    and/or other materials provided with the distribution.

 * THIS SOFTWARE IS PROVIDED BY THE COPYRIGHT HOLDERS AND CONTRIBUTORS "AS IS" AND ANY
 * EXPRESS OR IMPLIED WARRANTIES, INCLUDING, BUT NOT LIMITED TO, THE IMPLIED WARRANTIES OF
 * MERCHANTABILITY AND FITNESS FOR A PARTICULAR PURPOSE ARE DISCLAIMED. IN NO EVENT SHALL
 * THE COPYRIGHT HOLDER OR CONTRIBUTORS BE LIABLE FOR ANY DIRECT, INDIRECT, INCIDENTAL,
 * SPECIAL, EXEMPLARY, OR CONSEQUENTIAL DAMAGES (INCLUDING, BUT NOT LIMITED TO,
 * PROCUREMENT OF SUBSTITUTE GOODS OR SERVICES; LOSS OF USE, DATA, OR PROFITS; OR BUSINESS
 * INTERRUPTION) HOWEVER CAUSED AND ON ANY THEORY OF LIABILITY, WHETHER IN CONTRACT,
 * STRICT LIABILITY, OR TORT (INCLUDING NEGLIGENCE OR OTHERWISE) ARISING IN ANY WAY OUT OF
 * THE USE OF THIS SOFTWARE, EVEN IF ADVISED OF THE POSSIBILITY OF SUCH DAMAGE.
 */


package org.lflang.generator.rust

import org.lflang.*
import org.lflang.TargetProperty.BuildType
import org.lflang.generator.*
<<<<<<< HEAD
import org.lflang.lf.*
=======
import org.lflang.inBlock
import org.lflang.indexInContainer
import org.lflang.inferredType
import org.lflang.isBank
import org.lflang.isInput
import org.lflang.isLogical
import org.lflang.isMultiport
import org.lflang.lf.Action
import org.lflang.lf.BuiltinTrigger
import org.lflang.lf.BuiltinTriggerRef
import org.lflang.lf.Code
import org.lflang.lf.Connection
import org.lflang.lf.Expression
import org.lflang.lf.Input
import org.lflang.lf.Instantiation
import org.lflang.lf.Literal
import org.lflang.lf.ParameterReference
import org.lflang.lf.Port
import org.lflang.lf.Reaction
import org.lflang.lf.Reactor
import org.lflang.lf.Time
>>>>>>> 25b2207a
import org.lflang.lf.Timer
import java.nio.file.Path
import java.util.*
import kotlin.text.capitalize

private typealias Ident = String
const val PARALLEL_RT_FEATURE = "parallel-runtime"

/** Root model class for the entire generation. */
data class GenerationInfo(
    val crate: CrateInfo,
    val reactors: List<ReactorInfo>,
    val mainReactor: ReactorInfo, // it's also in the list
    val executableName: Ident,
    val properties: RustTargetProperties
) {

    private val byId = reactors.associateBy { it.globalId }

    fun getReactor(id: ReactorId): ReactorInfo =
        byId[id] ?: throw IllegalArgumentException("No such recorded ID: $id, I know ${byId.keys}")
}

data class RustTargetProperties(
    val keepAlive: Boolean = false,
    /** How the timeout looks like as a Rust expression, eg `Duration::from_millis(40)`. */
    val timeout: TargetCode? = null,
    val timeoutLf: TimeValue? = null,
    val singleFile: Boolean = false,
    /** note: zero means "1 per core" */
    val workers: Int = 0,
    val dumpDependencyGraph: Boolean = false,
)

/**
 * Model class for a reactor class. This will be emitted as
 * several structs in a Rust module.
 */
data class ReactorInfo(
    /** Name of the reactor in LF. By LF conventions, this is a PascalCase identifier. */
    val lfName: Ident,
    /** Global ID. */
    val globalId: ReactorId,
    /** Whether this is the main reactor. */
    val isMain: Boolean,
    /** A list of reactions, in order of their [ReactionInfo.idx]. */
    val reactions: List<ReactionInfo>,
    /** List of state variables. */
    val stateVars: List<StateVarInfo>,
    /** Other reactor components, like actions, timers, port references, ports. */
    val otherComponents: Set<ReactorComponent>,
    /** List of ctor parameters. */
    val ctorParams: List<CtorParamInfo>,
    /** List of preambles, will be outputted at the top of the file. */
    val preambles: List<TargetCode>,

    val typeParamList: List<TypeParamInfo>,

    /**
     * List of reactor instances that are directly created by this reactor.
     * Each of them is a named item accessible from the assemble method (well,
     * their ports are anyway).
     */
    val nestedInstances: List<NestedReactorInstance>,

    /**
     * List of connections between ports that are made within
     * the body of this reactor instance.
     *
     * todo Connection doesn't have its own model class
     */
    val connections: List<Connection>,
    val loc: LocationInfo,

    ) {
    /** Identifiers for the different Rust constructs that this reactor class generates. */
    val names = ReactorNames(lfName)

    /**
     * All timers. This is a subset of [otherComponents].
     */
    val timers: List<TimerData> = otherComponents.filterIsInstance<TimerData>()

    /**
     * Port references that are used by reactions of this reactor,
     * those are synthesized as fields of the current reactor.
     *
     * This is a subset of [otherComponents].
     */
    val portReferences: Set<ChildPortReference> = otherComponents.filterIsInstance<ChildPortReference>().toSet()
}

class TypeParamInfo(
    val targetCode: TargetCode,
    val lfName: Ident,
    val loc: LocationInfo
)

class ReactorNames(
    /** Name of the reactor in LF. By LF conventions, this is a PascalCase identifier. */
    lfName: Ident
) {

    /** Name of the rust module, unescaped.. */
    val modFileName: Ident = lfName.camelToSnakeCase()

    /** Name of the rust module as it can be referenced in rust code. */
    val modName: Ident = modFileName.escapeRustIdent()

    /**
     * Name of the "user struct", which contains state
     * variables as fields, and which the user manipulates in reactions.
     */
    val structName: Ident = lfName.capitalize().escapeRustIdent()

    // Names of other implementation-detailistic structs.

    val paramStructName: Ident = "${structName}Params"
    val wrapperName: Ident = "${structName}Adapter"
}

data class NestedReactorInstance(
    val lfName: Ident,
    val reactorLfName: String,
    /**
     * Contains arguments for _all_ parameters.
     * The special parameter `bank_index` has the value `"bank_index"`.
     * The map iteration order must be the order in which
     * parameters are declared.
     */
    val args: Map<String, TargetCode>,
    val loc: LocationInfo,
    val typeArgs: List<TargetCode>,
    /** If non-null, this is a reactor bank. */
    val bankWidth: WidthSpec?
) {
    /** Sync with [ChildPortReference.rustChildName]. */
    val rustLocalName = lfName.escapeRustIdent()

    val names = ReactorNames(reactorLfName)
}

/**
 * A reference to a port of a child reactor.
 * This is mostly relevant to [ReactionInfo.allDependencies]
 * and such.
 */
data class ChildPortReference(
    /** Name of the child instance. */
    val childLfName: Ident,
    override val lfName: Ident,
    override val isInput: Boolean,
    override val dataType: TargetCode,
    val widthSpecMultiport: TargetCode?,
    val widthSpecChild: TargetCode?,
) : PortLike() {
    override val isMultiport: Boolean
        get() = widthSpecMultiport != null
    override val isContainedInBank: Boolean get() = widthSpecChild != null
    val rustFieldOnChildName: String = lfName.escapeRustIdent()

    /** Sync with [NestedReactorInstance.rustLocalName]. */
    val rustChildName: TargetCode = childLfName.escapeRustIdent()

    val widthParamName: TargetCode = (rustFieldName + "__width").escapeRustIdent()
}

/**
 * Model class for the parameters of a reactor constructor.
 */
data class CtorParamInfo(
    val lfName: Ident,
    val type: TargetCode,
    val defaultValue: TargetCode?,
    val isTime: Boolean,
    val isList: Boolean,
    val defaultValueAsTimeValue: TimeValue?,
    val documentation: String?
)

/** Model class for a state variable. */
data class StateVarInfo(
    /**
     * Identifier of the state var. From within a reaction
     * body, the state var is accessible as a field with type
     * [type] declared on the `self` struct.
     */
    val lfName: String,
    /** Rust static type of the struct field. Must be `Sized`. */
    val type: TargetCode,
    /** The field initializer, a Rust expression. */
    val init: TargetCode
)

enum class DepKind { Triggers, Uses, Effects }

/**
 * Model class for a single reaction.
 */
data class ReactionInfo(
    /** Index in the containing reactor. */
    val idx: Int,
    /** Target code for the reaction body. */
    val body: TargetCode,

    val allDependencies: Map<DepKind, Set<ReactorComponent>>,

    /** Whether the reaction is triggered by the startup event. */
    val isStartup: Boolean,
    /** Whether the reaction is triggered by the shutdown event. */
    val isShutdown: Boolean,

    /** Location metadata. */
    val loc: LocationInfo,
    /** Label without quotes. */
    val debugLabel: String?
) {

    /** Dependencies that trigger the reaction. */
    val triggers: Set<ReactorComponent> get() = allDependencies[DepKind.Triggers].orEmpty()

    /** Dependencies that the reaction may use, but which do not trigger it. */
    val uses: Set<ReactorComponent> get() = allDependencies[DepKind.Uses].orEmpty()

    /** Dependencies that the reaction may write to/schedule. */
    val effects: Set<ReactorComponent> get() = allDependencies[DepKind.Effects].orEmpty()


    // those are implementation details

    /** The name of the worker function for this reaction. */
    val workerId: String = "react_$idx"

    /** The name of the `ReactionInvoker` field for this reaction. */
    val invokerId: String = "react_$idx"
}

/**
 * Metadata about the generated crate. Mostly doesn't matter.
 */
data class CrateInfo(
    /** Name of the crate. According to Rust conventions this should be a snake_case name. */
    val name: String,
    /** Version of the crate. */
    val version: String,
    /** List of names of the credited authors. */
    val authors: List<String>,
    /** Dependencies of the crate. Note that this includes an entry for the runtime. */
    val dependencies: Map<String, CargoDependencySpec>,
    /** Paths to modules that should be copied to the output & linked into `main.rs`. */
    val modulesToIncludeInMain: List<Path>,
    /** Features to enable in the build command. */
    val enabledCargoFeatures: Set<String>
)


sealed class ReactorComponent {
    /** Simple name of the component in LF. */
    abstract val lfName: Ident

    /**
     * Simple name by which the component can be referred to
     * within target code blocks (usually [lfName]).
     */
    val rustRefName: Ident
        get() =
            if (this is ChildPortReference) "${childLfName}__$lfName"
            else lfName.escapeRustIdent()

    /** Simple name of the field in Rust. */
    val rustFieldName: Ident
        get() = when (this) {
            is TimerData          -> lfName.escapeRustIdent()
            is PortData           -> lfName.escapeRustIdent() // sync with ChildPortReference.rustFieldOnChildName
            is ChildPortReference -> "__${childLfName}__$lfName"
            is ActionData         -> lfName.escapeRustIdent()
        }

    companion object {

        private val DEFAULT_TIME_UNIT_IN_TIMER: TimeUnit = TimeUnit.MILLI

        /**
         * Convert an AST node for a reactor component to the corresponding dependency type.
         * Since there's no reasonable common supertype we use [Variable], but maybe we should
         * have another interface.
         */
        fun from(v: Variable): ReactorComponent = when (v) {
            is Port   -> PortData.from(v)
            is Action -> ActionData(
                lfName = v.name,
                isLogical = v.isLogical,
                dataType = RustTypes.getTargetType(v.type),
                minDelay = (v.minDelay as? Time)?.let(RustTypes::getTargetTimeExpr)
            )
            is Timer  -> TimerData(
                lfName = v.name,
                offset = v.offset.toTimerTimeValue(),
                period = v.period.toTimerTimeValue()
            )
            else      -> throw UnsupportedGeneratorFeatureException("Dependency on ${v.javaClass.simpleName} $v")
        }

        private fun Expression?.toTimerTimeValue(): TargetCode =
            when {
                this == null               -> "Duration::from_millis(0)"
                this is ParameterReference -> "${parameter.name}.clone()"
                this is Literal            -> literal.toIntOrNull()
                    ?.let { TimeValue(it.toLong(), DEFAULT_TIME_UNIT_IN_TIMER).toRustTimeExpr() }
                    ?: throw InvalidLfSourceException("Not an integer literal", this)
                this is Time               -> toRustTimeExpr()
                this is Code               -> toText().inBlock()
                else                       -> RustTypes.getTargetExpr(this, InferredType.time())
            }
    }
}

sealed class PortLike : ReactorComponent() {
    abstract val isInput: Boolean

    abstract val dataType: TargetCode
    val isGeneratedAsMultiport: Boolean
        get() = isMultiport || isContainedInBank
    abstract val isMultiport: Boolean
    abstract val isContainedInBank: Boolean
}

/**
 * @property dataType A piece of target code
 */
data class PortData(
    override val lfName: Ident,
    override val isInput: Boolean,
    /** Rust data type of this component */
    override val dataType: TargetCode,
    // may be a compile-time constant
    val widthSpec: TargetCode?,
) : PortLike() {
    override val isMultiport: Boolean get() = widthSpec != null
    override val isContainedInBank = false

    companion object {
        fun from(port: Port) =
            PortData(
                lfName = port.name,
                isInput = port.isInput,
                dataType = RustTypes.getTargetType(port.type),
<<<<<<< HEAD
                widthSpec = port.widthSpec?.toRustExpr(),
=======
                widthSpec = port.widthSpec?.toRustExpr()
>>>>>>> 25b2207a
            )
    }
}

data class ActionData(
    override val lfName: Ident,
    // if null, defaults to unit
    val dataType: TargetCode?,
    val isLogical: Boolean,
    val minDelay: TargetCode?,
) : ReactorComponent()

data class TimerData(
    override val lfName: Ident,
    val offset: TargetCode,
    val period: TargetCode,
) : ReactorComponent()

/** Get the textual representation of a width in Rust code */
fun WidthSpec.toRustExpr(): String = terms.joinToString(" + ") {
    when {
        it.parameter != null -> it.parameter.name
        it.port != null      -> throw UnsupportedGeneratorFeatureException("Width specs that use a port")
        it.code != null      -> it.code.toText().inBlock()
        else                 -> it.width.toString()
    }
}

fun TimeValue.toRustTimeExpr(): TargetCode = RustTypes.getTargetTimeExpr(this)
private fun Time.toRustTimeExpr(): TargetCode = this.toTimeValue().toRustTimeExpr()

/** Regex to match a target code block, captures the insides as $1. */
private val TARGET_BLOCK_R = Regex("\\{=(.*)=}", RegexOption.DOT_MATCHES_ALL)

/** Regex to match a simple (C) code block, captures the insides as $1. */
private val BLOCK_R = Regex("\\{(.*)}", RegexOption.DOT_MATCHES_ALL)

/**
 * Produce model classes from the AST.
 */
object RustModelBuilder {

    /**
     * Given the input to the generator, produce the model classes.
     */
    fun makeGenerationInfo(targetConfig: TargetConfig, reactors: List<Reactor>, errorReporter: ErrorReporter): GenerationInfo {
        val reactorsInfos = makeReactorInfos(reactors)
        // todo how do we pick the main reactor? it seems like super.doGenerate sets that field...
        val mainReactor = reactorsInfos.lastOrNull { it.isMain } ?: reactorsInfos.last()


        val dependencies = targetConfig.rust.cargoDependencies.toMutableMap()
        dependencies.compute(RustEmitterBase.runtimeCrateFullName) { _, spec ->
            computeDefaultRuntimeConfiguration(spec, targetConfig, errorReporter)
        }

        return GenerationInfo(
            crate = CrateInfo(
                name = mainReactor.lfName.camelToSnakeCase(),
                version = "1.0.0",
                authors = listOf(System.getProperty("user.name")),
                dependencies = dependencies,
                modulesToIncludeInMain = targetConfig.rust.rustTopLevelModules,
                enabledCargoFeatures = targetConfig.rust.cargoFeatures.toSet()
            ),
            reactors = reactorsInfos,
            mainReactor = mainReactor,
            // Rust exec names are snake case, otherwise we get a cargo warning
            // https://github.com/rust-lang/rust/issues/45127
            executableName = mainReactor.lfName.camelToSnakeCase(),
            properties = targetConfig.toRustProperties()
        )
    }

    /**
     * Compute the configuration of the runtime crate, possibly
     * using a user-provided configuration.
     */
    private fun computeDefaultRuntimeConfiguration(
        userSpec: CargoDependencySpec?,
        targetConfig: TargetConfig,
        errorReporter: ErrorReporter
    ): CargoDependencySpec {
        fun CargoDependencySpec.useDefaultRuntimePath() {
            this.localPath = System.getenv("LOCAL_RUST_REACTOR_RT")?.also {
                // Print info to reduce surprise. If the env var is not set,
                // the runtime will be fetched from the internet by Cargo. If
                // the value is incorrect, Cargo will crash.
                errorReporter.reportInfo("Using the Rust runtime from environment variable LOCAL_RUST_REACTOR_RT=$it")
            }

            if (localPath == null) {
                this.gitRepo = RustEmitterBase.runtimeGitUrl
                this.rev = LanguageRuntimeVersions.rustRuntimeVersion
            }
        }

        if (userSpec == null) {
            // default configuration for the runtime crate

            val userRtVersion: String? = targetConfig.runtimeVersion
            // enable parallel feature if asked
            val parallelFeature = listOf(PARALLEL_RT_FEATURE).takeIf { targetConfig.threading }

            val spec = newCargoSpec(
                features = parallelFeature,
            )

            if (targetConfig.externalRuntimePath != null) {
                spec.localPath = targetConfig.externalRuntimePath
            } else if (userRtVersion != null) {
                spec.gitRepo = RustEmitterBase.runtimeGitUrl
                spec.rev = userRtVersion
            } else {
                spec.useDefaultRuntimePath()
            }

            return spec
        } else {
            if (targetConfig.externalRuntimePath != null) {
                userSpec.localPath = targetConfig.externalRuntimePath
            }

            if (userSpec.localPath == null && userSpec.gitRepo == null) {
                userSpec.useDefaultRuntimePath()
            }

            // enable parallel feature if asked
            if (targetConfig.threading) {
                userSpec.features += PARALLEL_RT_FEATURE
            }

            if (!targetConfig.threading && PARALLEL_RT_FEATURE in userSpec.features) {
                errorReporter.reportWarning("Threading cannot be disabled as it was enabled manually as a runtime feature.")
            }

            return userSpec
        }
    }

    private fun TargetConfig.toRustProperties(): RustTargetProperties =
        RustTargetProperties(
            keepAlive = this.keepalive,
            timeout = this.timeout?.toRustTimeExpr(),
            timeoutLf = this.timeout,
            singleFile = this.singleFileProject,
            workers = this.workers,
            dumpDependencyGraph = this.exportDependencyGraph,
        )

    private fun makeReactorInfos(reactors: List<Reactor>): List<ReactorInfo> =
        reactors.map { reactor ->
            val components = mutableMapOf<String, ReactorComponent>()
            val allComponents: List<Variable> = reactor.allComponents()
            for (component in allComponents) {
                val irObj = ReactorComponent.from(component)
                components[irObj.lfName] = irObj
            }

            val reactions = reactor.reactions.map { n: Reaction ->
                fun makeDeps(depKind: Reaction.() -> List<VarRef>): Set<ReactorComponent> =
                    n.depKind().mapTo(mutableSetOf()) {
                        val variable = it.variable
                        val container = it.container
                        if (container is Instantiation && variable is Port) {
                            val formalType = RustTypes.getTargetType(variable.type)
                            ChildPortReference(
                                childLfName = container.name,
                                lfName = variable.name,
                                isInput = variable is Input,
                                dataType = container.reactor.instantiateType(formalType, it.container.typeParms),
                                widthSpecMultiport = variable.widthSpec?.toRustExpr(),
                                widthSpecChild = container.widthSpec?.toRustExpr(),
                            )
                        } else {
                            components[variable.name] ?: throw UnsupportedGeneratorFeatureException(
                                "Dependency on $it"
                            )
                        }
                    }

                ReactionInfo(
                    idx = n.indexInContainer,
                    allDependencies = EnumMap<DepKind, Set<ReactorComponent>>(DepKind::class.java).apply {
                        this[DepKind.Triggers] = makeDeps { triggers.filterIsInstance<VarRef>() }
                        this[DepKind.Uses] = makeDeps { sources }
                        this[DepKind.Effects] = makeDeps { effects }
                    },
                    body = n.code.toText(),
                    isStartup = n.triggers.any { it is BuiltinTriggerRef && it.type == BuiltinTrigger.STARTUP },
                    isShutdown = n.triggers.any { it is BuiltinTriggerRef && it.type == BuiltinTrigger.SHUTDOWN },
                    debugLabel = AttributeUtils.getLabel(n),
                    loc = n.locationInfo().let {
                        // remove code block
                        it.copy(lfText = it.lfText.replace(TARGET_BLOCK_R, "{= ... =}"))
                    }
                )
            }

            val portReferences =
                reactions.flatMap { it.allDependencies.values }.flatten()
                    .filterIsInstance<ChildPortReference>().toSet()

            ReactorInfo(
                lfName = reactor.name,
                loc = reactor.locationInfo().let {
                    // remove body
                    it.copy(lfText = it.lfText.replace(BLOCK_R, "{ ... }"))
                },
                globalId = reactor.globalId,
                reactions = reactions,
                otherComponents = components.values.toSet() + portReferences,
                isMain = reactor.isMain,
                typeParamList = reactor.typeParms.map {
                    TypeParamInfo(targetCode = it.toText(), it.identifier, it.locationInfo())
                },
                preambles = reactor.preambles.map { it.code.toText() },
                stateVars = reactor.stateVars.map {
                    StateVarInfo(
                        lfName = it.name,
                        type = RustTypes.getTargetType(it.type, it.init),
                        init = RustTypes.getTargetInitializer(it.init, it.type)
                    )
                },
                nestedInstances = reactor.instantiations.map { it.toModel() },
                connections = reactor.connections,
                ctorParams = reactor.parameters.map {
                    CtorParamInfo(
                        lfName = it.name,
                        type = RustTypes.getTargetType(it.type, it.init),
                        defaultValue = RustTypes.getTargetInitializer(it.init, it.type),
                        documentation = null, // todo
                        isTime = it.inferredType.isTime,
                        isList = it.inferredType.isList,
                        defaultValueAsTimeValue = ASTUtils.getDefaultAsTimeValue(it),
                    )
                }
            )
        }

    private fun Instantiation.toModel(): NestedReactorInstance {

        val byName = parameters.associateBy { it.lhs.name }
        val args = reactor.parameters.associate { ithParam ->
            // use provided argument
            val value = byName[ithParam.name]?.let { RustTypes.getTargetInitializer(it.rhs, ithParam.type) }
                ?: if (ithParam.name == "bank_index" && this.isBank) "bank_index" else null // special value
                ?: ithParam?.let { RustTypes.getTargetInitializer(it.init, it.type) }
                ?: throw InvalidLfSourceException(
                    "Cannot find value of parameter ${ithParam.name}",
                    this
                )
            ithParam.name to value
        }

        return NestedReactorInstance(
            lfName = this.name,
            args = args,
            reactorLfName = this.reactorClass.name,
            loc = this.locationInfo(),
            typeArgs = typeParms.map { it.toText() },
            bankWidth = this.widthSpec
        )
    }
}

/**
 * An identifier for a [Reactor]. Used to associate [Reactor]
 * with model objects and vice versa.
 */
class ReactorId(private val id: String) {
    override fun equals(other: Any?): Boolean {
        if (this === other) return true
        if (javaClass != other?.javaClass) return false
        other as ReactorId
        return id == other.id
    }

    override fun hashCode(): Int = id.hashCode()
    override fun toString(): String = id
}

/**
 * Returns a string that is distinct from the globalId
 * of any other reactor. Equal reactors yield the same
 * globalID. This does not need to be stable across runs.
 */
val Reactor.globalId: ReactorId
    get() = ReactorId(this.eResource().toPath().toString() + "/" + this.name + "/" + "/" + this.isMain)

/**
 * Returns the type of the port with the given name, when
 * this reactor's type parameters are instantiated with
 * the given type arguments. For instance, in the following:
 *
 *     reactor Generic<T> { input port: Vec<T>; }
 *     reactor Container { gen = new Generic<String>(); }
 *
 * the type of `gen.port` is `Vec<String>`. If a reaction of
 * `Container` depends on `gen.port`, it needs to be injected
 * with the correct type. The correct call to this method
 * would be `generic.typeOfPort("port", listOf("String"))`.
 *
 */
fun Reactor.instantiateType(formalType: TargetCode, typeArgs: List<TypeParm>): TargetCode {
    val typeParams = typeParms
    assert(typeArgs.size == typeParams.size)

    return if (typeArgs.isEmpty()) formalType
    else {
        val typeArgsByName = typeParams.mapIndexed { i, tp -> Pair(tp.identifier, typeArgs[i].toText()) }.toMap()

        CodeMap.fromGeneratedCode(formalType).generatedCode.replace(IDENT_REGEX) {
            typeArgsByName[it.value] ?: it.value
        }
    }
}

/**
 * Returns the identifier of this type param.
 */
private val TypeParm.identifier: String
    get() {
        val targetCode = CodeMap.fromGeneratedCode(toText()).generatedCode
        return IDENT_REGEX.find(targetCode.trimStart())?.value
            ?: throw InvalidLfSourceException(
                "No identifier in type param `$targetCode`",
                this
            )
    }

/**
 * Returns the name of the profile for Cargo (how it is
 * declared in `Cargo.toml`).
 */
val BuildType.cargoProfileName: String
    get() = when (this) {
        BuildType.DEBUG             -> "debug"
        BuildType.TEST              -> "test"
        BuildType.RELEASE           -> "release"
        BuildType.REL_WITH_DEB_INFO -> "release-with-debug-info"
        BuildType.MIN_SIZE_REL      -> "release-with-min-size"
    }

/** Just the constructor of [CargoDependencySpec], but allows using named arguments. */
fun newCargoSpec(
    version: String? = null,
    gitRepo: String? = null,
    rev: String? = null,
    gitTag: String? = null,
    localPath: String? = null,
    features: List<String>? = null,
) = CargoDependencySpec(version, gitRepo, rev, gitTag, localPath, features)<|MERGE_RESOLUTION|>--- conflicted
+++ resolved
@@ -28,9 +28,6 @@
 import org.lflang.*
 import org.lflang.TargetProperty.BuildType
 import org.lflang.generator.*
-<<<<<<< HEAD
-import org.lflang.lf.*
-=======
 import org.lflang.inBlock
 import org.lflang.indexInContainer
 import org.lflang.inferredType
@@ -38,21 +35,7 @@
 import org.lflang.isInput
 import org.lflang.isLogical
 import org.lflang.isMultiport
-import org.lflang.lf.Action
-import org.lflang.lf.BuiltinTrigger
-import org.lflang.lf.BuiltinTriggerRef
-import org.lflang.lf.Code
-import org.lflang.lf.Connection
-import org.lflang.lf.Expression
-import org.lflang.lf.Input
-import org.lflang.lf.Instantiation
-import org.lflang.lf.Literal
-import org.lflang.lf.ParameterReference
-import org.lflang.lf.Port
-import org.lflang.lf.Reaction
-import org.lflang.lf.Reactor
-import org.lflang.lf.Time
->>>>>>> 25b2207a
+import org.lflang.lf.*
 import org.lflang.lf.Timer
 import java.nio.file.Path
 import java.util.*
@@ -400,11 +383,7 @@
                 lfName = port.name,
                 isInput = port.isInput,
                 dataType = RustTypes.getTargetType(port.type),
-<<<<<<< HEAD
-                widthSpec = port.widthSpec?.toRustExpr(),
-=======
                 widthSpec = port.widthSpec?.toRustExpr()
->>>>>>> 25b2207a
             )
     }
 }
