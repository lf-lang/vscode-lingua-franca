/*
 * Copyright (c) 2021, TU Dresden.

 * Redistribution and use in source and binary forms, with or without modification,
 * are permitted provided that the following conditions are met:

 * 1. Redistributions of source code must retain the above copyright notice,
 *    this list of conditions and the following disclaimer.

 * 2. Redistributions in binary form must reproduce the above copyright notice,
 *    this list of conditions and the following disclaimer in the documentation
 *    and/or other materials provided with the distribution.

 * THIS SOFTWARE IS PROVIDED BY THE COPYRIGHT HOLDERS AND CONTRIBUTORS "AS IS" AND ANY
 * EXPRESS OR IMPLIED WARRANTIES, INCLUDING, BUT NOT LIMITED TO, THE IMPLIED WARRANTIES OF
 * MERCHANTABILITY AND FITNESS FOR A PARTICULAR PURPOSE ARE DISCLAIMED. IN NO EVENT SHALL
 * THE COPYRIGHT HOLDER OR CONTRIBUTORS BE LIABLE FOR ANY DIRECT, INDIRECT, INCIDENTAL,
 * SPECIAL, EXEMPLARY, OR CONSEQUENTIAL DAMAGES (INCLUDING, BUT NOT LIMITED TO,
 * PROCUREMENT OF SUBSTITUTE GOODS OR SERVICES; LOSS OF USE, DATA, OR PROFITS; OR BUSINESS
 * INTERRUPTION) HOWEVER CAUSED AND ON ANY THEORY OF LIABILITY, WHETHER IN CONTRACT,
 * STRICT LIABILITY, OR TORT (INCLUDING NEGLIGENCE OR OTHERWISE) ARISING IN ANY WAY OUT OF
 * THE USE OF THIS SOFTWARE, EVEN IF ADVISED OF THE POSSIBILITY OF SUCH DAMAGE.
 */


package org.lflang.generator.rust

import org.lflang.ASTUtils
import org.lflang.AttributeUtils
import org.lflang.ErrorReporter
import org.lflang.IDENT_REGEX
import org.lflang.InferredType
import org.lflang.TargetConfig
import org.lflang.TargetProperty.BuildType
import org.lflang.TimeUnit
import org.lflang.TimeValue
import org.lflang.allComponents
import org.lflang.camelToSnakeCase
import org.lflang.generator.*
import org.lflang.generator.cpp.toCppCode
import org.lflang.inBlock
import org.lflang.indexInContainer
import org.lflang.inferredType
import org.lflang.isBank
import org.lflang.isInitWithBraces
import org.lflang.isInput
import org.lflang.isLogical
import org.lflang.isMultiport
import org.lflang.lf.Action
import org.lflang.lf.BuiltinTrigger
import org.lflang.lf.BuiltinTriggerRef
import org.lflang.lf.Code
import org.lflang.lf.Connection
import org.lflang.lf.Expression
import org.lflang.lf.Input
import org.lflang.lf.Instantiation
import org.lflang.lf.Literal
import org.lflang.lf.ParameterReference
import org.lflang.lf.Port
import org.lflang.lf.Reaction
import org.lflang.lf.Reactor
import org.lflang.lf.Time
import org.lflang.lf.Timer
import org.lflang.lf.TypeParm
import org.lflang.lf.VarRef
import org.lflang.lf.Variable
import org.lflang.lf.WidthSpec
import org.lflang.reactor
import org.lflang.toPath
import org.lflang.toText
import org.lflang.toTimeValue
import java.nio.file.Path
import java.util.*

private typealias Ident = String
const val PARALLEL_RT_FEATURE = "parallel-runtime"

/** Root model class for the entire generation. */
data class GenerationInfo(
    val crate: CrateInfo,
    val reactors: List<ReactorInfo>,
    val mainReactor: ReactorInfo, // it's also in the list
    val executableName: Ident,
    val properties: RustTargetProperties
) {

    private val byId = reactors.associateBy { it.globalId }

    fun getReactor(id: ReactorId): ReactorInfo =
        byId[id] ?: throw IllegalArgumentException("No such recorded ID: $id, I know ${byId.keys}")
}

data class RustTargetProperties(
    val keepAlive: Boolean = false,
    /** How the timeout looks like as a Rust expression, eg `Duration::from_millis(40)`. */
    val timeout: TargetCode? = null,
    val timeoutLf: TimeValue? = null,
    val singleFile: Boolean = false,
    /** note: zero means "1 per core" */
    val workers: Int = 0,
    val dumpDependencyGraph: Boolean = false,
)

/**
 * Model class for a reactor class. This will be emitted as
 * several structs in a Rust module.
 */
data class ReactorInfo(
    /** Name of the reactor in LF. By LF conventions, this is a PascalCase identifier. */
    val lfName: Ident,
    /** Global ID. */
    val globalId: ReactorId,
    /** Whether this is the main reactor. */
    val isMain: Boolean,
    /** A list of reactions, in order of their [ReactionInfo.idx]. */
    val reactions: List<ReactionInfo>,
    /** List of state variables. */
    val stateVars: List<StateVarInfo>,
    /** Other reactor components, like actions, timers, port references, ports. */
    val otherComponents: Set<ReactorComponent>,
    /** List of ctor parameters. */
    val ctorParams: List<CtorParamInfo>,
    /** List of preambles, will be outputted at the top of the file. */
    val preambles: List<TargetCode>,

    val typeParamList: List<TypeParamInfo>,

    /**
     * List of reactor instances that are directly created by this reactor.
     * Each of them is a named item accessible from the assemble method (well,
     * their ports are anyway).
     */
    val nestedInstances: List<NestedReactorInstance>,

    /**
     * List of connections between ports that are made within
     * the body of this reactor instance.
     *
     * todo Connection doesn't have its own model class
     */
    val connections: List<Connection>,
    val loc: LocationInfo,

    ) {
    /** Identifiers for the different Rust constructs that this reactor class generates. */
    val names = ReactorNames(lfName)

    /**
     * All timers. This is a subset of [otherComponents].
     */
    val timers: List<TimerData> = otherComponents.filterIsInstance<TimerData>()

    /**
     * Port references that are used by reactions of this reactor,
     * those are synthesized as fields of the current reactor.
     *
     * This is a subset of [otherComponents].
     */
    val portReferences: Set<ChildPortReference> = otherComponents.filterIsInstance<ChildPortReference>().toSet()
}

class TypeParamInfo(
    val targetCode: TargetCode,
    val lfName: Ident,
    val loc: LocationInfo
)

class ReactorNames(
    /** Name of the reactor in LF. By LF conventions, this is a PascalCase identifier. */
    lfName: Ident
) {

    /** Name of the rust module, unescaped.. */
    val modFileName: Ident = lfName.camelToSnakeCase()

    /** Name of the rust module as it can be referenced in rust code. */
    val modName: Ident = modFileName.escapeRustIdent()

    /**
     * Name of the "user struct", which contains state
     * variables as fields, and which the user manipulates in reactions.
     */
<<<<<<< HEAD
    val structName: Ident = lfName.replaceFirstChar {
            if (it.isLowerCase()) it.titlecase(Locale.getDefault()) else it.toString()
        }.escapeRustIdent()
=======
    val structName: Ident = lfName.replaceFirstChar { it.uppercase() }.escapeRustIdent()
>>>>>>> f3d1481d

    // Names of other implementation-detailistic structs.

    val paramStructName: Ident = "${structName}Params"
    val wrapperName: Ident = "${structName}Adapter"
}

data class NestedReactorInstance(
    val lfName: Ident,
    val reactorLfName: String,
    /**
     * Contains arguments for _all_ parameters.
     * The special parameter `bank_index` has the value `"bank_index"`.
     * The map iteration order must be the order in which
     * parameters are declared.
     */
    val args: Map<String, TargetCode>,
    val loc: LocationInfo,
    val typeArgs: List<TargetCode>,
    /** If non-null, this is a reactor bank. */
    val bankWidth: WidthSpec?
) {
    /** Sync with [ChildPortReference.rustChildName]. */
    val rustLocalName = lfName.escapeRustIdent()

    val names = ReactorNames(reactorLfName)
}

/**
 * A reference to a port of a child reactor.
 * This is mostly relevant to [ReactionInfo.allDependencies]
 * and such.
 */
data class ChildPortReference(
    /** Name of the child instance. */
    val childLfName: Ident,
    override val lfName: Ident,
    override val isInput: Boolean,
    override val dataType: TargetCode,
    override val isMultiport: Boolean
) : PortLike() {
    val rustFieldOnChildName: String = lfName.escapeRustIdent()

    /** Sync with [NestedReactorInstance.rustLocalName]. */
    val rustChildName: TargetCode = childLfName.escapeRustIdent()
}

/**
 * Model class for the parameters of a reactor constructor.
 */
data class CtorParamInfo(
    val lfName: Ident,
    val type: TargetCode,
    val defaultValue: TargetCode?,
    val isTime: Boolean,
    val isList: Boolean,
    val defaultValueAsTimeValue: TimeValue?,
    val documentation: String?
)

/** Model class for a state variable. */
data class StateVarInfo(
    /**
     * Identifier of the state var. From within a reaction
     * body, the state var is accessible as a field with type
     * [type] declared on the `self` struct.
     */
    val lfName: String,
    /** Rust static type of the struct field. Must be `Sized`. */
    val type: TargetCode,
    /** The field initializer, a Rust expression. */
    val init: TargetCode
)

enum class DepKind { Triggers, Uses, Effects }

/**
 * Model class for a single reaction.
 */
data class ReactionInfo(
    /** Index in the containing reactor. */
    val idx: Int,
    /** Target code for the reaction body. */
    val body: TargetCode,

    val allDependencies: Map<DepKind, Set<ReactorComponent>>,

    /** Whether the reaction is triggered by the startup event. */
    val isStartup: Boolean,
    /** Whether the reaction is triggered by the shutdown event. */
    val isShutdown: Boolean,

    /** Location metadata. */
    val loc: LocationInfo,
    /** Label without quotes. */
    val debugLabel: String?
) {

    /** Dependencies that trigger the reaction. */
    val triggers: Set<ReactorComponent> get() = allDependencies[DepKind.Triggers].orEmpty()

    /** Dependencies that the reaction may use, but which do not trigger it. */
    val uses: Set<ReactorComponent> get() = allDependencies[DepKind.Uses].orEmpty()

    /** Dependencies that the reaction may write to/schedule. */
    val effects: Set<ReactorComponent> get() = allDependencies[DepKind.Effects].orEmpty()


    // those are implementation details

    /** The name of the worker function for this reaction. */
    val workerId: String = "react_$idx"

    /** The name of the `ReactionInvoker` field for this reaction. */
    val invokerId: String = "react_$idx"
}

/**
 * Metadata about the generated crate. Mostly doesn't matter.
 */
data class CrateInfo(
    /** Name of the crate. According to Rust conventions this should be a snake_case name. */
    val name: String,
    /** Version of the crate. */
    val version: String,
    /** List of names of the credited authors. */
    val authors: List<String>,
    /** Dependencies of the crate. Note that this includes an entry for the runtime. */
    val dependencies: Map<String, CargoDependencySpec>,
    /** Paths to modules that should be copied to the output & linked into `main.rs`. */
    val modulesToIncludeInMain: List<Path>,
    /** Features to enable in the build command. */
    val enabledCargoFeatures: Set<String>
)


sealed class ReactorComponent {
    /** Simple name of the component in LF. */
    abstract val lfName: Ident

    /**
     * Simple name by which the component can be referred to
     * within target code blocks (usually [lfName]).
     */
    val rustRefName: Ident
        get() =
            if (this is ChildPortReference) "${childLfName}__$lfName"
            else lfName.escapeRustIdent()

    /** Simple name of the field in Rust. */
    val rustFieldName: Ident
        get() = when (this) {
            is TimerData          -> lfName.escapeRustIdent()
            is PortData           -> lfName.escapeRustIdent() // sync with ChildPortReference.rustFieldOnChildName
            is ChildPortReference -> "__${childLfName}__$lfName"
            is ActionData         -> lfName.escapeRustIdent()
        }

    companion object {

        private val DEFAULT_TIME_UNIT_IN_TIMER: TimeUnit = TimeUnit.MILLI

        /**
         * Convert an AST node for a reactor component to the corresponding dependency type.
         * Since there's no reasonable common supertype we use [Variable], but maybe we should
         * have another interface.
         */
        fun from(v: Variable): ReactorComponent = when (v) {
            is Port   -> PortData.from(v)
            is Action -> ActionData(
                lfName = v.name,
                isLogical = v.isLogical,
                dataType = RustTypes.getTargetType(v.type),
                minDelay = (v.minDelay as? Time)?.let(RustTypes::getTargetTimeExpr)
            )
            is Timer  -> TimerData(
                lfName = v.name,
                offset = v.offset.toTimerTimeValue(),
                period = v.period.toTimerTimeValue()
            )
            else      -> throw UnsupportedGeneratorFeatureException("Dependency on ${v.javaClass.simpleName} $v")
        }

        private fun Expression?.toTimerTimeValue(): TargetCode =
            when {
                this == null               -> "Duration::from_millis(0)"
                this is ParameterReference -> "${parameter.name}.clone()"
                this is Literal            -> literal.toIntOrNull()
                    ?.let { TimeValue(it.toLong(), DEFAULT_TIME_UNIT_IN_TIMER).toRustTimeExpr() }
                    ?: throw InvalidLfSourceException("Not an integer literal", this)
                this is Time               -> toRustTimeExpr()
                this is Code               -> toText().inBlock()
                else                       -> RustTypes.getTargetExpr(this, InferredType.time())
            }
    }
}

sealed class PortLike : ReactorComponent() {
    abstract val isInput: Boolean

    abstract val dataType: TargetCode
    abstract val isMultiport: Boolean
}

/**
 * @property dataType A piece of target code
 */
data class PortData(
    override val lfName: Ident,
    override val isInput: Boolean,
    /** Rust data type of this component */
    override val dataType: TargetCode,
    // may be a compile-time constant
    val widthSpec: TargetCode?,
) : PortLike() {
    override val isMultiport: Boolean get() = widthSpec != null

    companion object {
        fun from(port: Port) =
            PortData(
                lfName = port.name,
                isInput = port.isInput,
                dataType = RustTypes.getTargetType(port.type),
                widthSpec = port.widthSpec?.toCppCode()
            )
    }
}

data class ActionData(
    override val lfName: Ident,
    // if null, defaults to unit
    val dataType: TargetCode?,
    val isLogical: Boolean,
    val minDelay: TargetCode?,
) : ReactorComponent()

data class TimerData(
    override val lfName: Ident,
    val offset: TargetCode,
    val period: TargetCode,
) : ReactorComponent()

/** Get the textual representation of a width in Rust code */
fun WidthSpec.toRustExpr(): String = terms.joinToString(" + ") {
    when {
        it.parameter != null -> it.parameter.name
        it.port != null      -> throw UnsupportedGeneratorFeatureException("Width specs that use a port")
        it.code != null      -> it.code.toText().inBlock()
        else                 -> it.width.toString()
    }
}

fun TimeValue.toRustTimeExpr(): TargetCode = RustTypes.getTargetTimeExpr(this)
private fun Time.toRustTimeExpr(): TargetCode = this.toTimeValue().toRustTimeExpr()

/** Regex to match a target code block, captures the insides as $1. */
private val TARGET_BLOCK_R = Regex("\\{=(.*)=}", RegexOption.DOT_MATCHES_ALL)

/** Regex to match a simple (C) code block, captures the insides as $1. */
private val BLOCK_R = Regex("\\{(.*)}", RegexOption.DOT_MATCHES_ALL)

/**
 * Produce model classes from the AST.
 */
object RustModelBuilder {

    /**
     * Given the input to the generator, produce the model classes.
     */
    fun makeGenerationInfo(targetConfig: TargetConfig, reactors: List<Reactor>, errorReporter: ErrorReporter): GenerationInfo {
        val reactorsInfos = makeReactorInfos(reactors)
        // todo how do we pick the main reactor? it seems like super.doGenerate sets that field...
        val mainReactor = reactorsInfos.lastOrNull { it.isMain } ?: reactorsInfos.last()


        val dependencies = targetConfig.rust.cargoDependencies.toMutableMap()
        dependencies.compute(RustEmitterBase.runtimeCrateFullName) { _, spec ->
            computeDefaultRuntimeConfiguration(spec, targetConfig, errorReporter)
        }

        return GenerationInfo(
            crate = CrateInfo(
                name = mainReactor.lfName.camelToSnakeCase(),
                version = "1.0.0",
                authors = listOf(System.getProperty("user.name")),
                dependencies = dependencies,
                modulesToIncludeInMain = targetConfig.rust.rustTopLevelModules,
                enabledCargoFeatures = targetConfig.rust.cargoFeatures.toSet()
            ),
            reactors = reactorsInfos,
            mainReactor = mainReactor,
            // Rust exec names are snake case, otherwise we get a cargo warning
            // https://github.com/rust-lang/rust/issues/45127
            executableName = mainReactor.lfName.camelToSnakeCase(),
            properties = targetConfig.toRustProperties()
        )
    }

    /**
     * Compute the configuration of the runtime crate, possibly
     * using a user-provided configuration.
     */
    private fun computeDefaultRuntimeConfiguration(
        userSpec: CargoDependencySpec?,
        targetConfig: TargetConfig,
        errorReporter: ErrorReporter
    ): CargoDependencySpec {
        fun CargoDependencySpec.useDefaultRuntimePath() {
            this.localPath = System.getenv("LOCAL_RUST_REACTOR_RT")?.also {
                // Print info to reduce surprise. If the env var is not set,
                // the runtime will be fetched from the internet by Cargo. If
                // the value is incorrect, Cargo will crash.
                errorReporter.reportInfo("Using the Rust runtime from environment variable LOCAL_RUST_REACTOR_RT=$it")
            }

            if (localPath == null) {
                this.gitRepo = RustEmitterBase.runtimeGitUrl
                this.rev = LanguageRuntimeVersions.rustRuntimeVersion
            }
        }

        if (userSpec == null) {
            // default configuration for the runtime crate

            val userRtVersion: String? = targetConfig.runtimeVersion
            // enable parallel feature if asked
            val parallelFeature = listOf(PARALLEL_RT_FEATURE).takeIf { targetConfig.threading }

            val spec = newCargoSpec(
                features = parallelFeature,
            )

            if (targetConfig.externalRuntimePath != null) {
                spec.localPath = targetConfig.externalRuntimePath
            } else if (userRtVersion != null) {
                spec.gitRepo = RustEmitterBase.runtimeGitUrl
                spec.rev = userRtVersion
            } else {
                spec.useDefaultRuntimePath()
            }

            return spec
        } else {
            if (targetConfig.externalRuntimePath != null) {
                userSpec.localPath = targetConfig.externalRuntimePath
            }

            if (userSpec.localPath == null && userSpec.gitRepo == null) {
                userSpec.useDefaultRuntimePath()
            }

            // enable parallel feature if asked
            if (targetConfig.threading) {
                userSpec.features += PARALLEL_RT_FEATURE
            }

            if (!targetConfig.threading && PARALLEL_RT_FEATURE in userSpec.features) {
                errorReporter.reportWarning("Threading cannot be disabled as it was enabled manually as a runtime feature.")
            }

            return userSpec
        }
    }

    private fun TargetConfig.toRustProperties(): RustTargetProperties =
        RustTargetProperties(
            keepAlive = this.keepalive,
            timeout = this.timeout?.toRustTimeExpr(),
            timeoutLf = this.timeout,
            singleFile = this.singleFileProject,
            workers = this.workers,
            dumpDependencyGraph = this.exportDependencyGraph,
        )

    private fun makeReactorInfos(reactors: List<Reactor>): List<ReactorInfo> =
        reactors.map { reactor ->
            val components = mutableMapOf<String, ReactorComponent>()
            val allComponents: List<Variable> = reactor.allComponents()
            for (component in allComponents) {
                val irObj = ReactorComponent.from(component)
                components[irObj.lfName] = irObj
            }

            val reactions = reactor.reactions.map { n: Reaction ->
                fun makeDeps(depKind: Reaction.() -> List<VarRef>): Set<ReactorComponent> =
                    n.depKind().mapTo(mutableSetOf()) {
                        val variable = it.variable
                        val container = it.container
                        if (container is Instantiation && variable is Port) {
                            val formalType = RustTypes.getTargetType(variable.type)
                            ChildPortReference(
                                childLfName = container.name,
                                lfName = variable.name,
                                isInput = variable is Input,
                                dataType = container.reactor.instantiateType(formalType, it.container.typeParms),
                                isMultiport = variable.isMultiport
                            )
                        } else {
                            components[variable.name] ?: throw UnsupportedGeneratorFeatureException(
                                "Dependency on $it"
                            )
                        }
                    }

                ReactionInfo(
                    idx = n.indexInContainer,
                    allDependencies = EnumMap<DepKind, Set<ReactorComponent>>(DepKind::class.java).apply {
                        this[DepKind.Triggers] = makeDeps { triggers.filterIsInstance<VarRef>() }
                        this[DepKind.Uses] = makeDeps { sources }
                        this[DepKind.Effects] = makeDeps { effects }
                    },
                    body = n.code.toText(),
                    isStartup = n.triggers.any { it is BuiltinTriggerRef && it.type == BuiltinTrigger.STARTUP },
                    isShutdown = n.triggers.any { it is BuiltinTriggerRef && it.type == BuiltinTrigger.SHUTDOWN },
                    debugLabel = AttributeUtils.getLabel(n),
                    loc = n.locationInfo().let {
                        // remove code block
                        it.copy(lfText = it.lfText.replace(TARGET_BLOCK_R, "{= ... =}"))
                    }
                )
            }

            val portReferences =
                reactions.flatMap { it.allDependencies.values }.flatten()
                    .filterIsInstance<ChildPortReference>().toSet()

            ReactorInfo(
                lfName = reactor.name,
                loc = reactor.locationInfo().let {
                    // remove body
                    it.copy(lfText = it.lfText.replace(BLOCK_R, "{ ... }"))
                },
                globalId = reactor.globalId,
                reactions = reactions,
                otherComponents = components.values.toSet() + portReferences,
                isMain = reactor.isMain,
                typeParamList = reactor.typeParms.map {
                    TypeParamInfo(targetCode = it.toText(), it.identifier, it.locationInfo())
                },
                preambles = reactor.preambles.map { it.code.toText() },
                stateVars = reactor.stateVars.map {
                    StateVarInfo(
                        lfName = it.name,
                        type = RustTypes.getTargetType(it.type, it.init),
                        init = RustTypes.getTargetInitializer(it.init, it.type, it.braces.isNotEmpty())
                    )
                },
                nestedInstances = reactor.instantiations.map { it.toModel() },
                connections = reactor.connections,
                ctorParams = reactor.parameters.map {
                    CtorParamInfo(
                        lfName = it.name,
                        type = RustTypes.getTargetType(it.type, it.init),
                        defaultValue = RustTypes.getTargetInitializer(it.init, it.type, it.braces.isNotEmpty()),
                        documentation = null, // todo
                        isTime = it.inferredType.isTime,
                        isList = it.inferredType.isList,
                        defaultValueAsTimeValue = ASTUtils.getDefaultAsTimeValue(it),
                    )
                }
            )
        }

    private fun Instantiation.toModel(): NestedReactorInstance {

        val byName = parameters.associateBy { it.lhs.name }
        val args = reactor.parameters.associate { ithParam ->
            // use provided argument
            val value = byName[ithParam.name]?.let { RustTypes.getTargetInitializer(it.rhs, ithParam.type, it.isInitWithBraces) }
                ?: if (ithParam.name == "bank_index" && this.isBank) "bank_index" else null // special value
                ?: ithParam?.let { RustTypes.getTargetInitializer(it.init, it.type, it.isInitWithBraces) }
                ?: throw InvalidLfSourceException(
                    "Cannot find value of parameter ${ithParam.name}",
                    this
                )
            ithParam.name to value
        }

        return NestedReactorInstance(
            lfName = this.name,
            args = args,
            reactorLfName = this.reactorClass.name,
            loc = this.locationInfo(),
            typeArgs = typeParms.map { it.toText() },
            bankWidth = this.widthSpec
        )
    }
}

/**
 * An identifier for a [Reactor]. Used to associate [Reactor]
 * with model objects and vice versa.
 */
class ReactorId(private val id: String) {
    override fun equals(other: Any?): Boolean {
        if (this === other) return true
        if (javaClass != other?.javaClass) return false
        other as ReactorId
        return id == other.id
    }

    override fun hashCode(): Int = id.hashCode()
    override fun toString(): String = id
}

/**
 * Returns a string that is distinct from the globalId
 * of any other reactor. Equal reactors yield the same
 * globalID. This does not need to be stable across runs.
 */
val Reactor.globalId: ReactorId
    get() = ReactorId(this.eResource().toPath().toString() + "/" + this.name + "/" + "/" + this.isMain)

/**
 * Returns the type of the port with the given name, when
 * this reactor's type parameters are instantiated with
 * the given type arguments. For instance, in the following:
 *
 *     reactor Generic<T> { input port: Vec<T>; }
 *     reactor Container { gen = new Generic<String>(); }
 *
 * the type of `gen.port` is `Vec<String>`. If a reaction of
 * `Container` depends on `gen.port`, it needs to be injected
 * with the correct type. The correct call to this method
 * would be `generic.typeOfPort("port", listOf("String"))`.
 *
 */
fun Reactor.instantiateType(formalType: TargetCode, typeArgs: List<TypeParm>): TargetCode {
    val typeParams = typeParms
    assert(typeArgs.size == typeParams.size)

    return if (typeArgs.isEmpty()) formalType
    else {
        val typeArgsByName = typeParams.mapIndexed { i, tp -> Pair(tp.identifier, typeArgs[i].toText()) }.toMap()

        CodeMap.fromGeneratedCode(formalType).generatedCode.replace(IDENT_REGEX) {
            typeArgsByName[it.value] ?: it.value
        }
    }
}

/**
 * Returns the identifier of this type param.
 */
private val TypeParm.identifier: String
    get() {
        val targetCode = CodeMap.fromGeneratedCode(toText()).generatedCode
        return IDENT_REGEX.find(targetCode.trimStart())?.value
            ?: throw InvalidLfSourceException(
                "No identifier in type param `$targetCode`",
                this
            )
    }

/**
 * Returns the name of the profile for Cargo (how it is
 * declared in `Cargo.toml`).
 */
val BuildType.cargoProfileName: String
    get() = when (this) {
        BuildType.DEBUG             -> "debug"
        BuildType.TEST              -> "test"
        BuildType.RELEASE           -> "release"
        BuildType.REL_WITH_DEB_INFO -> "release-with-debug-info"
        BuildType.MIN_SIZE_REL      -> "release-with-min-size"
    }

/** Just the constructor of [CargoDependencySpec], but allows using named arguments. */
fun newCargoSpec(
    version: String? = null,
    gitRepo: String? = null,
    rev: String? = null,
    gitTag: String? = null,
    localPath: String? = null,
    features: List<String>? = null,
) = CargoDependencySpec(version, gitRepo, rev, gitTag, localPath, features)<|MERGE_RESOLUTION|>--- conflicted
+++ resolved
@@ -180,13 +180,7 @@
      * Name of the "user struct", which contains state
      * variables as fields, and which the user manipulates in reactions.
      */
-<<<<<<< HEAD
-    val structName: Ident = lfName.replaceFirstChar {
-            if (it.isLowerCase()) it.titlecase(Locale.getDefault()) else it.toString()
-        }.escapeRustIdent()
-=======
     val structName: Ident = lfName.replaceFirstChar { it.uppercase() }.escapeRustIdent()
->>>>>>> f3d1481d
 
     // Names of other implementation-detailistic structs.
 
