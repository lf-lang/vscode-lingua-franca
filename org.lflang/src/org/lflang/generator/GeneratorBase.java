--- conflicted
+++ resolved
@@ -29,8 +29,9 @@
 import java.nio.file.Paths;
 import java.util.ArrayList;
 import java.util.LinkedHashSet;
-import java.util.LinkedList;
+import java.util.LinkedHashMap;
 import java.util.List;
+import java.util.Map;
 import java.util.Set;
 
 import org.eclipse.core.resources.IMarker;
@@ -48,29 +49,17 @@
 import org.lflang.TargetConfig;
 import org.lflang.TimeUnit;
 import org.lflang.TimeValue;
-<<<<<<< HEAD
-=======
 import org.lflang.ast.AstTransformation;
-import org.lflang.federated.FedASTUtils;
-import org.lflang.federated.FederateInstance;
-import org.lflang.federated.serialization.SupportedSerializers;
->>>>>>> ba0543f4
 import org.lflang.graph.InstantiationGraph;
-import org.lflang.lf.Action;
 import org.lflang.lf.Connection;
 import org.lflang.lf.Expression;
 import org.lflang.lf.Instantiation;
 import org.lflang.lf.LfFactory;
 import org.lflang.lf.Mode;
-<<<<<<< HEAD
-import org.lflang.lf.Model;
-=======
-import org.lflang.lf.Parameter;
->>>>>>> ba0543f4
+
 import org.lflang.lf.Reaction;
 import org.lflang.lf.Reactor;
 import org.lflang.lf.Time;
-import org.lflang.lf.VarRef;
 import org.lflang.validation.AbstractLFValidator;
 
 import com.google.common.base.Objects;
@@ -80,19 +69,11 @@
  * Generator base class for specifying core functionality
  * that all code generators should have.
  *
-<<<<<<< HEAD
- * @author {Edward A. Lee <eal@berkeley.edu>}
- * @author {Marten Lohstroh <marten@berkeley.edu>}
- * @author {Christian Menard <christian.menard@tu-dresden.de}
- * @author {Matt Weber <matt.weber@berkeley.edu>}
- * @author {Soroush Bateni <soroush@berkeley.edu>}
-=======
  * @author Edward A. Lee
  * @author Marten Lohstroh
  * @author Christian Menard
  * @author Matt Weber
  * @author Soroush Bateni
->>>>>>> ba0543f4
  */
 public abstract class GeneratorBase extends AbstractLFValidator {
 
@@ -100,20 +81,6 @@
     //// Public fields.
 
     /**
-<<<<<<< HEAD
-     * Constant that specifies how to name generated delay reactors.
-     */
-    public static String GEN_DELAY_CLASS_NAME = "_lf_GenDelay";
-
-    /**
-     * Return the Target language in which delay reactors are implemented in.
-     * @return
-     */
-    public Target getDelayTarget() { return getTarget(); }
-
-    /**
-=======
->>>>>>> ba0543f4
      * The main (top-level) reactor instance.
      */
     public ReactorInstance main;
@@ -141,14 +108,6 @@
     public GeneratorCommandFactory getCommandFactory() { return commandFactory; }
 
     /**
-<<<<<<< HEAD
-     * Collection of generated delay classes.
-     */
-    private final LinkedHashSet<Reactor> delayClasses = new LinkedHashSet<>();
-
-    /**
-=======
->>>>>>> ba0543f4
      * Definition of the main (top-level) reactor.
      * This is an automatically generated AST node for the top-level
      * reactor.
@@ -194,6 +153,11 @@
     protected Set<Reaction> unorderedReactions = null;
 
     /**
+     * Map from reactions to bank indices
+     */
+    protected Map<Reaction,Integer> reactionBankIndices = null;
+
+    /**
      * Indicates whether the current Lingua Franca program
      * contains model reactors.
      */
@@ -228,17 +192,8 @@
      *
      * The transformations will be applied in the order that they are registered in.
      */
-<<<<<<< HEAD
-    public void addDelayClass(Reactor generatedDelay) {
-        // Record this class, so it can be reused.
-        delayClasses.add(generatedDelay);
-        // And hook it into the AST.
-        EObject node = IteratorExtensions.findFirst(context.getFileConfig().resource.getAllContents(), Model.class::isInstance);
-        ((Model) node).getReactors().add(generatedDelay);
-=======
     protected void registerTransformation(AstTransformation transformation) {
         astTransformations.add(transformation);
->>>>>>> ba0543f4
     }
 
     // //////////////////////////////////////////
@@ -417,28 +372,6 @@
     public abstract TargetTypes getTargetTypes();
 
     /**
-<<<<<<< HEAD
-     * Generate code for the body of a reaction that takes an input and
-     * schedules an action with the value of that input.
-     * @param action the action to schedule
-     * @param port the port to read from
-     */
-    public abstract String generateDelayBody(Action action, VarRef port);
-
-    /**
-     * Generate code for the body of a reaction that is triggered by the
-     * given action and writes its value to the given port.
-     * @param action the action that triggers the reaction
-     * @param port the port to write to
-     */
-    public abstract String generateForwardBody(Action action, VarRef port);
-
-    /**
-     * Generate code for the generic type to be used in the class definition
-     * of a generated delay reactor.
-     */
-    public abstract String generateDelayGeneric();
-=======
      * Mark the reaction unordered. An unordered reaction is one that does not
      * have any dependency on other reactions in the containing reactor, and
      * where no other reaction in the containing reactor depends on it. There
@@ -487,7 +420,6 @@
         if (reactionBankIndices.get(reaction) == null) return -1;
         return reactionBankIndices.get(reaction);
     }
->>>>>>> ba0543f4
 
     /**
      * Given a representation of time that may possibly include units, return
@@ -736,23 +668,9 @@
     }
 
     /**
-<<<<<<< HEAD
-     * Indicates whether delay banks generated from after delays should have a variable length width.
-     *
-     * If this is true, any delay reactors that are inserted for after delays on multiport connections
-     * will have an unspecified variable length width. The code generator is then responsible for inferring the
-     * correct width of the delay bank, which is only possible if the precise connection width is known at compile time.
-     *
-     * If this is false, the width specification of the generated bank will list all the ports listed on the right
-     * side of the connection. This gives the code generator the information needed to infer the correct width at
-     * runtime.
-     */
-    public boolean generateAfterDelaysWithVariableWidth() { return true; }
-=======
      * Get the buffer type used for network messages
      */
     public String getNetworkBufferType() { return ""; }
->>>>>>> ba0543f4
 
     /**
      * Return the Targets enum for the current target
