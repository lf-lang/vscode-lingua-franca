/*************
 * Copyright (c) 2019-2020, The University of California at Berkeley.

 * Redistribution and use in source and binary forms, with or without modification,
 * are permitted provided that the following conditions are met:

 * 1. Redistributions of source code must retain the above copyright notice,
 *    this list of conditions and the following disclaimer.

 * 2. Redistributions in binary form must reproduce the above copyright notice,
 *    this list of conditions and the following disclaimer in the documentation
 *    and/or other materials provided with the distribution.

 * THIS SOFTWARE IS PROVIDED BY THE COPYRIGHT HOLDERS AND CONTRIBUTORS "AS IS" AND
 * ANY EXPRESS OR IMPLIED WARRANTIES, INCLUDING, BUT NOT LIMITED TO, THE IMPLIED
 * WARRANTIES OF MERCHANTABILITY AND FITNESS FOR A PARTICULAR PURPOSE ARE
 * DISCLAIMED. IN NO EVENT SHALL THE COPYRIGHT HOLDER OR CONTRIBUTORS BE LIABLE FOR
 * ANY DIRECT, INDIRECT, INCIDENTAL, SPECIAL, EXEMPLARY, OR CONSEQUENTIAL DAMAGES
 * (INCLUDING, BUT NOT LIMITED TO, PROCUREMENT OF SUBSTITUTE GOODS OR SERVICES;
 * LOSS OF USE, DATA, OR PROFITS; OR BUSINESS INTERRUPTION) HOWEVER CAUSED AND ON
 * ANY THEORY OF LIABILITY, WHETHER IN CONTRACT, STRICT LIABILITY, OR TORT
 * (INCLUDING NEGLIGENCE OR OTHERWISE) ARISING IN ANY WAY OUT OF THE USE OF THIS
 * SOFTWARE, EVEN IF ADVISED OF THE POSSIBILITY OF SUCH DAMAGE.
 ***************/
package org.lflang.generator;

import java.io.IOException;
import java.nio.file.Path;
import java.nio.file.Paths;
import java.util.ArrayList;
import java.util.HashSet;
import java.util.LinkedHashMap;
import java.util.LinkedHashSet;
import java.util.List;
import java.util.Map;
import java.util.Set;
import java.util.regex.Matcher;
import java.util.regex.Pattern;
import java.util.stream.Collectors;
import org.eclipse.core.resources.IMarker;
import org.eclipse.emf.ecore.EObject;
import org.eclipse.emf.ecore.resource.Resource;
import org.eclipse.emf.ecore.util.EcoreUtil;
import org.eclipse.xtext.util.CancelIndicator;
import org.eclipse.xtext.xbase.lib.CollectionLiterals;
import org.eclipse.xtext.xbase.lib.IterableExtensions;
import org.eclipse.xtext.xbase.lib.IteratorExtensions;
import org.eclipse.xtext.xbase.lib.Pair;
import org.lflang.ASTUtils;
import org.lflang.ErrorReporter;
import org.lflang.FileConfig;
import org.lflang.InferredType;
import org.lflang.MainConflictChecker;
import org.lflang.Target;
import org.lflang.TargetConfig;
import org.lflang.TargetProperty.CoordinationType;
import org.lflang.TimeUnit;
import org.lflang.TimeValue;
import org.lflang.federated.FedASTUtils;
import org.lflang.federated.FederateInstance;
import org.lflang.federated.serialization.SupportedSerializers;
import org.lflang.graph.InstantiationGraph;
import org.lflang.lf.Action;
import org.lflang.lf.Connection;
import org.lflang.lf.Expression;
import org.lflang.lf.Instantiation;
import org.lflang.lf.LfFactory;
import org.lflang.lf.Mode;
import org.lflang.lf.Model;
import org.lflang.lf.Parameter;
import org.lflang.lf.Reaction;
import org.lflang.lf.Reactor;
import org.lflang.lf.Time;
import org.lflang.lf.VarRef;
import org.lflang.validation.AbstractLFValidator;

import com.google.common.base.Objects;
import com.google.common.collect.Iterables;

/**
 * Generator base class for specifying core functionality
 * that all code generators should have.
 *
 * @author{Edward A. Lee <eal@berkeley.edu>}
 * @author{Marten Lohstroh <marten@berkeley.edu>}
 * @author{Christian Menard <christian.menard@tu-dresden.de}
 * @author{Matt Weber <matt.weber@berkeley.edu>}
 * @author{Soroush Bateni <soroush@utdallas.edu>}
 */
public abstract class GeneratorBase extends AbstractLFValidator {

    ////////////////////////////////////////////
    //// Public fields.

    /**
     * Constant that specifies how to name generated delay reactors.
     */
    public static String GEN_DELAY_CLASS_NAME = "_lf_GenDelay";

    /**
     * The main (top-level) reactor instance.
     */
    public ReactorInstance main;

    /** A error reporter for reporting any errors or warnings during the code generation */
    public ErrorReporter errorReporter;

    ////////////////////////////////////////////
    //// Protected fields.

    /**
     * The current target configuration.
     */
    protected TargetConfig targetConfig = new TargetConfig();

    public TargetConfig getTargetConfig() { return this.targetConfig;}

    /**
     * The current file configuration.
     */
    protected FileConfig fileConfig;

    /**
     * A factory for compiler commands.
     */
    protected GeneratorCommandFactory commandFactory;

    public GeneratorCommandFactory getCommandFactory() { return commandFactory; }

    /**
     * Collection of generated delay classes.
     */
    private LinkedHashSet<Reactor> delayClasses = new LinkedHashSet<>();

    /**
     * Definition of the main (top-level) reactor.
     * This is an automatically generated AST node for the top-level
     * reactor.
     */
    protected Instantiation mainDef;
    public Instantiation getMainDef() { return mainDef; }

    /**
     * A list of Reactor definitions in the main resource, including non-main
     * reactors defined in imported resources. These are ordered in the list in
     * such a way that each reactor is preceded by any reactor that it instantiates
     * using a command like `foo = new Foo();`
     */
    protected List<Reactor> reactors = new ArrayList<>();

    /**
     * The set of resources referenced reactor classes reside in.
     */
    protected Set<LFResource> resources = new LinkedHashSet<>();

    /**
     * Graph that tracks dependencies between instantiations.
     * This is a graph where each node is a Reactor (not a ReactorInstance)
     * and an arc from Reactor A to Reactor B means that B contains an instance of A, constructed with a statement
     * like `a = new A();`  After creating the graph,
     * sort the reactors in topological order and assign them to the reactors class variable.
     * Hence, after this method returns, `this.reactors` will be a list of Reactors such that any
     * reactor is preceded in the list by reactors that it instantiates.
     */
    protected InstantiationGraph instantiationGraph;

    /**
     * The set of unordered reactions. An unordered reaction is one that does
     * not have any dependency on other reactions in the containing reactor,
     * and where no other reaction in the containing reactor depends on it.
     * There is currently no way in the syntax of LF to make a reaction
     * unordered, deliberately, because it can introduce unexpected
     * nondeterminacy. However, certain automatically generated reactions are
     * known to be safe to be unordered because they do not interact with the
     * state of the containing reactor. To make a reaction unordered, when
     * the Reaction instance is created, add that instance to this set.
     */
    protected Set<Reaction> unorderedReactions = null;

    /**
     * Map from reactions to bank indices
     */
    protected Map<Reaction,Integer> reactionBankIndices = null;

    /**
     * Keep a unique list of enabled serializers
     */
    public HashSet<SupportedSerializers> enabledSerializers = new HashSet<>();

    /**
     * Indicates whether or not the current Lingua Franca program
     * contains a federation.
     */
    public boolean isFederated = false;

    /**
     * Indicates whether or not the current Lingua Franca program
     * contains model reactors.
     */
    public boolean hasModalReactors = false;

    // //////////////////////////////////////////
    // // Target properties, if they are included.
    /**
     * A list of federate instances or a list with a single empty string
     * if there are no federates specified. FIXME: Why put a single empty string there? It should be just empty...
     */
    public List<FederateInstance> federates = new ArrayList<>();

    /**
     * A map from federate IDs to federate instances.
     */
    protected Map<Integer, FederateInstance> federateByID = new LinkedHashMap<>();

    /**
     * A map from instantiations to the federate instances for that instantiation.
     * If the instantiation has a width, there may be more than one federate instance.
     */
    protected Map<Instantiation, List<FederateInstance>> federatesByInstantiation;

    /**
     * The federation RTI properties, which defaults to 'localhost: 15045'.
     */
    protected LinkedHashMap<String, Object> federationRTIProperties = CollectionLiterals.newLinkedHashMap(
        Pair.of("host", "localhost"),
        Pair.of("port", 0) // Indicator to use the default port, typically 15045.
    );

    /**
     * Contents of $LF_CLASSPATH, if it was set.
     */
    protected String classpathLF;

    // //////////////////////////////////////////
    // // Private fields.

    /**
     * Create a new GeneratorBase object.
     */
    public GeneratorBase(FileConfig fileConfig, ErrorReporter errorReporter) {
        this.fileConfig = fileConfig;
        this.errorReporter = errorReporter;
        this.commandFactory = new GeneratorCommandFactory(errorReporter, fileConfig);
    }

    // //////////////////////////////////////////
    // // Code generation functions to override for a concrete code generator.

    /**
     * Store the given reactor in the collection of generated delay classes
     * and insert it in the AST under the top-level reactors node.
     */
    public void addDelayClass(Reactor generatedDelay) {
        // Record this class, so it can be reused.
        delayClasses.add(generatedDelay);
        // And hook it into the AST.
        EObject node = IteratorExtensions.findFirst(fileConfig.resource.getAllContents(), Model.class::isInstance);
        ((Model) node).getReactors().add(generatedDelay);
    }

    /**
     * Return the generated delay reactor that corresponds to the given class
     * name if it had been created already, `null` otherwise.
     */
    public Reactor findDelayClass(String className) {
        return IterableExtensions.findFirst(delayClasses, it -> it.getName().equals(className));
    }

    /**
     * If there is a main or federated reactor, then create a synthetic Instantiation
     * for that top-level reactor and set the field mainDef to refer to it.
     */
    private void createMainInstantiation() {
        // Find the main reactor and create an AST node for its instantiation.
        Iterable<EObject> nodes = IteratorExtensions.toIterable(fileConfig.resource.getAllContents());
        for (Reactor reactor : Iterables.filter(nodes, Reactor.class)) {
            if (reactor.isMain() || reactor.isFederated()) {
                // Creating an definition for the main reactor because there isn't one.
                this.mainDef = LfFactory.eINSTANCE.createInstantiation();
                this.mainDef.setName(reactor.getName());
                this.mainDef.setReactorClass(reactor);
            }
        }
    }

    /**
     * Generate code from the Lingua Franca model contained by the specified resource.
     *
     * This is the main entry point for code generation. This base class finds all
     * reactor class definitions, including any reactors defined in imported .lf files
     * (except any main reactors in those imported files), and adds them to the
     * {@link #GeneratorBase.reactors reactors} list. If errors occur during
     * generation, then a subsequent call to errorsOccurred() will return true.
     * @param resource The resource containing the source code.
     * @param context Context relating to invocation of the code generator.
     * In stand alone mode, this object is also used to relay CLI arguments.
     */
    public void doGenerate(Resource resource, LFGeneratorContext context) {

        GeneratorUtils.setTargetConfig(
            context, GeneratorUtils.findTarget(fileConfig.resource), targetConfig, errorReporter
        );

        cleanIfNeeded(context);

        printInfo(context.getMode());

        // Clear any IDE markers that may have been created by a previous build.
        // Markers mark problems in the Eclipse IDE when running in integrated mode.
        if (errorReporter instanceof EclipseErrorReporter) {
            ((EclipseErrorReporter) errorReporter).clearMarkers();
        }

        ASTUtils.setMainName(fileConfig.resource, fileConfig.name);

        createMainInstantiation();

        // Check if there are any conflicting main reactors elsewhere in the package.
        if (Objects.equal(context.getMode(), LFGeneratorContext.Mode.STANDALONE) && mainDef != null) {
            for (String conflict : new MainConflictChecker(fileConfig).conflicts) {
                errorReporter.reportError(this.mainDef.getReactorClass(), "Conflicting main reactor in " + conflict);
            }
        }

        // Configure the command factory
        commandFactory.setVerbose();
        if (Objects.equal(context.getMode(), LFGeneratorContext.Mode.STANDALONE) && context.getArgs().containsKey("quiet")) {
            commandFactory.setQuiet();
        }

        // This must be done before desugaring delays below.
        analyzeFederates(context);

        // Process target files. Copy each of them into the src-gen dir.
        // FIXME: Should we do this here? This doesn't make sense for federates the way it is
        // done here.
        copyUserFiles(this.targetConfig, this.fileConfig);

        // Collect reactors and create an instantiation graph.
        // These are needed to figure out which resources we need
        // to validate, which happens in setResources().
        setReactorsAndInstantiationGraph(context.getMode());

        GeneratorUtils.validate(context, fileConfig, instantiationGraph, errorReporter);
        List<Resource> allResources = GeneratorUtils.getResources(reactors);
        resources.addAll(allResources.stream()  // FIXME: This filter reproduces the behavior of the method it replaces. But why must it be so complicated? Why are we worried about weird corner cases like this?
            .filter(it -> !Objects.equal(it, fileConfig.resource) || mainDef != null && it == mainDef.getReactorClass().eResource())
            .map(it -> GeneratorUtils.getLFResource(it, fileConfig.getSrcGenBasePath(), context, errorReporter))
            .collect(Collectors.toList())
        );
        GeneratorUtils.accommodatePhysicalActionsIfPresent(
            allResources,
            getTarget().setsKeepAliveOptionAutomatically(),
            targetConfig,
            errorReporter
        );
        // FIXME: Should the GeneratorBase pull in `files` from imported
        // resources?

        // Reroute connections that have delays associated with them via
        // generated delay reactors.
        transformDelays();

        // Transform connections that reside in mutually exclusive modes and are otherwise conflicting
        // This should be done before creating the instantiation graph
        transformConflictingConnectionsInModalReactors();

        // Invoke these functions a second time because transformations
        // may have introduced new reactors!
        setReactorsAndInstantiationGraph(context.getMode());

        // Check for existence and support of modes
        hasModalReactors = IterableExtensions.exists(reactors, it -> !it.getModes().isEmpty());
        checkModalReactorSupport(false);
        generateStartupReactionsInModesIfNeeded();

        enableSupportForSerializationIfApplicable(context.getCancelIndicator());
    }

    /**
     * Check if a clean was requested from the standalone compiler and perform
     * the clean step.
     */
    protected void cleanIfNeeded(LFGeneratorContext context) {
        if (context.getArgs().containsKey("clean")) {
            try {
                fileConfig.doClean();
            } catch (IOException e) {
                System.err.println("WARNING: IO Error during clean");
            }
        }
    }

    /**
     * Create a new instantiation graph. This is a graph where each node is a Reactor (not a ReactorInstance)
     * and an arc from Reactor A to Reactor B means that B contains an instance of A, constructed with a statement
     * like `a = new A();`  After creating the graph,
     * sort the reactors in topological order and assign them to the reactors class variable.
     * Hence, after this method returns, `this.reactors` will be a list of Reactors such that any
     * reactor is preceded in the list by reactors that it instantiates.
     */
    protected void setReactorsAndInstantiationGraph(LFGeneratorContext.Mode mode) {
        // Build the instantiation graph .
        instantiationGraph = new InstantiationGraph(fileConfig.resource, false);

        // Topologically sort the reactors such that all of a reactor's instantiation dependencies occur earlier in
        // the sorted list of reactors. This helps the code generator output code in the correct order.
        // For example if `reactor Foo {bar = new Bar()}` then the definition of `Bar` has to be generated before
        // the definition of `Foo`.
        reactors = instantiationGraph.nodesInTopologicalOrder();

        // If there is no main reactor or if all reactors in the file need to be validated, then make sure the reactors
        // list includes even reactors that are not instantiated anywhere.
        if (mainDef == null || Objects.equal(mode, LFGeneratorContext.Mode.LSP_MEDIUM)) {
            Iterable<EObject> nodes = IteratorExtensions.toIterable(fileConfig.resource.getAllContents());
            for (Reactor r : IterableExtensions.filter(nodes, Reactor.class)) {
                if (!reactors.contains(r)) {
                    reactors.add(r);
                }
            }
        }
    }

    /**
     * For each involved resource, replace connections with delays with generated delay reactors.
     */
    private void transformDelays() {
        for (LFResource r : resources) {
            ASTUtils.insertGeneratedDelays(r.eResource, this);
        }
    }

    /**
     * Copy user specific files to the src-gen folder.
     *
     * This should be overridden by the target generators.
     *
     * @param targetConfig The targetConfig to read the `files` from.
     * @param fileConfig The fileConfig used to make the copy and resolve paths.
     */
    protected void copyUserFiles(TargetConfig targetConfig, FileConfig fileConfig) {}

    /**
     * Return true if errors occurred in the last call to doGenerate().
     * This will return true if any of the reportError methods was called.
     * @return True if errors occurred.
     */
    public boolean errorsOccurred() {
        return errorReporter.getErrorsOccurred();
    }

    /*
     * Return the TargetTypes instance associated with this.
     */
    public abstract TargetTypes getTargetTypes();

    /**
     * Generate code for the body of a reaction that takes an input and
     * schedules an action with the value of that input.
     * @param the action to schedule
     * @param the port to read from
     */
    public abstract String generateDelayBody(Action action, VarRef port);

    /**
     * Generate code for the body of a reaction that is triggered by the
     * given action and writes its value to the given port.
     * @param the action that triggers the reaction
     * @param the port to write to
     */
    public abstract String generateForwardBody(Action action, VarRef port);

    /**
     * Generate code for the generic type to be used in the class definition
     * of a generated delay reactor.
     */
    public abstract String generateDelayGeneric();

    /**
     * Return true if the reaction is unordered. An unordered reaction is one
     * that does not have any dependency on other reactions in the containing
     * reactor, and where no other reaction in the containing reactor depends
     * on it. There is currently no way in the syntax of LF to make a reaction
     * unordered, deliberately, because it can introduce unexpected
     * nondeterminacy. However, certain automatically generated reactions are
     * known to be safe to be unordered because they do not interact with the
     * state of the containing reactor. To make a reaction unordered, when
     * the Reaction instance is created, add that instance to this set.
     * @return True if the reaction has been marked unordered.
     */
    public boolean isUnordered(Reaction reaction) {
        return unorderedReactions != null ? unorderedReactions.contains(reaction) : false;
    }

    /**
     * Mark the reaction unordered. An unordered reaction is one that does not
     * have any dependency on other reactions in the containing reactor, and
     * where no other reaction in the containing reactor depends on it. There
     * is currently no way in the syntax of LF to make a reaction unordered,
     * deliberately, because it can introduce unexpected nondeterminacy.
     * However, certain automatically generated reactions are known to be safe
     * to be unordered because they do not interact with the state of the
     * containing reactor. To make a reaction unordered, when the Reaction
     * instance is created, add that instance to this set.
     * @param reaction The reaction to make unordered.
     */
    public void makeUnordered(Reaction reaction) {
        if (unorderedReactions == null) {
            unorderedReactions = new LinkedHashSet<Reaction>();
        }
        unorderedReactions.add(reaction);
    }

    /**
     * Mark the specified reaction to belong to only the specified
     * bank index. This is needed because reactions cannot declare
     * a specific bank index as an effect or trigger. Reactions that
     * send messages between federates, including absent messages,
     * need to be specific to a bank member.
     * @param The reaction.
     * @param bankIndex The bank index, or -1 if there is no bank.
     */
    public void setReactionBankIndex(Reaction reaction, int bankIndex) {
        if (bankIndex < 0) {
            return;
        }
        if (reactionBankIndices == null) {
            reactionBankIndices = new LinkedHashMap<Reaction,Integer>();
        }
        reactionBankIndices.put(reaction, bankIndex);
    }

    /**
     * Return the reaction bank index.
     * @see setReactionBankIndex(Reaction reaction, int bankIndex)
     * @param The reaction.
     * @return The reaction bank index, if one has been set, and -1 otherwise.
     */
    public int getReactionBankIndex(Reaction reaction) {
        if (reactionBankIndices == null) return -1;
        if (reactionBankIndices.get(reaction) == null) return -1;
        return reactionBankIndices.get(reaction);
    }

    /**
     * Given a representation of time that may possibly include units, return
     * a string that the target language can recognize as a value. In this base
     * class, if units are given, e.g. "msec", then we convert the units to upper
     * case and return an expression of the form "MSEC(value)". Particular target
     * generators will need to either define functions or macros for each possible
     * time unit or override this method to return something acceptable to the
     * target language.
     * @param time A TimeValue that represents a time.
     * @return A string, such as "MSEC(100)" for 100 milliseconds.
     */
    public static String timeInTargetLanguage(TimeValue time) {
        if (time != null) {
            if (time.unit != null) {
                return cMacroName(time.unit) + "(" + time.getMagnitude() + ")";
            } else {
                return Long.valueOf(time.getMagnitude()).toString();
            }
        }
        return "0"; // FIXME: do this or throw exception?
    }

    // note that this is moved out by #544
    public static final String cMacroName(TimeUnit unit) {
        return unit.getCanonicalName().toUpperCase();
    }

    // //////////////////////////////////////////
    // // Protected methods.

    /**
     * Checks whether modal reactors are present and require appropriate code generation.
     * This will set the hasModalReactors variable.
     * @param isSupported indicates if modes are supported by this code generation.
     */
    protected void checkModalReactorSupport(boolean isSupported) {
        if (hasModalReactors && !isSupported) {
            errorReporter.reportError("The currently selected code generation or " +
                                      "target configuration does not support modal reactors!");
        }
    }

    /**
     * Finds and transforms connections into forwarding reactions iff the connections have the same destination as other
     * connections or reaction in mutually exclusive modes.
     */
    private void transformConflictingConnectionsInModalReactors() {
        for (LFResource r : resources) {
            var transform = ASTUtils.findConflictingConnectionsInModalReactors(r.eResource);
            if (!transform.isEmpty()) {
                var factory = LfFactory.eINSTANCE;
                for (Connection connection : transform) {
                    // Currently only simple transformations are supported
                    if (connection.isPhysical() || connection.getDelay() != null || connection.isIterated() ||
                        connection.getLeftPorts().size() > 1 || connection.getRightPorts().size() > 1
                    ) {
                        errorReporter.reportError(connection, "Cannot transform connection in modal reactor. Connection uses currently not supported features.");
                    } else {
                        var reaction = factory.createReaction();
                        ((Mode)connection.eContainer()).getReactions().add(reaction);

                        var sourceRef = connection.getLeftPorts().get(0);
                        var destRef = connection.getRightPorts().get(0);
                        reaction.getTriggers().add(sourceRef);
                        reaction.getEffects().add(destRef);

                        var code = factory.createCode();
                        var source = (sourceRef.getContainer() != null ?
                                sourceRef.getContainer().getName() + "." : "") + sourceRef.getVariable().getName();
                        var dest = (destRef.getContainer() != null ?
                                destRef.getContainer().getName() + "." : "") + destRef.getVariable().getName();
                        code.setBody(getConflictingConnectionsInModalReactorsBody(source, dest));
                        reaction.setCode(code);

                        EcoreUtil.remove(connection);
                    }
                }
            }
        }
    }
    /**
     * Return target code for forwarding reactions iff the connections have the
     * same destination as other connections or reaction in mutually exclusive modes.
     *
     * This methods needs to be overridden in target specific code generators that
     * support modal reactors.
     */
    protected String getConflictingConnectionsInModalReactorsBody(String source, String dest) {
        errorReporter.reportError("The currently selected code generation " +
                                  "is missing an implementation for conflicting " +
                                  "transforming connections in modal reactors.");
        return "MODAL MODELS NOT SUPPORTED";
    }

    /**
     * Generate startup reactions in modes.
     *
     * Startup reactions (reactions that have startup in their list of triggers)
     * will be triggered when the mode is entered for the first time and on each subsequent
     * reset transition to that mode. These reactions could be useful for targets
     * to perform cleanups, for example, to reset state variables.
     */
    protected void generateStartupReactionsInModesIfNeeded() {
        // Do nothing
    }

    /**
     * Generate code for the body of a reaction that handles the
     * action that is triggered by receiving a message from a remote
     * federate.
     * @param action The action.
     * @param sendingPort The output port providing the data to send.
     * @param receivingPort The ID of the destination port.
     * @param receivingPortID The ID of the destination port.
     * @param sendingFed The sending federate.
     * @param receivingFed The destination federate.
     * @param receivingBankIndex The receiving federate's bank index, if it is in a bank.
     * @param receivingChannelIndex The receiving federate's channel index, if it is a multiport.
     * @param type The type.
     * @param isPhysical Indicates whether or not the connection is physical
     * @param serializer The serializer used on the connection.
     */
    public String generateNetworkReceiverBody(
        Action action,
        VarRef sendingPort,
        VarRef receivingPort,
        int receivingPortID,
        FederateInstance sendingFed,
        FederateInstance receivingFed,
        int receivingBankIndex,
        int receivingChannelIndex,
        InferredType type,
        boolean isPhysical,
        SupportedSerializers serializer
    ) {
        throw new UnsupportedOperationException("This target does not support network connections between federates.");
    }

    /**
     * Generate code for the body of a reaction that handles an output
     * that is to be sent over the network. This base class throws an exception.
     * @param sendingPort The output port providing the data to send.
     * @param receivingPort The ID of the destination port.
     * @param receivingPortID The ID of the destination port.
     * @param sendingFed The sending federate.
     * @param sendingBankIndex The bank index of the sending federate, if it is a bank.
     * @param sendingChannelIndex The channel index of the sending port, if it is a multiport.
     * @param receivingFed The destination federate.
     * @param type The type.
     * @param isPhysical Indicates whether the connection is physical or not
     * @param delay The delay value imposed on the connection using after
     * @throws UnsupportedOperationException If the target does not support this operation.
     * @param serializer The serializer used on the connection.
     */
    public String generateNetworkSenderBody(
        VarRef sendingPort,
        VarRef receivingPort,
        int receivingPortID,
        FederateInstance sendingFed,
        int sendingBankIndex,
        int sendingChannelIndex,
        FederateInstance receivingFed,
        InferredType type,
        boolean isPhysical,
        Expression delay,
        SupportedSerializers serializer
    ) {
        throw new UnsupportedOperationException("This target does not support network connections between federates.");
    }

    /**
     * Generate code for the body of a reaction that waits long enough so that the status
     * of the trigger for the given port becomes known for the current logical time.
     *
     * @param port The port to generate the control reaction for
     * @param maxSTP The maximum value of STP is assigned to reactions (if any)
     *  that have port as their trigger or source
     */
    public String generateNetworkInputControlReactionBody(
        int receivingPortID,
        TimeValue maxSTP
    ) {
        throw new UnsupportedOperationException("This target does not support network connections between federates.");
    }

    /**
     * Generate code for the body of a reaction that sends a port status message for the given
     * port if it is absent.
     *
     * @param port The port to generate the control reaction for
     * @param portID The ID assigned to the port in the AST transformation
     * @param receivingFederateID The ID of the receiving federate
     * @param sendingBankIndex The bank index of the sending federate, if it is a bank.
     * @param sendingChannelIndex The channel if a multiport
     * @param delay The delay value imposed on the connection using after
     */
    public String generateNetworkOutputControlReactionBody(
        VarRef port,
        int portID,
        int receivingFederateID,
        int sendingBankIndex,
        int sendingChannelIndex,
        Expression delay
    ) {
        throw new UnsupportedOperationException("This target does not support network connections between federates.");
    }

    /**
     * Add necessary code to the source and necessary build support to
     * enable the requested serializations in 'enabledSerializations'
     */
    public void enableSupportForSerializationIfApplicable(CancelIndicator cancelIndicator) {
        if (!IterableExtensions.isNullOrEmpty(enabledSerializers)) {
            throw new UnsupportedOperationException(
                "Serialization is target-specific "+
                " and is not implemented for the "+getTarget().toString()+" target."
            );
        }
    }

    /**
     * Returns true if the program is federated and uses the decentralized
     * coordination mechanism.
     */
    public boolean isFederatedAndDecentralized() {
        return isFederated && targetConfig.coordination == CoordinationType.DECENTRALIZED;
    }

    /**
     * Returns true if the program is federated and uses the centralized
     * coordination mechanism.
     */
    public boolean isFederatedAndCentralized() {
        return isFederated && targetConfig.coordination == CoordinationType.CENTRALIZED;
    }

    /**
     * Parsed error message from a compiler is returned here.
     */
    public static class ErrorFileAndLine {
        public String filepath = null;
        public String line = "1";
        public String character = "0";
        public String message = "";
        public boolean isError = true; // false for a warning.

        @Override
        public String toString() {
          return (isError ? "Error" : "Non-error") + " at " + line + ":" + character + " of file " + filepath + ": " + message;
        }
    }

    /**
     * Given a line of text from the output of a compiler, return
     * an instance of ErrorFileAndLine if the line is recognized as
     * the first line of an error message. Otherwise, return null.
     * This base class simply returns null.
     * @param line A line of output from a compiler or other external
     * tool that might generate errors.
     * @return If the line is recognized as the start of an error message,
     * then return a class containing the path to the file on which the
     * error occurred (or null if there is none), the line number (or the
     * string "1" if there is none), the character position (or the string
     * "0" if there is none), and the message (or an empty string if there
     * is none).
     */
    protected ErrorFileAndLine parseCommandOutput(String line) {
        return null;
    }

    /**
     * Parse the specified string for command errors that can be reported
     * using marks in the Eclipse IDE. In this class, we attempt to parse
     * the messages to look for file and line information, thereby generating
     * marks on the appropriate lines. This should not be called in standalone
     * mode.
     *
     * @param stderr The output on standard error of executing a command.
     */
    public void reportCommandErrors(String stderr) {
        // NOTE: If the VS Code branch passes code review, then this function,
        //  parseCommandOutput, and ErrorFileAndLine will be deleted soon after.
        // First, split the message into lines.
        String[] lines = stderr.split("\\r?\\n");
        StringBuilder message = new StringBuilder();
        Integer lineNumber = null;
        Path path = fileConfig.srcFile;
        // In case errors occur within an imported file, record the original path.
        Path originalPath = path;

        int severity = IMarker.SEVERITY_ERROR;
        for (String line : lines) {
            ErrorFileAndLine parsed = parseCommandOutput(line);
            if (parsed != null) {
                // Found a new line number designator.
                // If there is a previously accumulated message, report it.
                if (message.length() > 0) {
                    if (severity == IMarker.SEVERITY_ERROR)
                        errorReporter.reportError(path, lineNumber, message.toString());
                    else
                        errorReporter.reportWarning(path, lineNumber, message.toString());

                    if (!Objects.equal(originalPath.toFile(), path.toFile())) {
                        // Report an error also in the top-level resource.
                        // FIXME: It should be possible to descend through the import
                        // statements to find which one matches and mark all the
                        // import statements down the chain. But what a pain!
                        if (severity == IMarker.SEVERITY_ERROR) {
                            errorReporter.reportError(originalPath, 1, "Error in imported file: " + path);
                        } else {
                            errorReporter.reportWarning(originalPath, 1, "Warning in imported file: " + path);
                        }
                     }
                }
                if (parsed.isError) {
                    severity = IMarker.SEVERITY_ERROR;
                } else {
                    severity = IMarker.SEVERITY_WARNING;
                }

                // Start accumulating a new message.
                message = new StringBuilder();
                // Append the message on the line number designator line.
                message.append(parsed.message);

                // Set the new line number.
                try {
                    lineNumber = Integer.decode(parsed.line);
                } catch (Exception ex) {
                    // Set the line number unknown.
                    lineNumber = null;
                }
                // FIXME: Ignoring the position within the line.
                // Determine the path within which the error occurred.
                path = Paths.get(parsed.filepath);
            } else {
                // No line designator.
                if (message.length() > 0) {
                    message.append("\n");
                } else {
                    if (!line.toLowerCase().contains("error:")) {
                        severity = IMarker.SEVERITY_WARNING;
                    }
                }
                message.append(line);
            }
        }
        if (message.length() > 0) {
            if (severity == IMarker.SEVERITY_ERROR) {
                errorReporter.reportError(path, lineNumber, message.toString());
            } else {
                errorReporter.reportWarning(path, lineNumber, message.toString());
            }

            if (originalPath.toFile() != path.toFile()) {
                // Report an error also in the top-level resource.
                // FIXME: It should be possible to descend through the import
                // statements to find which one matches and mark all the
                // import statements down the chain. But what a pain!
                if (severity == IMarker.SEVERITY_ERROR) {
                    errorReporter.reportError(originalPath, 1, "Error in imported file: " + path);
                } else {
                    errorReporter.reportWarning(originalPath, 1, "Warning in imported file: " + path);
                }
            }
        }
    }

    /**
     * Generate target code for a parameter reference.
     *
     * @param param The parameter to generate code for
     * @return Parameter reference in target code
     */
    protected String getTargetReference(Parameter param) {
        return param.getName();
    }

    // //////////////////////////////////////////////////
    // // Private functions

    /**
     * Remove triggers in each federates' network reactions that are defined
     * in remote federates.
     *
     * This must be done in code generators after the dependency graphs
     * are built and levels are assigned. Otherwise, these disconnected ports
     * might reference data structures in remote federates and cause
     * compile/runtime errors.
     *
     * @param instance The reactor instance to remove these ports from if any.
     *  Can be null.
     */
    protected void removeRemoteFederateConnectionPorts(ReactorInstance instance) {
        if (!isFederated) {
            return;
        }
        for (FederateInstance federate : federates) {
            // Remove disconnected network triggers from the AST
            federate.removeRemoteFederateConnectionPorts();
            if (instance == null) {
                continue;
            }
            // If passed a reactor instance, also purge the disconnected network triggers
            // from the reactor instance graph
            for (Reaction reaction : federate.networkReactions) {
                ReactionInstance networkReaction = instance.lookupReactionInstance(reaction);
                if (networkReaction == null) {
                    continue;
                }
                for (VarRef port : federate.remoteNetworkReactionTriggers) {
                    PortInstance disconnectedPortInstance = instance.lookupPortInstance(port);
                    if (disconnectedPortInstance != null) {
                        networkReaction.removePortInstance(disconnectedPortInstance);
                    }
                }
            }
        }
    }

    /**
     * Set the RTI hostname, port and username if given as compiler arguments
     */
    private void setFederationRTIProperties(LFGeneratorContext context) {
        String rtiAddr = context.getArgs().getProperty("rti").toString();
        Pattern pattern = Pattern.compile("([a-zA-Z0-9]+@)?([a-zA-Z0-9]+\\.?[a-z]{2,}|[0-9]+\\.[0-9]+\\.[0-9]+\\.[0-9]+):?([0-9]+)?");
        Matcher matcher = pattern.matcher(rtiAddr);

        if (!matcher.find()) {
            return;
        }

        // the user match group contains a trailing "@" which needs to be removed.
        String userWithAt = matcher.group(1);
        String user = userWithAt == null ? null : userWithAt.substring(0, userWithAt.length() - 1);
        String host = matcher.group(2);
        String port = matcher.group(3);

        if (host != null) {
            federationRTIProperties.put("host", host);
        }
        if (port != null) {
            federationRTIProperties.put("port", port);
        }
        if (user != null) {
            federationRTIProperties.put("user", user);
        }
    }

    /**
     * Analyze the AST to determine whether code is being mapped to
     * single or to multiple target machines. If it is being mapped
     * to multiple machines, then set the {@link #isFederated} field to true,
     * create a FederateInstance for each federate, and record various
     * properties of the federation
     *
     * In addition, for each top-level connection, add top-level reactions to the AST
     * that send and receive messages over the network.
     *
     * This class is target independent, so the target code
     * generator still has quite a bit of work to do.
     * It needs to provide the body of the sending and
     * receiving reactions. It also needs to provide the
     * runtime infrastructure that uses the dependency
     * information between federates. See the C target
     * for a reference implementation.
     */
    private void analyzeFederates(LFGeneratorContext context) {
        // Next, if there actually are federates, analyze the topology
        // interconnecting them and replace the connections between them
        // with an action and two reactions.
        Reactor mainReactor = mainDef != null ? ASTUtils.toDefinition(mainDef.getReactorClass()) : null;

        if (mainDef == null || !mainReactor.isFederated()) {
            // The program is not federated.
            // Ensure federates is never empty.
            FederateInstance federateInstance = new FederateInstance(null, 0, 0, this, errorReporter);
            federates.add(federateInstance);
            federateByID.put(0, federateInstance);
        } else {
            // The Lingua Franca program is federated
            isFederated = true;

            // If the "--rti" flag is given to the compiler, use the argument from the flag.
            if (context.getArgs().containsKey("rti")) {
                setFederationRTIProperties(context);
            } else if (mainReactor.getHost() != null) {
                // Get the host information, if specified.
                // If not specified, this defaults to 'localhost'
                if (mainReactor.getHost().getAddr() != null) {
                    federationRTIProperties.put("host", mainReactor.getHost().getAddr());
                }
                // Get the port information, if specified.
                // If not specified, this defaults to 14045
                if (mainReactor.getHost().getPort() != 0) {
                    federationRTIProperties.put("port", mainReactor.getHost().getPort());
                }
                // Get the user information, if specified.
                if (mainReactor.getHost().getUser() != null) {
                    federationRTIProperties.put("user", mainReactor.getHost().getUser());
                }
            }

            // Since federates are always within the main (federated) reactor,
            // create a list containing just that one containing instantiation.
            // This will be used to look up parameter values.
            List<Instantiation> mainReactorContext = new ArrayList<>();
            mainReactorContext.add(mainDef);

            // Create a FederateInstance for each top-level reactor.
            for (Instantiation instantiation :  ASTUtils.allInstantiations(mainReactor)) {
                int bankWidth = ASTUtils.width(instantiation.getWidthSpec(), mainReactorContext);
                if (bankWidth < 0) {
                    errorReporter.reportError(instantiation, "Cannot determine bank width! Assuming width of 1.");
                    // Continue with a bank width of 1.
                    bankWidth = 1;
                }
                // Create one federate instance for each instance in a bank of reactors.
                List<FederateInstance> federateInstances = new ArrayList<>(bankWidth);
                for (int i = 0; i < bankWidth; i++) {
                    // Assign an integer ID to the federate.
                    int federateID = federates.size();
                    FederateInstance federateInstance = new FederateInstance(instantiation, federateID, i, this, errorReporter);
                    federateInstance.bankIndex = i;
                    federates.add(federateInstance);
                    federateInstances.add(federateInstance);
                    federateByID.put(federateID, federateInstance);

                    if (instantiation.getHost() != null) {
                        federateInstance.host = instantiation.getHost().getAddr();
                        // The following could be 0.
                        federateInstance.port = instantiation.getHost().getPort();
                        // The following could be null.
                        federateInstance.user = instantiation.getHost().getUser();
                        /* FIXME: The at keyword should support a directory component.
                         * federateInstance.dir = instantiation.getHost().dir
                         */
                        if (federateInstance.host != null &&
                            federateInstance.host != "localhost" &&
                            federateInstance.host != "0.0.0.0"
                        ) {
                            federateInstance.isRemote = true;
                        }
                    }
                }
                if (federatesByInstantiation == null) {
                    federatesByInstantiation = new LinkedHashMap<Instantiation, List<FederateInstance>>();
                }
                federatesByInstantiation.put(instantiation, federateInstances);
            }

            // In a federated execution, we need keepalive to be true,
            // otherwise a federate could exit simply because it hasn't received
            // any messages.
            targetConfig.keepalive = true;

            // Analyze the connection topology of federates.
            // First, find all the connections between federates.
            // For each connection between federates, replace it in the
            // AST with an action (which inherits the delay) and two reactions.
            // The action will be physical for physical connections and logical
            // for logical connections.
            replaceFederateConnectionsWithActions();

            // Remove the connections at the top level
            mainReactor.getConnections().clear();
        }
    }

    /**
     * Replace connections between federates in the AST with actions that
     * handle sending and receiving data.
     */
    private void replaceFederateConnectionsWithActions() {
        Reactor mainReactor = mainDef != null ? ASTUtils.toDefinition(mainDef.getReactorClass()) : null;

        // Each connection in the AST may represent more than one connection between
        // federate instances because of banks and multiports. We need to generate communication
        // for each of these. To do this, we create a ReactorInstance so that we don't have
        // to duplicate the rather complicated logic in that class. We specify a depth of 1,
        // so it only creates the reactors immediately within the top level, not reactors
        // that those contain.
        ReactorInstance mainInstance = new ReactorInstance(mainReactor, errorReporter, 1);

        for (ReactorInstance child : mainInstance.children) {
            for (PortInstance output : child.outputs) {
                replaceConnectionFromFederate(output, child, mainInstance);
            }
        }
    }

    /**
     * Replace the connections from the specified output port for the specified federate reactor.
     * @param output The output port instance.
     * @param srcFederate The federate for which this port is an output.
     * @param federateReactor The reactor instance for that federate.
     * @param mainInstance The main reactor instance.
     */
    private void replaceConnectionFromFederate(
        PortInstance output,
        ReactorInstance federateReactor,
        ReactorInstance mainInstance
    ) {
        for (SendRange srcRange : output.dependentPorts) {
            for (RuntimeRange<PortInstance> dstRange : srcRange.destinations) {

                MixedRadixInt srcID = srcRange.startMR();
                MixedRadixInt dstID = dstRange.startMR();
                int dstCount = 0;
                int srcCount = 0;

                while (dstCount++ < dstRange.width) {
                    int srcChannel = srcID.getDigits().get(0);
                    int srcBank = srcID.get(1);
                    int dstChannel = dstID.getDigits().get(0);
                    int dstBank = dstID.get(1);

                    FederateInstance srcFederate = federatesByInstantiation.get(
                        srcRange.instance.parent.definition
                    ).get(srcBank);
                    FederateInstance dstFederate = federatesByInstantiation.get(
                        dstRange.instance.parent.definition
                    ).get(dstBank);

                    Connection connection = srcRange.connection;

                    if (connection == null) {
                        // This should not happen.
                        errorReporter.reportError(output.definition,
                                "Unexpected error. Cannot find output connection for port");
                    } else {
                        if (srcFederate != dstFederate
                                && !connection.isPhysical()
                                && targetConfig.coordination != CoordinationType.DECENTRALIZED) {
                            // Map the delays on connections between federates.
                            // First see if the cache has been created.
                            Set<Expression> dependsOnDelays = dstFederate.dependsOn.get(srcFederate);
                            if (dependsOnDelays == null) {
                                // If not, create it.
                                dependsOnDelays = new LinkedHashSet<Expression>();
                                dstFederate.dependsOn.put(srcFederate, dependsOnDelays);
                            }
                            // Put the delay on the cache.
                            if (connection.getDelay() != null) {
                                dependsOnDelays.add(connection.getDelay());
                            } else {
                                // To indicate that at least one connection has no delay, add a null entry.
                                dependsOnDelays.add(null);
                            }
                            // Map the connections between federates.
                            Set<Expression> sendsToDelays = srcFederate.sendsTo.get(dstFederate);
                            if (sendsToDelays == null) {
                                sendsToDelays = new LinkedHashSet<Expression>();
                                srcFederate.sendsTo.put(dstFederate, sendsToDelays);
                            }
                            if (connection.getDelay() != null) {
                                sendsToDelays.add(connection.getDelay());
                            } else {
                                // To indicate that at least one connection has no delay, add a null entry.
                                sendsToDelays.add(null);
                            }
                        }

                        FedASTUtils.makeCommunication(
                            srcRange.instance,
                            dstRange.instance,
                            connection,
                            srcFederate,
                            srcBank,
                            srcChannel,
                            dstFederate,
                            dstBank,
                            dstChannel,
                            this,
                            targetConfig.coordination
                        );
                    }
                    dstID.increment();
                    srcID.increment();
                    srcCount++;
                    if (srcCount == srcRange.width) {
                        srcID = srcRange.startMR(); // Multicast. Start over.
                    }
                }
            }
        }
    }

    /**
     * Print to stdout information about what source file is being generated,
     * what mode the generator is in, and where the generated sources are to be put.
     */
    public void printInfo(LFGeneratorContext.Mode mode) {
        System.out.println("Generating code for: " + fileConfig.resource.getURI().toString());
        System.out.println("******** mode: " + mode);
        System.out.println("******** generated sources: " + fileConfig.getSrcGenPath());
    }

    /**
     * Indicates whether delay banks generated from after delays should have a variable length width.
     *
     * If this is true, any delay reactors that are inserted for after delays on multiport connections
     * will have a unspecified variable length width. The code generator is then responsible for inferring the
     * correct width of the delay bank, which is only possible if the precise connection width is known at compile time.
     *
     * If this is false, the width specification of the generated bank will list all the ports listed on the right
     * side of the connection. This gives the code generator the information needed to infer the correct width at
     * runtime.
     */
    public boolean generateAfterDelaysWithVariableWidth() { return true; }

    /**
     * Get the buffer type used for network messages
     */
    public String getNetworkBufferType() { return ""; }

    /**
     * Return the Targets enum for the current target
     */
    public abstract Target getTarget();

    /**
     * Get textual representation of a time in the target language.
     *
     * @param t A time AST node
     * @return A time string in the target language
     */
    // FIXME: this should be placed in ExpressionGenerator
    public static String getTargetTime(Time t) {
        TimeValue value = new TimeValue(t.getInterval(), TimeUnit.fromName(t.getUnit()));
        return timeInTargetLanguage(value);
    }

    /**
     * Get textual representation of a value in the target language.
     *
     * If the value evaluates to 0, it is interpreted as a normal value.
     *
<<<<<<< HEAD
     * @param expr A time AST node
=======
     * @param v A time AST node
>>>>>>> 90b09afe
     * @return A time string in the target language
     */
    // FIXME: this should be placed in ExpressionGenerator
    public static String getTargetValue(Expression expr) {
        if (expr instanceof Time) {
            return getTargetTime((Time)expr);
        }
        return ASTUtils.toText(expr);
    }

    /**
     * Get textual representation of a value in the target language.
     *
     * If the value evaluates to 0, it is interpreted as a time.
<<<<<<< HEAD
     * 
     * @param expr A time AST node
=======
     *
     * @param v A time AST node
>>>>>>> 90b09afe
     * @return A time string in the target language
     */
    // FIXME: this should be placed in ExpressionGenerator
    public static String getTargetTime(Expression expr) {
        if (expr instanceof Time) {
            return getTargetTime((Time)expr);
        } else if (ASTUtils.isZero(expr)) {
            TimeValue value = TimeValue.ZERO;
            return timeInTargetLanguage(value);
        }
        return ASTUtils.toText(expr);
    }
}<|MERGE_RESOLUTION|>--- conflicted
+++ resolved
@@ -1280,12 +1280,8 @@
      *
      * If the value evaluates to 0, it is interpreted as a normal value.
      *
-<<<<<<< HEAD
-     * @param expr A time AST node
-=======
-     * @param v A time AST node
->>>>>>> 90b09afe
-     * @return A time string in the target language
+     * @param expr An AST node
+     * @return A string in the target language
      */
     // FIXME: this should be placed in ExpressionGenerator
     public static String getTargetValue(Expression expr) {
@@ -1299,13 +1295,8 @@
      * Get textual representation of a value in the target language.
      *
      * If the value evaluates to 0, it is interpreted as a time.
-<<<<<<< HEAD
      * 
      * @param expr A time AST node
-=======
-     *
-     * @param v A time AST node
->>>>>>> 90b09afe
      * @return A time string in the target language
      */
     // FIXME: this should be placed in ExpressionGenerator
