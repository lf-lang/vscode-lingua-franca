--- conflicted
+++ resolved
@@ -179,11 +179,7 @@
             receivingPortID,
             leftFederate,
             rightFederate,
-<<<<<<< HEAD
-            toText(type, generator)
-=======
             type
->>>>>>> c0a8d71e
         ))
 
         // Configure the receiving reaction.
@@ -197,11 +193,7 @@
             receivingPortID,
             leftFederate,
             rightFederate,
-<<<<<<< HEAD
-            toText(type, generator)
-=======
             type
->>>>>>> c0a8d71e
         ))
 
         // Add the reactions to the parent.
