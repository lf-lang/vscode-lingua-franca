--- conflicted
+++ resolved
@@ -1,65 +1,56 @@
-package org.icyphy.scoping;
-
-import org.eclipse.xtext.resource.containers.StateBasedContainerManager;
-import org.eclipse.xtext.resource.IResourceDescriptions
-import org.eclipse.xtext.resource.IResourceDescription
-import java.util.List
-import org.eclipse.xtext.resource.containers.DescriptionAddingContainer
-import org.eclipse.xtext.resource.IContainer
-import java.util.Collections
-import org.eclipse.xtext.resource.containers.ProjectDescriptionBasedContainerManager
-import com.google.inject.Inject
-//import org.eclipse.xtext.resource.containers.IAllContainersState
-
-class LinguaFrancaContainerManager extends StateBasedContainerManager {
-
-    @Inject
-	ProjectDescriptionBasedContainerManager delegate;
-	
-	//@Inject
-	//LinguaFrancaStateManager.Provider stateProvider;
-	
-	override
-	List<IContainer> getVisibleContainers(IResourceDescription desc, IResourceDescriptions resourceDescriptions) {
-		if (delegate.shouldUseProjectDescriptionBasedContainers(resourceDescriptions)) {
-			return delegate.getVisibleContainers(desc, resourceDescriptions);
-		}
-		val root = internalGetContainerHandle(desc, resourceDescriptions);
-		if (root === null) {
-			return Collections.emptyList();
-		}
-		val handles = getState(resourceDescriptions).getVisibleContainerHandles(root);
-		val result = getVisibleContainers(handles, resourceDescriptions);
-		if (!result.isEmpty()) {
-			var first = result.get(0);
-			if (!first.hasResourceDescription(desc.getURI())) {
-				first = new DescriptionAddingContainer(desc, first);
-				result.set(0, first);
-			}
-		}
-<<<<<<< HEAD
-		
-		try{
-		    val LF_CLASSPATH = System.getenv("LF_CLASSPATH")
-		    System.out.println("Reading Lingua Franca classpath: " + LF_CLASSPATH)
-		    val paths = LF_CLASSPATH.split(System.getProperty("path.separator"));
-		    result.addAll(super.getVisibleContainers(paths, resourceDescriptions))
-		}
-		catch (Exception e)
-		{
-			System.out.println("Error: " + e.message)
-		}
-=======
-		val classpath = System.getenv("LF_CLASSPATH")
-		if (!classpath.isNullOrEmpty) {
-		    System.out.println(classpath)
-            val paths = classpath.split(System.getProperty("path.separator"));
-            result.addAll(getVisibleContainers(paths, resourceDescriptions))    
-		}
-		
->>>>>>> ccf7a301
-		return result;
-	}
-
-
-}
+package org.icyphy.scoping;
+
+import org.eclipse.xtext.resource.containers.StateBasedContainerManager;
+import org.eclipse.xtext.resource.IResourceDescriptions
+import org.eclipse.xtext.resource.IResourceDescription
+import java.util.List
+import org.eclipse.xtext.resource.containers.DescriptionAddingContainer
+import org.eclipse.xtext.resource.IContainer
+import java.util.Collections
+import org.eclipse.xtext.resource.containers.ProjectDescriptionBasedContainerManager
+import com.google.inject.Inject
+//import org.eclipse.xtext.resource.containers.IAllContainersState
+
+class LinguaFrancaContainerManager extends StateBasedContainerManager {
+
+    @Inject
+	ProjectDescriptionBasedContainerManager delegate;
+	
+	//@Inject
+	//LinguaFrancaStateManager.Provider stateProvider;
+	
+	override
+	List<IContainer> getVisibleContainers(IResourceDescription desc, IResourceDescriptions resourceDescriptions) {
+		if (delegate.shouldUseProjectDescriptionBasedContainers(resourceDescriptions)) {
+			return delegate.getVisibleContainers(desc, resourceDescriptions);
+		}
+		val root = internalGetContainerHandle(desc, resourceDescriptions);
+		if (root === null) {
+			return Collections.emptyList();
+		}
+		val handles = getState(resourceDescriptions).getVisibleContainerHandles(root);
+		val result = getVisibleContainers(handles, resourceDescriptions);
+		if (!result.isEmpty()) {
+			var first = result.get(0);
+			if (!first.hasResourceDescription(desc.getURI())) {
+				first = new DescriptionAddingContainer(desc, first);
+				result.set(0, first);
+			}
+		}
+
+		
+		try{
+		    val LF_CLASSPATH = System.getenv("LF_CLASSPATH")
+		    System.out.println("Reading Lingua Franca classpath: " + LF_CLASSPATH)
+		    val paths = LF_CLASSPATH.split(System.getProperty("path.separator"));
+		    result.addAll(super.getVisibleContainers(paths, resourceDescriptions))
+		}
+		catch (Exception e)
+		{
+			System.out.println("Error: " + e.message)
+		}
+		return result;
+	}
+
+
+}