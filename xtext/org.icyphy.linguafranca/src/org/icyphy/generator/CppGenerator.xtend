--- conflicted
+++ resolved
@@ -412,87 +412,84 @@
         }
     }
 
-<<<<<<< HEAD
-    def inferredType(Input i) {
-        if (i.type !== null) {
-            i.type.toText(this)
-        } else {
-            '''/* «i.reportError("Input port has no type.")» */'''
-        }
-    }
-
-    def inferredType(Output o) {
-        if (o.type !== null) {
-            o.type.toText(this)
-        } else {
-            '''/* «o.reportError("Input port has no type.")» */'''
-        }
-    }
-
-    def inferredType(Action a) {
-        if (a.type !== null) {
-            a.type.toText(this)
-        } else {
-            '''/* «a.reportError("Action has no type.")» */'''
-        }
-    }
-    
-    def asTime(Value v) {
-        if (v.parameter !== null) {
-            if (v.parameter.ofTimeType) {
-                '''«v.parameter.name»'''
-            } else {
-                '''/* «v.reportError("Expected a parameter of time type!")» */'''
-            }
-        } else if (v.time !== null) {
-            v.time.toText
-        } else if (v.isZero()) {
-            '''reactor::Duration::zero()'''
-        } else {
-            '''/* «v.reportError("Expected a value of time type!")» */'''
-        }
-    }
-    
-    def toText(Value v) '''«v.toText(this)»'''
-    
-    def toText(Time t) '''«t.toText(this)»'''
-    
-    def inferredType(StateVar s) '''«s.getInferredType(this)»'''
-    
-    def inferredType(Parameter p) '''«p.getInferredType(this)»'''
-
-    def getInitializer(StateVar s) '''«s.getStateInitializer»'''
-    
-    def getInitializer(Parameter p) '''«p.getParamInitializer»'''
-    
-    // FIXME: This should be fixed in GeneratorBase
-    override String getStateInitializer(StateVar stateVar) {
-        if (stateVar.init === null || stateVar.init.size == 0)
-            return ""
-        
-        var list = new LinkedList<String>();
-
-        for (element : stateVar.init) {
-            if (element.parameter !== null) {
-                list.add(element.parameter.name)
-            } else if (stateVar.isOfTimeType) {
-                list.add(element.getTimeValue.timeInTargetLanguage)
-            } else if (element.literal !== null) {
-                 list.add(element.literal)
-            } else if (element.code !== null) {
-                list.add(element.code.toText)
-            }
-        }
-
-        if (list.size == 1) {
-            return list.first
-        } else if (list.size > 1) {
-            return list.join('', listItemSeparator, '', [it])
-        }
-    }
-
-=======
->>>>>>> 9a3f5a6e
+//    def inferredType(Input i) {
+//        if (i.type !== null) {
+//            i.type.toText(this)
+//        } else {
+//            '''/* «i.reportError("Input port has no type.")» */'''
+//        }
+//    }
+//
+//    def inferredType(Output o) {
+//        if (o.type !== null) {
+//            o.type.toText(this)
+//        } else {
+//            '''/* «o.reportError("Input port has no type.")» */'''
+//        }
+//    }
+//
+//    def inferredType(Action a) {
+//        if (a.type !== null) {
+//            a.type.toText(this)
+//        } else {
+//            '''/* «a.reportError("Action has no type.")» */'''
+//        }
+//    }
+//    
+//    def asTime(Value v) {
+//        if (v.parameter !== null) {
+//            if (v.parameter.ofTimeType) {
+//                '''«v.parameter.name»'''
+//            } else {
+//                '''/* «v.reportError("Expected a parameter of time type!")» */'''
+//            }
+//        } else if (v.time !== null) {
+//            v.time.toText
+//        } else if (v.isZero()) {
+//            '''reactor::Duration::zero()'''
+//        } else {
+//            '''/* «v.reportError("Expected a value of time type!")» */'''
+//        }
+//    }
+//    
+//    def toText(Value v) '''«v.toText(this)»'''
+//    
+//    def toText(Time t) '''«t.toText(this)»'''
+//    
+//    def inferredType(StateVar s) '''«s.getInferredType(this)»'''
+//    
+//    def inferredType(Parameter p) '''«p.getInferredType(this)»'''
+//
+//    def getInitializer(StateVar s) '''«s.getStateInitializer»'''
+//    
+//    def getInitializer(Parameter p) '''«p.getParamInitializer»'''
+//    
+//    // FIXME: This should be fixed in GeneratorBase
+//    override String getStateInitializer(StateVar stateVar) {
+//        if (stateVar.init === null || stateVar.init.size == 0)
+//            return ""
+//        
+//        var list = new LinkedList<String>();
+//
+//        for (element : stateVar.init) {
+//            if (element.parameter !== null) {
+//                list.add(element.parameter.name)
+//            } else if (stateVar.isOfTimeType) {
+//                list.add(element.getTimeValue.timeInTargetLanguage)
+//            } else if (element.literal !== null) {
+//                 list.add(element.literal)
+//            } else if (element.code !== null) {
+//                list.add(element.code.toText)
+//            }
+//        }
+//
+//        if (list.size == 1) {
+//            return list.first
+//        } else if (list.size > 1) {
+//            return list.join('', listItemSeparator, '', [it])
+//        }
+//    }
+
     def defineConstructor(Reactor r) '''
         «IF r.parameters.length > 0»
             «r.name»::«r.name»(const std::string& name,
