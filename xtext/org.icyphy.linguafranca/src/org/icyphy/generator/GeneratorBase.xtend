--- conflicted
+++ resolved
@@ -79,18 +79,11 @@
 /**
  * Generator base class for shared code between code generators.
  * 
-<<<<<<< HEAD
  *  @author{Edward A. Lee <eal@berkeley.edu>}
  *  @author{Marten Lohstroh <marten@berkeley.edu>}
  *  @author{Chris Gill, <cdgill@wustl.edu>}
  *  @author{Christian Menard <christian.menard@tu-dresden.de}
  *  @author{Matt Weber <matt.weber@berkeley.edu>}
-=======
- * @author{Edward A. Lee <eal@berkeley.edu>}
- * @author{Marten Lohstroh <marten@berkeley.edu>}
- * @author{Chris Gill, <cdgill@wustl.edu>}
- * @author{Christian Menard <christian.menard@tu-dresden.de}
->>>>>>> f2ae9693
  */
 abstract class GeneratorBase extends AbstractLinguaFrancaValidator {
 
@@ -152,16 +145,14 @@
      */
     protected var iResource = null as IResource
     
-<<<<<<< HEAD
-    /** The main (top-level) reactor instance. */
+    /** 
+     * The main (top-level) reactor instance.
+     */
     protected ReactorInstance main
     
-    /** Definition of the main (top-level) reactor */
-=======
     /**
      * Definition of the main (top-level) reactor
      */
->>>>>>> f2ae9693
     protected Instantiation mainDef
     
     /**
@@ -183,32 +174,27 @@
      */
     protected var Resource resource
     
-<<<<<<< HEAD
-    /** The path from the LF file directory 
-     *  to the directory containing generated
-     *  RTI C code. This can be overridden in a target
-     *  generator to change the directory.
+    /** 
+     * The path from the LF file directory 
+     * to the directory containing generated
+     * RTI C code. This can be overridden in a target
+     * generator to change the directory.
      */
     protected var rtiSrcPath = File.separator + "src-gen";
     
-    /** The path from the LF file directory
-     *  to the directory containing the compiled
-     *  RTI binary. This can be overridden in a target
-     *  generator to change the directory.
+    /** 
+     * The path from the LF file directory
+     * to the directory containing the compiled
+     * RTI binary. This can be overridden in a target
+     * generator to change the directory.
      */
     protected var rtiBinPath = File.separator + "bin"
     
-    /** The full path to the file containing the .lf file including the
-     *  full filename with the .lf extension. This starts out as the
-     *  main .lf file, but while a file is being imported, it temporarily
-     *  changes to the full path of the imported file.
-=======
     /**
      * The full path to the file containing the .lf file including the
      * full filename with the .lf extension. This starts out as the
      * main .lf file, but while a file is being imported, it temporarily
      * changes to the full path of the imported file.
->>>>>>> f2ae9693
      */
     protected var String sourceFile
     
