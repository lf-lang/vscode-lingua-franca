/* Generator base class for shared code between code generators. */

/*************
Copyright (c) 2019-2020, The University of California at Berkeley.

Redistribution and use in source and binary forms, with or without modification,
are permitted provided that the following conditions are met:

1. Redistributions of source code must retain the above copyright notice,
   this list of conditions and the following disclaimer.

2. Redistributions in binary form must reproduce the above copyright notice,
   this list of conditions and the following disclaimer in the documentation
   and/or other materials provided with the distribution.

THIS SOFTWARE IS PROVIDED BY THE COPYRIGHT HOLDERS AND CONTRIBUTORS "AS IS" AND 
ANY EXPRESS OR IMPLIED WARRANTIES, INCLUDING, BUT NOT LIMITED TO, THE IMPLIED 
WARRANTIES OF MERCHANTABILITY AND FITNESS FOR A PARTICULAR PURPOSE ARE 
DISCLAIMED. IN NO EVENT SHALL THE COPYRIGHT HOLDER OR CONTRIBUTORS BE LIABLE FOR
ANY DIRECT, INDIRECT, INCIDENTAL, SPECIAL, EXEMPLARY, OR CONSEQUENTIAL DAMAGES 
(INCLUDING, BUT NOT LIMITED TO, PROCUREMENT OF SUBSTITUTE GOODS OR SERVICES; 
LOSS OF USE, DATA, OR PROFITS; OR BUSINESS INTERRUPTION) HOWEVER CAUSED AND ON 
ANY THEORY OF LIABILITY, WHETHER IN CONTRACT, STRICT LIABILITY, OR TORT 
(INCLUDING NEGLIGENCE OR OTHERWISE) ARISING IN ANY WAY OUT OF THE USE OF THIS 
SOFTWARE, EVEN IF ADVISED OF THE POSSIBILITY OF SUCH DAMAGE.
***************/

package org.icyphy.generator

import java.io.ByteArrayOutputStream
import java.io.File
import java.io.FileOutputStream
import java.io.IOException
import java.io.OutputStream
import java.net.URI
import java.nio.file.Files
import java.nio.file.Paths
import java.nio.file.StandardCopyOption
import java.util.LinkedHashMap
import java.util.LinkedHashSet
import java.util.LinkedList
import java.util.List
import java.util.Map
import java.util.Set
import java.util.regex.Pattern
import org.eclipse.core.resources.IMarker
import org.eclipse.core.resources.IResource
import org.eclipse.core.resources.ResourcesPlugin
import org.eclipse.core.runtime.Path
import org.eclipse.emf.ecore.EObject
import org.eclipse.emf.ecore.resource.Resource
import org.eclipse.xtext.generator.IFileSystemAccess2
import org.eclipse.xtext.generator.IGeneratorContext
import org.eclipse.xtext.nodemodel.util.NodeModelUtils
import org.eclipse.xtext.resource.XtextResource
import org.eclipse.xtext.validation.CheckMode
import org.icyphy.Configuration
import org.icyphy.InferredType
import org.icyphy.Target
import org.icyphy.TargetProperty
import org.icyphy.TargetProperty.CoordinationType
import org.icyphy.TimeValue
import org.icyphy.graph.InstantiationGraph
import org.icyphy.linguaFranca.Action
import org.icyphy.linguaFranca.ActionOrigin
import org.icyphy.linguaFranca.Code
import org.icyphy.linguaFranca.Connection
import org.icyphy.linguaFranca.Delay
import org.icyphy.linguaFranca.Instantiation
import org.icyphy.linguaFranca.LinguaFrancaFactory
import org.icyphy.linguaFranca.Model
import org.icyphy.linguaFranca.Parameter
import org.icyphy.linguaFranca.Port
import org.icyphy.linguaFranca.Reaction
import org.icyphy.linguaFranca.Reactor
import org.icyphy.linguaFranca.StateVar
import org.icyphy.linguaFranca.TargetDecl
import org.icyphy.linguaFranca.Time
import org.icyphy.linguaFranca.TimeUnit
import org.icyphy.linguaFranca.Type
import org.icyphy.linguaFranca.Value
import org.icyphy.linguaFranca.VarRef
import org.icyphy.linguaFranca.Variable
import org.icyphy.validation.AbstractLinguaFrancaValidator

import static extension org.icyphy.ASTUtils.*
import static extension org.icyphy.Configuration.*

/**
 * Generator base class for shared code between code generators.
 * This extends AbstractLinguaFrancaValidator so that errors can be highlighted
 * in the XText-based IDE.
 * 
 * @author{Edward A. Lee <eal@berkeley.edu>}
 * @author{Marten Lohstroh <marten@berkeley.edu>}
 * @author{Christian Menard <christian.menard@tu-dresden.de}
 * @author{Matt Weber <matt.weber@berkeley.edu>}
 */
abstract class GeneratorBase extends AbstractLinguaFrancaValidator {

    ////////////////////////////////////////////
    //// Public fields.

    // Map from time units to an expression that can convert a number in
    // the specified time unit into nanoseconds. This expression may need
    // to have a suffix like 'LL' or 'L' appended to it, depending on the
    // target language, to ensure that the result is a 64-bit long.            
    public static var timeUnitsToNs = #{TimeUnit.NSEC -> 1L,
        TimeUnit.NSECS -> 1L, TimeUnit.USEC -> 1000L, TimeUnit.USECS -> 1000L,
        TimeUnit.MSEC -> 1000000L, TimeUnit.MSECS -> 1000000L,
        TimeUnit.SEC -> 1000000000L, TimeUnit.SECS -> 1000000000L,
        TimeUnit.SECOND -> 1000000000L, TimeUnit.SECONDS -> 1000000000L,
        TimeUnit.MIN -> 60000000000L, TimeUnit.MINS -> 60000000000L,
        TimeUnit.MINUTE -> 60000000000L, TimeUnit.MINUTES -> 60000000000L,
        TimeUnit.HOUR -> 3600000000000L, TimeUnit.HOURS -> 3600000000000L,
        TimeUnit.DAY -> 86400000000000L, TimeUnit.DAYS -> 86400000000000L,
        TimeUnit.WEEK -> 604800000000000L, TimeUnit.WEEKS -> 604800000000000L}
    
    public static var GEN_DELAY_CLASS_NAME = "__GenDelay"
        
    ////////////////////////////////////////////
    //// Protected fields.
        
    /**
     * All code goes into this string buffer.
     */
    protected var code = new StringBuilder
    
    /**
     * The current target configuration.
     */
    protected var config = new Configuration()
    
    /**
     * Collection of generated delay classes.
     */
    val delayClasses = new LinkedHashSet<Reactor>()
    
    /**
     * The top-level AST node.
     */
    protected var Model model

    /**
     * Path to the directory containing the .lf file.
     */
    protected var String directory
    
    /**
     * The root filename for the main file containing the source code,
     * without the .lf extension.
     */
    protected var String filename

    /**
     * Indicator of whether generator errors occurred.
     * This is set to true by the report() method and returned by the
     * errorsOccurred() method.
     */
    var generatorErrorsOccurred = false
    
    /**
     * If running in an Eclipse IDE, the iResource refers to the
     * IFile representing the Lingua Franca program.
     * This is the XText view of the file, which is distinct
     * from the Eclipse eCore view of the file and the OS view of the file.
     */
    protected var iResource = null as IResource
    
    /** 
     * The main (top-level) reactor instance.
     */
    protected ReactorInstance main
    
    /**
     * Definition of the main (top-level) reactor.
     * This is an automatically generated AST node for the top-level
     * reactor.
     */
    protected Instantiation mainDef
    
    /**
     * {@link #Mode.STANDALONE Mode.STANDALONE} if the code generator is being
     * called from the command line, {@link #Mode.INTEGRATED Mode.INTEGRATED}
     * if it is being called from the Eclipse IDE, and 
     * {@link #Mode.UNDEFINED Mode.UNDEFINED} otherwise.
     */
    protected var mode = Mode.UNDEFINED
    
    /**
     * A list of Reactor definitions in the main resource, including non-main 
     * reactors defined in imported resources.
     */
    protected var List<Reactor> reactors = newLinkedList // FIXME: derived from instantiationGraph 
    
    /**
     * The set of resources referenced reactor classes reside in.
     */
    protected var Set<Resource> resources = newLinkedHashSet // FIXME: derived from instantiationGraph
    
    /**
     * Graph that tracks dependencies between instantiations.
     */
    protected var InstantiationGraph instantiationGraph
    
    /**
     * The file containing the main source code.
     * This is the Eclipse eCore view of the file, which is distinct
     * from the XText view of the file and the OS view of the file.
     */
    protected var Resource resource
    
    /** 
     * The path from the LF file directory 
     * to the directory containing generated
     * RTI C code. This can be overridden in a target
     * generator to change the directory.
     */
    protected var rtiSrcPath = File.separator + "src-gen";
    
    /** 
     * The path from the LF file directory
     * to the directory containing the compiled
     * RTI binary. This can be overridden in a target
     * generator to change the directory.
     */
    protected var rtiBinPath = File.separator + "bin"
    
    /**
     * The full path to the file containing the .lf file including the
     * full filename with the .lf extension. This starts out as the
     * main .lf file, but while a file is being imported, it temporarily
     * changes to the full path of the imported file.
     */
    protected var String sourceFile
    
    /**
     * Variant of {@link #GeneratorBase.sourceFile GeneratorBase.sourceFile}
     * used on the Windows platform.
     */
    protected var String windowsSourceFile
    
    /**
     * The set of unordered reactions. An unordered reaction is one that does
     * not have any dependency on other reactions in the containing reactor, 
     * and where no other reaction in the containing reactor depends on it.
     * There is currently no way in the syntax of LF to make a reaction
     * unordered, deliberately, because it can introduce unexpected
     * nondeterminacy. However, certain automatically generated reactions are
     * known to be safe to be unordered because they do not interact with the
     * state of the containing reactor. To make a reaction unordered, when
     * the Reaction instance is created, add that instance to this set.
     */
    protected var Set<Reaction> unorderedReactions = null
    
    
    /**
     * Indicates whether or not the current Lingua Franca program
     * contains a federation.
     */
     protected var boolean isFederated = false
    
    ////////////////////////////////////////////
    //// Target properties, if they are included.
    
    /**
     * A list of federate instances or a list with a single empty string
     * if there are no federates specified.
     */
    protected var List<FederateInstance> federates = new LinkedList<FederateInstance>
    
    /**
     * A map from federate names to federate instances.
     */
    protected var Map<String,FederateInstance> federateByName
            = new LinkedHashMap<String,FederateInstance>()

    /**
     * A map from federate IDs to federate instances.
     */
    protected var Map<Integer,FederateInstance> federateByID
            = new LinkedHashMap<Integer,FederateInstance>()

    /**
     * A map from reactor names to the federate instance that contains the
     * reactor.
     */
    protected var Map<String,FederateInstance> federateByReactor

    /**
     * The federation RTI properties, which defaults to 'localhost: 15045'.
     */
    protected val federationRTIProperties = newLinkedHashMap(
        'host' -> 'localhost',
        'port' -> 0 // Indicator to use the default port, typically 15045.
    )
    
    
    
    /**
     * Contents of $LF_CLASSPATH, if it was set.
     */
    protected String classpathLF
    
    
    /**
     * The index available to user-generated reaction that delineates the index
     * of the reactor in a bank of reactors. The value must be set to zero
     * in generated code for reactors that are not in a bank
     */
    protected String targetBankIndex = "bank_index"
     
    /**
     * The type of the bank index, which must be an integer in the target language
     */
    protected String targetBankIndexType = "int"


        
    ////////////////////////////////////////////
    //// Private fields.

    /**
     * Map from builder to its current indentation.
     */
    var indentation = new LinkedHashMap<StringBuilder, String>()
    

    ////////////////////////////////////////////
    //// Code generation functions to override for a concrete code generator.

    /**
     * Returns the desired source gen. path
     */
    def getSrcGenPath() {
          directory + File.separator + "src-gen"
    }
     
    /**
     * Returns the desired output path
     */
    def getBinGenPath() {
          directory + File.separator + "bin"
    }
    
    /**
     * Store the given reactor in the collection of generated delay classes
     * and insert it in the AST under the top-level reactors node.
     */
    def void addDelayClass(Reactor generatedDelay) {
        // Record this class, so it can be reused.
        this.delayClasses.add(generatedDelay)
        // And hook it into the AST.
        this.model.reactors.add(generatedDelay)
    }
    
    /**
     * Return the generated delay reactor that corresponds to the given class
     * name if it had been created already, `null` otherwise.
     */
    def Reactor findDelayClass(String className) {
        return this.delayClasses.findFirst[it|it.name.equals(className)]
    }
    
    /**
     * Analyze the model, setting target variables, filenames,
     * working directory, and federates. This also performs any
     * transformations that are needed on the AST of the model,
     * including handling delays on connections and communication
     * between federates.
     * @param resource The resource containing the source code.
     * @param fsa The file system access (used to write the result).
     * @param context Context relating to invocation of the code generator.
     * In stand alone mode, this object is also used to relay CLI arguments.
     */
    def void analyzeModel(Resource resource, IFileSystemAccess2 fsa,
            IGeneratorContext context) {
        
        this.resource = resource
        this.model = (this.resource.allContents.findFirst[it|it instanceof Model] as Model)
        // Clear any markers that may have been created by a previous build.
        // Markers mark problems in the Eclipse IDE when running in integrated mode.
        clearMarkers()
        
        generatorErrorsOccurred = false // FIXME: do this in clearMarkers?
        
        // Figure out the file name for the target code from the source file name.
        resource.analyzeResource
        
        // If there are any physical actions, ensure the threaded engine is used.
        for (action : resource.allContents.toIterable.filter(Action)) {
            if (action.origin == ActionOrigin.PHYSICAL) {
                config.threads = 1
            }
        }
        
        var target = resource.findTarget
        if (target.config !== null) {
<<<<<<< HEAD
            for (param: target.config.pairs ?: emptyList) {

                switch TargetProperties.get(param.name) {
                    case BUILD: {
                        if (param.value.literal !== null) {
                            config.buildCommands.add(param.value.toText)
                        } else if (param.value.array !== null) {
                            for (cmd : param.value.array.elements) {
                                config.buildCommands.add(cmd.toText)
                            }
                        }
                    }
                    case BUILD_TYPE:
                        config.cmakeBuildType = BuildType.create(param.value.toText)
                    case CLOCK_SYNC:
                        config.clockSync = ClockSyncMode.create(param.value.toText)
                    case CLOCK_SYNC_OPTIONS:
                        for (entry: param.value.keyvalue.pairs) {
                            targetClockSyncOptions.put(entry.name, entry.value)
                        }
                    case CMAKE_INCLUDE:
                        config.cmakeInclude = param.value.toText
                    case COMPILER:
                        config.compiler = param.value.toText
                    case DOCKER:
                        for (entry: param.value.keyvalue.pairs) {
                            // All docker options are strings.
                            // Tolerate an id (which has no quotation mark).
                            var value = entry.value.id
                            if (value === null) {
                                value = entry.value.literal.withoutQuotes
                            }
                            config.docker.put(entry.name.toLowerCase, value)
                        }
                    case FAST:
                        config.fastMode = param.value.toBoolean
                    case COORDINATION:
                        config.coordination = CoordinationType.create(param.value.toText)
                    case FILES:
                        config.fileNames.addAll(this.collectFiles(param.value))
                    case PROTOBUFS: 
                        this.protoFiles.addAll(this.collectFiles(param.value))
                    case FLAGS: {
                        config.compilerFlags.clear()
                        if (!param.value.toText.isEmpty) {
                            config.compilerFlags.addAll(param.value.toText.split(' '))
                        }
                    }
                    case NO_COMPILE:
                        config.noCompile = param.value.toBoolean
                    case NO_RUNTIME_VALIDATION:
                        config.noRuntimeValidation = param.value.toBoolean
                    case KEEPALIVE:
                        config.keepalive = param.value.toBoolean
                    case LOGGING:
                        config.logLevel = LogLevel.create(param.value.toText)
                    case THREADS:
                        config.threads = param.value.toInteger
                    case TIMEOUT:
                        config.timeout = param.value.toTimeValue
                    case TRACING:
                        config.tracing = param.value.toBoolean
                }
            }
=======
            // Update the configuration according to the set target properties.
            TargetProperty.update(this.config, target.config.pairs ?: emptyList)
>>>>>>> e825c35c
        }
        
        // Override target properties if specified as command line arguments.
        if (context instanceof StandaloneContext) {
            if (context.args.containsKey("no-compile")) {
                config.noCompile = true
            }
            if (context.args.containsKey("target-compiler")) {
                config.compiler = context.args.getProperty("target-compiler")
            }
            if (context.args.containsKey("target-flags")) {
                config.compilerFlags.clear()
                if (!context.args.getProperty("target-flags").isEmpty) {
                    config.compilerFlags.addAll(context.args.getProperty("target-flags").split(' '))
                }
            }
        }

        println("Generating code for: " + resource.getURI.toString)
        
        // Find the main reactor and create an AST node for its instantiation.
        for (reactor : resource.allContents.toIterable.filter(Reactor)) {
            if (reactor.isMain || reactor.isFederated) {
                // Creating an definition for the main reactor because there isn't one.
                this.mainDef = LinguaFrancaFactory.eINSTANCE.createInstantiation()
                this.mainDef.setName(reactor.name)
                this.mainDef.setReactorClass(reactor)
            }
        }
        
        
        // If federates are specified in the target, create a mapping
        // from Instantiations in the main reactor to federate names.
        // Also create a list of federate names or a list with a single
        // empty name if there are no federates specified.
        // This must be done before desugaring delays below.
        resource.analyzeFederates            
    }

    /**
     * Generate code from the Lingua Franca model contained by the specified resource.
     * 
     * This is the main entry point for code generation. This base class finds all
     * reactor class definitions, including any reactors defined in imported .lf files
     * (except any main reactors in those imported files), and adds them to the 
     * {@link #GeneratorBase.reactors reactors} list. If errors occur during
     * generation, then a subsequent call to errorsOccurred() will return true.
     * @param resource The resource containing the source code.
     * @param fsa The file system access (used to write the result).
     * @param context Context relating to invocation of the code generator.
     * In stand alone mode, this object is also used to relay CLI arguments.
     */
    def void doGenerate(Resource resource, IFileSystemAccess2 fsa,
            IGeneratorContext context) {
        
        // The following "analysis" has hidden in it AST transformations.
        // FIXME: We should factor them out and rename the following method
        // parseTargetProperties or something along those lines. 
        analyzeModel(resource, fsa, context)
        
        // Process target files. Copy each of them into the src-gen dir.
        copyUserFiles(getSrcGenPath())
        
        // Collect the reactors defined in this resource and (non-main)
        // reactors defined in imported resources.
        val reactors = new InstantiationGraph(resource, false).nodes
        
        // Add to the known resources the resource that is the main file.
        this.resources.add(resource)
        // Add to the known resources all imported files.
        for (r : reactors) {
            this.resources.add(r.eResource)
        }

        for (r : this.resources) {
            // Replace connections in this resources that are annotated with the 
            // "after" keyword by ones that go through a delay reactor. 
            r.insertGeneratedDelays(this)
            
            if (r !== this.resource) {
                // FIXME: This is just a proof of concept. What to do instead:
                // - use reportError
                // - report at node that represents import through which this resource
                // was (transitively) reached; we need an ImportGraph for this resource
                // reached.
                // Alternatively: only validate the individual reactors that are imported
                // This would allow importing a reactor from a file that has issues.
                // Probably not the best idea.
                
                val issues = (r as XtextResource).resourceServiceProvider.
                    resourceValidator.validate(r, CheckMode.ALL, null)
                if (issues.size > 0) {
                    println('''Issues found in «r.URI.toFileString».''')
                    println(issues.join("\n"))
                    return
                }
            }
        }
        // Assuming all AST transformations have completed, build the instantiation graph.
        this.instantiationGraph = new InstantiationGraph(resource, false)
        
        // Topologically sort the reactors such that all of a reactor's
        // dependencies occur earlier in the sorted list or reactors.
        this.reactors = this.instantiationGraph.nodesInTopologicalOrder
        
        // First, produce any preamble code that the code generator needs
        // to produce before anything else goes into the code generated files.
        generatePreamble() // FIXME: Move this elsewhere.
        
    }
    
    /**
     * Copy all files listed in the target property `files` into the
     * specified directory.
     */
    protected def copyUserFiles(String targetDirectory) {
        // Make sure the target directory exists.
        val srcGenDir = new File(targetDirectory + File.separator)
        srcGenDir.mkdirs
        
        for (filename : config.fileNames) {
            val file = filename.findFile(this.directory)
            if (file !== null) {
                val target = new File(targetDirectory + File.separator + file.name)
                if (target.exists) {
                    target.delete
                }
                Files.copy(file.toPath, target.toPath)
                config.filesNamesWithoutPath.add(file.name);
            } else {
                // Try to copy the file as a resource.
                // If this is missing, it should have been previously reported as an error.
                try {
                    var filenameWithoutPath = filename
                    val lastSeparator = filename.lastIndexOf(File.separator)
                    if (lastSeparator > 0) {
                        filenameWithoutPath = filename.substring(lastSeparator + 1)
                    }
                    copyFileFromClassPath(filename, targetDirectory + File.separator + filenameWithoutPath)
                    config.filesNamesWithoutPath.add(filenameWithoutPath);
                } catch (IOException ex) {
                    // Ignore. Previously reported as a warning.
                    System.err.println('''WARNING: Failed to find file «filename».''')
                }
            }
        }
    }
    
    /**
     * Return true if errors occurred in the last call to doGenerate().
     * This will return true if any of the reportError methods was called.
     * @return True if errors occurred.
     */
    def errorsOccurred() {
        return generatorErrorsOccurred;
    }

    /**
     * Generate code for the body of a reaction that takes an input and
     * schedules an action with the value of that input.
     * @param the action to schedule
     * @param the port to read from
     */
    abstract def String generateDelayBody(Action action, VarRef port);

    /**
     * Generate code for the body of a reaction that is triggered by the
     * given action and writes its value to the given port.
     * @param the action that triggers the reaction
     * @param the port to write to
     */
    abstract def String generateForwardBody(Action action, VarRef port);
    
    /**
     * Generate code for the generic type to be used in the class definition
     * of a generated delay reactor.
     */
    abstract def String generateDelayGeneric();
    
    /**
     * Generate code for referencing a port, action, or timer.
     * @param reference The referenced variable.
     */
    def String generateVarRef(VarRef reference) {
        var prefix = "";
        if (reference.container !== null) {
            prefix = reference.container.name + "." 
        }
        return prefix + reference.variable.name
    }

    /**
     * Return true if the reaction is unordered. An unordered reaction is one
     * that does not have any dependency on other reactions in the containing
     * reactor, and where no other reaction in the containing reactor depends
     * on it. There is currently no way in the syntax of LF to make a reaction
     * unordered, deliberately, because it can introduce unexpected 
     * nondeterminacy. However, certain automatically generated reactions are
     * known to be safe to be unordered because they do not interact with the
     * state of the containing reactor. To make a reaction unordered, when
     * the Reaction instance is created, add that instance to this set.
     * @return True if the reaction has been marked unordered.
     */
    def isUnordered(Reaction reaction) {
        if (unorderedReactions !== null) {
            unorderedReactions.contains(reaction)
        } else {
            false
        }
    }
    
    /**
     * Mark the reaction unordered. An unordered reaction is one that does not
     * have any dependency on other reactions in the containing reactor, and
     * where no other reaction in the containing reactor depends on it. There
     * is currently no way in the syntax of LF to make a reaction unordered,
     * deliberately, because it can introduce unexpected nondeterminacy. 
     * However, certain automatically generated reactions are known to be safe
     * to be unordered because they do not interact with the state of the 
     * containing reactor. To make a reaction unordered, when the Reaction
     * instance is created, add that instance to this set.
     * @param reaction The reaction to make unordered.
     */
    def makeUnordered(Reaction reaction) {
        if (unorderedReactions === null) {
            unorderedReactions = new LinkedHashSet<Reaction>()
        }
        unorderedReactions.add(reaction)
    }
    
    /**
     * Given a representation of time that may possibly include units, return
     * a string that the target language can recognize as a value. In this base
     * class, if units are given, e.g. "msec", then we convert the units to upper
     * case and return an expression of the form "MSEC(value)". Particular target
     * generators will need to either define functions or macros for each possible
     * time unit or override this method to return something acceptable to the
     * target language.
     * @param time A TimeValue that represents a time.
     * @return A string, such as "MSEC(100)" for 100 milliseconds.
     */
    def String timeInTargetLanguage(TimeValue time) {
        if (time !== null) {
            if (time.unit != TimeUnit.NONE) {
                return time.unit.name() + '(' + time.time + ')'
            } else {
                return time.time.toString()
            }    
        }
        return "0" // FIXME: do this or throw exception?
    }
    
    
    // //////////////////////////////////////////
    // Protected methods for code generation
    // of the RTI.
    
    // FIXME: Allow target code generators to specify the directory
    // structure for the generated C RTI?
    /** Create the runtime infrastructure (RTI) source file.
     */
    def createFederateRTI() {
        // Derive target filename from the .lf filename.
        var cFilename = filename + "_RTI.c"

        // Delete source previously produced by the LF compiler.
        var file = new File(directory + rtiSrcPath + File.separator + cFilename)
        if (file.exists) {
            file.delete
        }

        // Delete binary previously produced by the C compiler.
        file = new File(directory + rtiBinPath + File.separator + filename)
        if (file.exists) {
            file.delete
        }
        
        val rtiCode = new StringBuilder()
        pr(rtiCode, '''
            #ifdef NUMBER_OF_FEDERATES
            #undefine NUMBER_OF_FEDERATES
            #endif
            #define NUMBER_OF_FEDERATES «federates.length»
            #include "rti.c"
            int main(int argc, char* argv[]) {
        ''')
        indent(rtiCode)
        
        // Initialize the array of information that the RTI has about the
        // federates.
        // FIXME: No support below for some federates to be FAST and some REALTIME.
        pr(rtiCode, '''
            for (int i = 0; i < NUMBER_OF_FEDERATES; i++) {
                initialize_federate(i);
                «IF config.fastMode»
                    federates[i].mode = FAST;
                «ENDIF»
            }
        ''')
        // Initialize the arrays indicating connectivity to upstream and downstream federates.
        for(federate : federates) {
            if (!federate.dependsOn.keySet.isEmpty) {
                // Federate receives non-physical messages from other federates.
                // Initialize the upstream and upstream_delay arrays.
                val numUpstream = federate.dependsOn.keySet.size
                // Allocate memory for the arrays storing the connectivity information.
                pr(rtiCode, '''
                    federates[«federate.id»].upstream = (int*)malloc(sizeof(federate_t*) * «numUpstream»);
                    federates[«federate.id»].upstream_delay = (interval_t*)malloc(sizeof(interval_t*) * «numUpstream»);
                    federates[«federate.id»].num_upstream = «numUpstream»;
                ''')
                // Next, populate these arrays.
                // Find the minimum delay in the process.
                // FIXME: Zero delay is not really the same as a microstep delay.
                var count = 0;
                for (upstreamFederate : federate.dependsOn.keySet) {
                    pr(rtiCode, '''
                        federates[«federate.id»].upstream[«count»] = «upstreamFederate.id»;
                        federates[«federate.id»].upstream_delay[«count»] = 0LL;
                    ''')
                    // The minimum delay calculation needs to be made in the C code because it
                    // may depend on parameter values.
                    // FIXME: These would have to be top-level parameters, which don't really
                    // have any support yet. Ideally, they could be overridden on the command line.
                    // When that is done, they will need to be in scope here.
                    val delays = federate.dependsOn.get(upstreamFederate)
                    if (delays !== null) {
                        for (delay : delays) {
                            pr(rtiCode, '''
                                if (federates[«federate.id»].upstream_delay[«count»] < «delay.getRTITime») {
                                    federates[«federate.id»].upstream_delay[«count»] = «delay.getRTITime»;
                                }
                            ''')
                        }
                    }
                    count++;
                }
            }
            // Next, set up the downstream array.
            if (!federate.sendsTo.keySet.isEmpty) {
                // Federate sends non-physical messages to other federates.
                // Initialize the downstream array.
                val numDownstream = federate.sendsTo.keySet.size
                // Allocate memory for the array.
                pr(rtiCode, '''
                    federates[«federate.id»].downstream = (int*)malloc(sizeof(federate_t*) * «numDownstream»);
                    federates[«federate.id»].num_downstream = «numDownstream»;
                ''')
                // Next, populate the array.
                // Find the minimum delay in the process.
                // FIXME: Zero delay is not really the same as a microstep delay.
                var count = 0;
                for (downstreamFederate : federate.sendsTo.keySet) {
                    pr(rtiCode, '''
                        federates[«federate.id»].downstream[«count»] = «downstreamFederate.id»;
                    ''')
                    count++;
                }
            }
        }
        
        // Start the RTI server before launching the federates because if it
        // fails, e.g. because the port is not available, then we don't want to
        // launch the federates.
        pr(rtiCode, '''
            int socket_descriptor = start_rti_server(«federationRTIProperties.get('port')»);
        ''')
        
        // Generate code that blocks until the federates resign.
        pr(rtiCode, "wait_for_federates(socket_descriptor);")
        
        unindent(rtiCode)
        pr(rtiCode, "}")
        
        var fOut = new FileOutputStream(
                new File(directory + rtiSrcPath + File.separator + cFilename));
        fOut.write(rtiCode.toString().getBytes())
        fOut.close()
    }
    
    /** Invoke the C compiler on the generated RTI 
     * 
     * The C RTI is used across targets. Thus we need to be able to compile 
     * it from GeneratorBase. 
     */
    def compileRTI() {
        var fileToCompile = filename + '_RTI'
        runCCompiler(directory, fileToCompile, false)
    }
    
    /** 
     * Run the C compiler.
     * 
     * This is required here in order to allow any target to compile the RTI.
     * 
     * @param directory the directory to run the compiler in
     * @param the source file to compile
     * param doNotLinkIfNoMain If true, the compile command will have a
     *  `-c` flag when there is no main reactor. If false, the compile command
     *  will never have a `-c` flag.
     */
    def runCCompiler(String directory, String file, boolean doNotLinkIfNoMain) {
        val compile = compileCCommand(file, doNotLinkIfNoMain)
        if (compile === null) {
            return
        }

        val stderr = new ByteArrayOutputStream()
        val returnCode = compile.executeCommand(stderr)

        if (returnCode != 0 && mode !== Mode.INTEGRATED) {
            reportError('''«config.compiler» returns error code «returnCode»''')
        }
        // For warnings (vs. errors), the return code is 0.
        // But we still want to mark the IDE.
        if (stderr.toString.length > 0 && mode === Mode.INTEGRATED) {
            reportCommandErrors(stderr.toString())
        }
    }
    
    /**
     * Run the custom build command specified with the "build" parameter.
     */
    protected def runBuildCommand() {
        var commands = newLinkedList
        for (cmd : config.buildCommands) {
            val tokens = newArrayList(cmd.split("\\s+"))
            if (tokens.size > 1) {
                val buildCommand = createCommand(tokens.head,
                    tokens.tail.toList)
                // If the build command could not be found, abort.
                // An error has already been reported in createCommand.
                if (buildCommand === null) { 
                    return
                }
                commands.add(buildCommand)
            }
        }
        
        for (cmd : commands) {
            val stderr = new ByteArrayOutputStream()
            val returnCode = cmd.executeCommand(stderr)
    
            if (returnCode != 0 && mode !== Mode.INTEGRATED) {
                reportError('''Build command "«config.buildCommands»" returns error code «returnCode»''')
                return
            }
            // For warnings (vs. errors), the return code is 0.
            // But we still want to mark the IDE.
            if (stderr.toString.length > 0 && mode === Mode.INTEGRATED) {
                reportCommandErrors(stderr.toString())
                return
            }   
        }
    }
    
    /** Return a command to compile the specified C file.
     * 
     * This produces a C specific compile command. Since this command is
     * used across targets to build the RTI, it needs to be available in
     * GeneratorBase.
     * 
     *  @param fileToCompile The C filename without the .c extension.
     *  @param doNotLinkIfNoMain If true, the compile command will have a
     *  `-c` flag when there is no main reactor. If false, the compile command
     *  will never have a `-c` flag.
     */
    protected def compileCCommand(String fileToCompile, boolean doNotLinkIfNoMain) {
        val cFilename = getTargetFileName(fileToCompile);            
        val relativeSrcFilename = "src-gen" + File.separator + cFilename;
        val relativeBinFilename = "bin" + File.separator + fileToCompile;

        var compileArgs = newArrayList
        compileArgs.add(relativeSrcFilename)
        compileArgs.addAll(config.compileAdditionalSources)
        compileArgs.addAll(config.compileLibraries)
        
        // Only set the output file name if it hasn't already been set
        // using a target property or Args line flag.
        if (compileArgs.forall[it.trim != "-o"]) {
            compileArgs.addAll("-o", relativeBinFilename)
        }

        // If threaded computation is requested, add a -pthread option.
        if (config.threads !== 0 || config.tracing) {
            compileArgs.add("-pthread")
        }
        // Finally add the compiler flags in target parameters (if any)
        if (!config.compilerFlags.isEmpty()) {
            compileArgs.addAll(config.compilerFlags)
        }
        // If there is no main reactor, then use the -c flag to prevent linking from occurring.
        // FIXME: we could add a `-c` flag to `lfc` to make this explicit in stand-alone mode.
        // Then again, I think this only makes sense when we can do linking.
        // In any case, a warning is helpful to draw attention to the fact that no binary was produced.
        if (doNotLinkIfNoMain && main === null) {
            compileArgs.add("-c") // FIXME: revisit
            if (mode === Mode.STANDALONE) {
                reportError("ERROR: Did not output executable; no main reactor found.")
            }
        }
        return createCommand(config.compiler, compileArgs)
    }

    ////////////////////////////////////////////
    //// Protected methods.
    
    /** Produces the filename including the target-specific extension */
    protected def getTargetFileName(String fileName)
    {
    	return fileName + ".c";
    }

    /**
     * Clear the buffer of generated code.
     */
    protected def clearCode() {
        code = new StringBuilder
    }
    
    /**
     * Clear markers in the IDE if running in integrated mode.
     * This has the side effect of setting the iResource variable to point to
     * the IFile for the Lingua Franca program.
     */
    protected def clearMarkers() {
        if (mode == Mode.INTEGRATED) {
            val uri = resource.getURI()
            val platformResourceString = uri.toPlatformString(true);
            iResource = ResourcesPlugin.getWorkspace().getRoot().getFile(
                new Path(platformResourceString))
            try {
                // First argument can be null to delete all markers.
                // But will that delete xtext markers too?
                iResource.deleteMarkers(IMarker.PROBLEM, true,
                    IResource.DEPTH_INFINITE);
            } catch (Exception e) {
                // Ignore, but print a warning.
                println("Warning: Deleting markers in the IDE failed: " + e)
            }
        }
    } 
    
    /**
     * Run a given command and record its output.
     * 
     * @param cmd the command to be executed
     * @param errStream a stream object to forward the commands error messages to
     * @param outStrram a stream object to forward the commands output messages to
     * @return the commands return code
     */
    protected def executeCommand(ProcessBuilder cmd, OutputStream errStream, OutputStream outStream) {
        println('''--- In directory: «cmd.directory.absolutePath»''')
        println('''--- Executing command: «cmd.command.join(" ")»''')

        var List<OutputStream> outStreams = newArrayList
        var List<OutputStream> errStreams = newArrayList
        outStreams.add(System.out)
        errStreams.add(System.err)
        if (outStream !== null) { outStreams.add(outStream) } 
        if (errStream !== null) { errStreams.add(errStream) }

        // Execute the command. Write output to the System output,
        // but also keep copies in outStream and errStream
        return cmd.runSubprocess(outStreams, errStreams)
    }

    /**
     * Run a given command and record its error messages.
     * 
     * @param cmd the command to be executed
     * @param errStream a stream object to forward the commands error messages to
     * @return the commands return code
     */
    protected def executeCommand(ProcessBuilder cmd) {
        return cmd.executeCommand(null, null)
    }
    
    /**
     * Run a given command.
     * 
     * @param cmd the command to be executed
     * @return the commands return code
     */
    protected def executeCommand(ProcessBuilder cmd, OutputStream errStream) {
        return cmd.executeCommand(errStream, null)
    }
    
    /**
     * Create a ProcessBuilder for a given command.
     * 
     * This method makes sure that the given command is executable,
     * It first tries to find the command with 'which cmake'. If that
     * fails, it tries again with bash. In case this fails again,
     * it returns null. Otherwise, a correctly constructed ProcessBuilder
     * object is returned. 
     * 
     * A bit more context:
     * If the command cannot be found directly, then a second attempt is made using a
     * Bash shell with the --login option, which sources the user's 
     * ~/.bash_profile, ~/.bash_login, or ~/.bashrc (whichever
     * is first found) before running the command. This helps to ensure that
     * the user's PATH variable is set according to their usual environment,
     * assuming that they use a bash shell.
     * 
     * More information: Unfortunately, at least on a Mac if you are running
     * within Eclipse, the PATH variable is extremely limited; supposedly, it
     * is given by the default provided in /etc/paths, but at least on my machine,
     * it does not even include directories in that file for some reason.
     * One way to add a directory like
     * /usr/local/bin to the path once-and-for-all is this:
     * 
     * sudo launchctl config user path /usr/bin:/bin:/usr/sbin:/sbin:/usr/local/bin
     * 
     * But asking users to do that is not ideal. Hence, we try a more hack-y
     * approach of just trying to execute using a bash shell.
     * Also note that while ProcessBuilder can configured to use custom
     * environment variables, these variables do not affect the command that is
     * to be executed but merely the environment in which the command executes.
     * 
     * @param cmd The command to be executed
     * @return A ProcessBuilder object if the command was found or null otherwise.
     */
    protected def createCommand(String cmd) {
        return createCommand(cmd, #[])
    }
    
    /**
     * Creates a ProcessBuilder for a given command and its arguments.
     * 
     * This method ensures that the given command is executable. It first tries 
     * to find the command with 'which <cmd>' (or 'where <cmd>' on Windows). If 
     * that fails, it tries again with bash. In case this fails again, this
     * method returns null. Otherwise, it returns correctly constructed 
     * ProcessBuilder object. 
     * 
     * @param cmd The command to be executed
     * @param args A list of arguments for the given command
     * @return A ProcessBuilder object if the command was found or null otherwise.
     */
    protected def createCommand(String cmd, List<String> args) {
        // Make sure the command is found in the PATH.
        print('''--- Looking for command «cmd» ... ''')
        // Use 'where' on Windows, 'which' on other systems
        val which = System.getProperty("os.name").startsWith("Windows") ? "where" : "which"
        val whichBuilder = new ProcessBuilder(#[which, cmd])
        val whichReturn = whichBuilder.start().waitFor()
        if (whichReturn == 0) {
            println("SUCCESS")
            val builder = new ProcessBuilder(#[cmd] + args)
            builder.directory(new File(directory))
            return builder
        }
        println("FAILED")
        // Try running with bash.
        // The --login option forces bash to look for and load the first of
        // ~/.bash_profile, ~/.bash_login, and ~/.bashrc that it finds.
        print('''--- Trying again with bash ... ''')
        val bashCommand = #["bash", "--login", "-c", '''which «cmd»''']
        val bashBuilder = new ProcessBuilder(bashCommand)
        val bashOut = new ByteArrayOutputStream()
        val bashReturn = bashBuilder.runSubprocess(#[bashOut], #[])
        if (bashReturn == 0) {
            println("SUCCESS")
            // extract the full command from the output of which
            val newCmd = bashOut.toString().trim()
            // use that command to build the process
            val builder = new ProcessBuilder(#[newCmd] + args)
            builder.directory(new File(directory))
            return builder
        }
        println("FAILED")
        reportError("The command " + cmd + " could not be found.\n" +
                    "Make sure that your PATH variable includes the directory where " + cmd + " is installed.\n" +
                    "You can set PATH in ~/.bash_profile on Linux or Mac.")
        return null as ProcessBuilder
    }
    
    /**
     * Return the target.
     */
    def findTarget(Resource resource) {
        var TargetDecl targetDecl
        for (t : resource.allContents.toIterable.filter(TargetDecl)) {
            if (targetDecl !== null) {
                throw new RuntimeException("There is more than one target!") // FIXME: check this in validator
            }
            targetDecl = t
        }
        if (targetDecl === null) {
            throw new RuntimeException("No target found!")
        }
        targetDecl
    }

    /**
     * Generate code for the body of a reaction that handles input from the network
     * that is handled by the specified action. This base class throws an exception.
     * @param action The action that has been created to handle incoming messages.
     * @param sendingPort The output port providing the data to send.
     * @param receivingPort The ID of the destination port.
     * @param receivingPortID The ID of the destination port.
     * @param sendingFed The sending federate.
     * @param receivingFed The destination federate.
     * @param type The type.
     * @throws UnsupportedOperationException If the target does not support this operation.
     */
    def String generateNetworkReceiverBody(
        Action action,
        VarRef sendingPort,
        VarRef receivingPort,
        int receivingPortID, 
        FederateInstance sendingFed,
        FederateInstance receivingFed,
        InferredType type
    ) {
        throw new UnsupportedOperationException("This target does not support direct connections between federates.")
    }
    
    /**
     * Generate code for the body of a reaction that handles an output
     * that is to be sent over the network. This base class throws an exception.
     * @param sendingPort The output port providing the data to send.
     * @param receivingPort The ID of the destination port.
     * @param receivingPortID The ID of the destination port.
     * @param sendingFed The sending federate.
     * @param receivingFed The destination federate.
     * @param type The type.
     * @param isPhysical Indicates whether the connection is physical or not
     * @param delay The delay value imposed on the connection using after
     * @throws UnsupportedOperationException If the target does not support this operation.
     */
    def String generateNetworkSenderBody(
        VarRef sendingPort,
        VarRef receivingPort,
        int receivingPortID, 
        FederateInstance sendingFed,
        FederateInstance receivingFed,
        InferredType type,
        boolean isPhysical,
        Delay delay
    ) {
        throw new UnsupportedOperationException("This target does not support direct connections between federates.")
    }
    
    /**
     * Generate any preamble code that appears in the code generated
     * file before anything else.
     */
    protected def void generatePreamble() {
        prComment("Code generated by the Lingua Franca compiler from file:")
        prComment(sourceFile)
        val models = new LinkedHashSet<Model>
        
        for (r : this.reactors ?: emptyList) {
            // The following assumes all reactors have a container.
            // This means that generated reactors **have** to be
            // added to a resource; not doing so will result in a NPE.
            models.add(r.toDefinition.eContainer as Model)
        }
        // Add the main reactor if it is defined
        if (this.mainDef !== null) {
            models.add(this.mainDef.reactorClass.toDefinition.eContainer as Model)
        }
        for (m : models) {
            for (p : m.preambles) {
                pr(p.code.toText)
            }
        }
    }

    /**
     * Get the code produced so far.
     * @return The code produced so far as a String.
     */
    protected def getCode() {
        code.toString()
    }

    /**
     * Increase the indentation of the output code produced.
     */
    protected def indent() {
        indent(code)
    }

    /**
     * Increase the indentation of the output code produced
     * on the specified builder.
     * @param The builder to indent.
     */
    protected def indent(StringBuilder builder) {
        var prefix = indentation.get(builder)
        if (prefix === null) {
            prefix = ""
        }
        val buffer = new StringBuffer(prefix)
        for (var i = 0; i < 4; i++) {
            buffer.append(' ');
        }
        indentation.put(builder, buffer.toString)
    }

    /**
     * Append the specified text plus a final newline to the current
     * code buffer.
     * @param format A format string to be used by String.format or
     * the text to append if no further arguments are given.
     * @param args Additional arguments to pass to the formatter.
     */
    protected def pr(String format, Object... args) {
        pr(code,
            if (args !== null && args.length > 0) String.format(format,
                args) else format)
    }

    /**
     * Append the specified text plus a final newline to the specified
     * code buffer.
     * @param builder The code buffer.
     * @param text The text to append.
     */
    protected def pr(StringBuilder builder, Object text) {
        // Handle multi-line text.
        var string = text.toString
        var indent = indentation.get(builder)
        if (indent === null) {
            indent = ""
        }
        if (string.contains("\n")) {
            // Replace all tabs with four spaces.
            string = string.replaceAll("\t", "    ")
            // Use two passes, first to find the minimum leading white space
            // in each line of the source text.
            var split = string.split("\n")
            var offset = Integer.MAX_VALUE
            var firstLine = true
            for (line : split) {
                // Skip the first line, which has white space stripped.
                if (firstLine) {
                    firstLine = false
                } else {
                    var numLeadingSpaces = line.indexOf(line.trim());
                    if (numLeadingSpaces < offset) {
                        offset = numLeadingSpaces
                    }
                }
            }
            // Now make a pass for each line, replacing the offset leading
            // spaces with the current indentation.
            firstLine = true
            for (line : split) {
                builder.append(indent)
                // Do not trim the first line
                if (firstLine) {
                    builder.append(line)
                    firstLine = false
                } else {
                    builder.append(line.substring(offset))
                }
                builder.append("\n")
            }
        } else {
            builder.append(indent)
            builder.append(text)
            builder.append("\n")
        }
    }

    /**
     * Prints an indented block of text with the given begin and end markers,
     * but only if the actions print any text at all.
     * This is helpful to avoid the production of empty blocks.
     * @param begin The prologue of the block.
     * @param end The epilogue of the block.
     * @param actions Actions that print the interior of the block. 
     */
    protected def prBlock(String begin, String end, Runnable... actions) {
        val i = code.length
        indent()
        for (action : actions) {
            action.run()
        }
        unindent()
        if (i < code.length) {
            val inserted = code.substring(i, code.length)
            code.delete(i, code.length)
            pr(begin)
            code.append(inserted)
            pr(end)
        }
    }

    /**
     * Leave a marker in the generated code that indicates the original line
     * number in the LF source.
     * @param eObject The node.
     */
    protected def prSourceLineNumber(EObject eObject) {
        if (eObject instanceof Code) {
            pr(code, '''// «NodeModelUtils.getNode(eObject).startLine +1»''')
        } else {
            pr(code, '''// «NodeModelUtils.getNode(eObject).startLine»''')
        }
    }

    /**
     * Print a comment to the generated file.
     * Particular targets will need to override this if comments
     * start with something other than '//'.
     * @param comment The comment.
     */
    protected def prComment(String comment) {
        pr(code, '// ' + comment);
    }

    /**
     * Parsed error message from a compiler is returned here.
     */
    protected static class ErrorFileAndLine {
        public var filepath = null as String
        public var line = "1"
        public var character = "0"
        public var message = ""
        public var isError = true // false for a warning.
    }
    
    /**
     * Given a line of text from the output of a compiler, return
     * an instance of ErrorFileAndLine if the line is recognized as
     * the first line of an error message. Otherwise, return null.
     * This base class simply returns null.
     * @param line A line of output from a compiler or other external
     * tool that might generate errors.
     * @return If the line is recognized as the start of an error message,
     * then return a class containing the path to the file on which the
     * error occurred (or null if there is none), the line number (or the
     * string "1" if there is none), the character position (or the string
     * "0" if there is none), and the message (or an empty string if there
     * is none).
     */
    protected def parseCommandOutput(String line) {
        return null as ErrorFileAndLine
    }

    /**
     * Parse the specified string for command errors that can be reported
     * using marks in the Eclipse IDE. In this class, we attempt to parse
     * the messages to look for file and line information, thereby generating
     * marks on the appropriate lines.
     * @param stderr The output on standard error of executing a command.
     */
    protected def reportCommandErrors(String stderr) {
        // First, split the message into lines.
        val lines = stderr.split("\\r?\\n")
        var message = new StringBuilder()
        var lineNumber = null as Integer
        var resource = iResource  // Default resource.
        var severity = IMarker.SEVERITY_ERROR
        for (line: lines) {
            val parsed = parseCommandOutput(line)
            if (parsed !== null) {
                // Found a new line number designator.
                // If there is a previously accumulated message, report it.
                if (message.length > 0) {
                    report(message.toString(), severity, lineNumber, resource)
                    if (iResource != resource) {
                        // Report an error also in the top-level resource.
                        // FIXME: It should be possible to descend through the import
                        // statements to find which one matches and mark all the
                        // import statements down the chain. But what a pain!
                        report("Error in imported file: " + resource.fullPath, IMarker.SEVERITY_ERROR,
                            null, iResource
                        )
                    }
                }
                if (parsed.isError) {
                    severity = IMarker.SEVERITY_ERROR
                } else {
                    severity = IMarker.SEVERITY_WARNING
                }
                
                // Start accumulating a new message.
                message = new StringBuilder()
                // Append the message on the line number designator line.
                message.append(parsed.message)
                
                // Set the new line number.
                try {
                    lineNumber = Integer.decode(parsed.line)
                } catch (Exception ex) {
                    // Set the line number unknown.
                    lineNumber = null
                }
                // FIXME: Ignoring the position within the line.
                
                // Determine the resource within which the error occurred.
                val workspaceRoot = ResourcesPlugin.getWorkspace().getRoot()
                // Sadly, Eclipse defines an interface called "URI" that conflicts with the
                // Java one, so we have to give the full class name here.
                val uri = new URI(parsed.filepath)
                val files = workspaceRoot.findFilesForLocationURI(uri)
                // No idea why there might be more than one file matching the URI,
                // but Eclipse seems to think there might be. We will just use the
                // first one. If there is no such file, then reset the line to
                // unknown and keep the resource as before.
                if (files === null || files.length === 0 || files.get(0) === null) {
                    lineNumber = null
                } else if (files.get(0) != resource) {
                    // The resource has changed, which means that the error
                    // occurred in imported code.
                    resource = files.get(0)
                }
            } else {
                // No line designator.
                if (message.length > 0) {
                    message.append("\n")
                } else {
                    if (line.toLowerCase.contains('warning:')) {
                        severity = IMarker.SEVERITY_WARNING
                    }
                }
                message.append(line)
            }
        }
        if (message.length > 0) {
            report(message.toString, severity, lineNumber, resource)
            if (iResource != resource) {
                // Report an error also in the top-level resource.
                // FIXME: It should be possible to descend through the import
                // statements to find which one matches and mark all the
                // import statements down the chain. But what a pain!
                report("Error in imported file: " + resource.fullPath, IMarker.SEVERITY_ERROR,
                    null, iResource
                )
            }
        }
    }

    /**
     *  Lookup a file in the classpath and copy its contents to a destination path 
     *  in the filesystem.
     * 
     *  This also creates new directories for any directories on the destination
     *  path that do not yet exist.
     * 
     *  @param source The source file as a path relative to the classpath.
     *  @param destination The file system path that the source file is copied to.
     */
    protected def copyFileFromClassPath(String source, String destination) {
        val sourceStream = this.class.getResourceAsStream(source)

        if (sourceStream === null) {
            throw new IOException("A required target resource could not be found: " + source + "\n"
                + "Perhaps a git submodule is missing or not up to date.\n"
                + "See https://github.com/icyphy/lingua-franca/wiki/downloading-and-building#clone-the-lingua-franca-repository.\n"
                + "Also try to refresh and clean the project explorer if working from eclipse.")
        }

        // Copy the file.
        try {
            // Make sure the directory exists.
            val destFile = new File(destination);
            destFile.getParentFile().mkdirs();

            Files.copy(sourceStream, Paths.get(destination), StandardCopyOption.REPLACE_EXISTING);
        } catch (IOException ex) {
             throw new IOException("A required target resource could not be copied: " + source + "\n"
                + "Perhaps a git submodule is missing or not up to date.\n"
                + "See https://github.com/icyphy/lingua-franca/wiki/downloading-and-building#clone-the-lingua-franca-repository.", ex)
        } finally {
            sourceStream.close()
        }
    }
    
    /**
     * Copy a list of files from a given source directory to a given destination directory.
     * @param srcDir The directory to copy files from.
     * @param dstDir The directory to copy files to.
     * @param files The files to copy.
     */
    protected def copyFilesFromClassPath(String srcDir, String dstDir, List<String> files) {
        for (file : files) {
            copyFileFromClassPath(srcDir + File.separator + file, dstDir + File.separator + file)
        }
    }
    
    /** If the mode is INTEGRATED (the code generator is running in an
     *  an Eclipse IDE), then refresh the project. This will ensure that
     *  any generated files become visible in the project.
     */
    protected def refreshProject() {
        if (mode == Mode.INTEGRATED) {
            // Find name of current project
            val id = "((:?[a-z]|[A-Z]|_\\w)*)";
            var pattern = if (File.separator.equals("/")) { // Linux/Mac file separator
                Pattern.compile(
                "platform:" + File.separator + "resource" + File.separator +
                    id + File.separator);
            } else { // Windows file separator
                Pattern.compile(
                "platform:" + File.separator + File.separator + "resource" + File.separator + File.separator +
                id + File.separator + File.separator );
            }
            val matcher = pattern.matcher(code);
            var projName = ""
            if (matcher.find()) {
                projName = matcher.group(1)
            }
            try {
                val members = ResourcesPlugin.getWorkspace().root.members
                for (member : members) {
                    // Refresh current project, or simply entire workspace if project name was not found
                    if (projName == "" ||
                        projName.equals(
                            member.fullPath.toString.substring(1))) {
                        member.refreshLocal(IResource.DEPTH_INFINITE, null)
                        println("Refreshed " + member.fullPath.toString)
                    }
                }
            } catch (IllegalStateException e) {
                println("Unable to refresh workspace: " + e)
            }
        }
    }

    /** Report a warning or error on the specified line of the specified resource.
     *  The caller should not throw an exception so execution can continue.
     *  This will print the error message to stderr.
     *  If running in INTEGRATED mode (within the Eclipse IDE), then this also
     *  adds a marker to the editor.
     *  @param message The error message.
     *  @param severity One of IMarker.SEVERITY_ERROR or IMarker.SEVERITY_WARNING
     *  @param line The line number or null if it is not known.
     *  @param object The Ecore object, or null if it is not known.
     *  @param resource The resource, or null if it is not known.
     */
    protected def report(String message, int severity, Integer line, EObject object, IResource resource) {        
        if (severity === IMarker.SEVERITY_ERROR) {
            generatorErrorsOccurred = true;
        }
        val header = (severity === IMarker.SEVERITY_ERROR)? "ERROR: " : "WARNING: "
        val lineAsString = (line === null)? "" : "Line " + line
        var fullPath = resource?.fullPath?.toString
        if (fullPath === null) {
            fullPath = object?.eResource?.toPath
        }
        if (fullPath === null) {
            if (line === null) {
                fullPath = ""
            } else {
                fullPath = "path unknown"
            }
        }
        val toPrint = header + fullPath + " " + lineAsString + "\n" + message
        System.err.println(toPrint)
        
        // If running in INTEGRATED mode, create a marker in the IDE for the error.
        // See: https://help.eclipse.org/2020-03/index.jsp?topic=%2Forg.eclipse.platform.doc.isv%2Fguide%2FresAdv_markers.htm
        if (mode === Mode.INTEGRATED) {
            var myResource = resource
            if (myResource === null && object !== null) {
                // Attempt to identify the IResource from the object.
                val eResource = object.eResource
                if (eResource !== null) {
                    val uri = new URI("file:/" + eResource.toPath)
                    val workspaceRoot = ResourcesPlugin.getWorkspace().getRoot()
                    val files = workspaceRoot.findFilesForLocationURI(uri)
                    if (files !== null && files.length > 0 && files.get(0) !== null) {
                        myResource = files.get(0)
                    }
                }
            }
            // If the resource is still null, use the resource associated with
            // the top-level file.
            if (myResource === null) {
                myResource = iResource
            }
            if (myResource !== null) {
                val marker = myResource.createMarker(IMarker.PROBLEM)
                marker.setAttribute(IMarker.MESSAGE, toPrint);
                if (line !== null) {
                    marker.setAttribute(IMarker.LINE_NUMBER, line);
                } else {
                    marker.setAttribute(IMarker.LINE_NUMBER, 1);
                }
                // Human-readable line number information.
                marker.setAttribute(IMarker.LOCATION, lineAsString);
                // Mark as an error or warning.
                marker.setAttribute(IMarker.SEVERITY, severity);
                marker.setAttribute(IMarker.PRIORITY, IMarker.PRIORITY_HIGH);
        
                marker.setAttribute(IMarker.USER_EDITABLE, false);
        
                // NOTE: It might be useful to set a start and end.
                // marker.setAttribute(IMarker.CHAR_START, 0);
                // marker.setAttribute(IMarker.CHAR_END, 5);
            }
        }
        
        // Return a string that can be inserted into the generated code.
        if (severity === IMarker.SEVERITY_ERROR) {
            return "[[ERROR: " + message + "]]"
        }
        return ""
    }
    
    /** Report a warning or error on the specified parse tree object in the
     *  current resource.
     *  The caller should not throw an exception so execution can continue.
     *  If running in INTEGRATED mode (within the Eclipse IDE), then this also
     *  adds a marker to the editor.
     *  @param message The error message.
     *  @param severity One of IMarker.SEVERITY_ERROR or IMarker.SEVERITY_WARNING
     *  @param object The parse tree object or null if not known.
     */
    protected def report(String message, int severity, EObject object) {        
        var line = null as Integer
        if (object !== null) {
            val node = NodeModelUtils.getNode(object)
            if (node !== null) {
                line = node.getStartLine
            }
        }
        return report(message, severity, line, object, null)
    }

    /** Report a warning or error on the specified parse tree object in the
     *  current resource.
     *  The caller should not throw an exception so execution can continue.
     *  If running in INTEGRATED mode (within the Eclipse IDE), then this also
     *  adds a marker to the editor.
     *  @param message The error message.
     *  @param severity One of IMarker.SEVERITY_ERROR or IMarker.SEVERITY_WARNING
     *  @param resource The resource.
     */
    protected def report(String message, int severity, Integer line, IResource resource) {        
        return report(message, severity, line, null, resource)
    }

    /** Report an error.
     *  @param message The error message.
     */
    protected def reportError(String message) {
        return report(message, IMarker.SEVERITY_ERROR, null)
    }

    /** Report an error on the specified parse tree object.
     *  @param object The parse tree object.
     *  @param message The error message.
     */
    protected def reportError(EObject object, String message) {
        return report(message, IMarker.SEVERITY_ERROR, object)
    }

    /** Report a warning on the specified parse tree object.
     *  @param object The parse tree object.
     *  @param message The error message.
     */
    protected def reportWarning(EObject object, String message) {
        return report(message, IMarker.SEVERITY_WARNING, object)
    }

    /** Reduce the indentation by one level for generated code
     *  in the default code buffer.
     */
    protected def unindent() {
        unindent(code)
    }

    /** Reduce the indentation by one level for generated code
     *  in the specified code buffer.
     */
    protected def unindent(StringBuilder builder) {
        var indent = indentation.get(builder)
        if (indent !== null) {
            val end = indent.length - 4;
            if (end < 0) {
                indent = ""
            } else {
                indent = indent.substring(0, end)
            }
            indentation.put(builder, indent)
        }
    }

    /**
     * Create a list of default parameter initializers in target code.
     * 
     * @param param The parameter to create initializers for
     * @return A list of initializers in target code
     */
    protected def getInitializerList(Parameter param) {
        var list = new LinkedList<String>();

        for (i : param?.init) {
            if (param.isOfTimeType) {
                list.add(i.targetTime)
            } else {
                list.add(i.targetValue)
            }
        }
        return list
    }
    
    /**
     * Create a list of state initializers in target code.
     * 
     * @param state The state variable to create initializers for
     * @return A list of initializers in target code
     */
    protected def List<String> getInitializerList(StateVar state) {
        if (!state.isInitialized) {
            return null
        }

        var list = new LinkedList<String>();

        for (i : state?.init) {
            if (i.parameter !== null) {
                list.add(i.parameter.targetReference)
            } else if (state.isOfTimeType) {
                list.add(i.targetTime)
            } else {
                list.add(i.targetValue)
            }
        }
        return list
    }
    
    /**
     * Create a list of parameter initializers in target code in the context
     * of an reactor instantiation.
     * 
     * This respects the parameter assignments given in the reactor
     * instantiation and falls back to the reactors default initializers
     * if no value is assigned to it. 
     * 
     * @param param The parameter to create initializers for
     * @return A list of initializers in target code
     */
    protected def getInitializerList(Parameter param, Instantiation i) {
        if (i === null || param === null) {
            return null
        }
        
        val assignments = i.parameters.filter[p | p.lhs === param]
        
        if (assignments.size == 0) {
            // the parameter was not overwritten in the instantiation
            return param.initializerList
        } else {
            // the parameter was overwritten in the instantiation
            var list = new LinkedList<String>();
            for (init : assignments.get(0)?.rhs) {
                if (param.isOfTimeType) {
                    list.add(init.targetTime)
                } else {
                    list.add(init.targetValue)
                }
            }
            return list
        }
    }

    /**
     * Generate target code for a parameter reference.
     * 
     * @param param The parameter to generate code for
     * @return Parameter reference in target code
     */
    protected def String getTargetReference(Parameter param) {
        return param.name
    }
    
    //// Utility functions supporting multiports.
        
    /**
     * If the argument is a multiport, return a list of strings
     * describing the width of the port, and otherwise, return null.
     * If the list is empty, then the width is variable (specified
     * as '[]'). Otherwise, it is a list of integers and/or parameter
     * references obtained by getTargetReference().
     * @param variable The port.
     * @return The width specification for a multiport or null if it is
     *  not a multiport.
     */
    protected def List<String> multiportWidthSpec(Variable variable) {
        var result = null as LinkedList<String>
        if (variable instanceof Port) {
            if (variable.widthSpec !== null) {
                result = new LinkedList<String>()
                if (!variable.widthSpec.ofVariableLength) {
                    for (term : variable.widthSpec.terms) {
                        if (term.parameter !== null) {
                            result.add(getTargetReference(term.parameter))
                        } else {
                            result.add('' + term.width)
                        }
                    }
                }
            }
        }
        return result
    }
            
    /**
     * If the argument is a multiport, then return a string that
     * gives the width as an expression, and otherwise, return null.
     * The string will be empty if the width is variable (specified
     * as '[]'). Otherwise, if is a single term or a sum of terms
     * (separated by '+'), where each term is either an integer
     * or a parameter reference in the target language.
     */
    protected def String multiportWidthExpression(Variable variable) {
        val spec = multiportWidthSpec(variable)
        if (spec !== null) {
            return spec.join(' + ')
        }
        return null
    }
    
    /**
     * Return true if the specified port is a multiport.
     * @param port The port.
     * @return True if the port is a multiport.
     */
    protected def boolean isMultiport(Port port) {
        port.widthSpec !== null
    }
    
    ////////////////////////////////////////////////////
    //// Private functions
    
    /**
     * Get textual representation of a time in the target language.
     * This is a separate function from 
     * getTargetTime to avoid producing invalid RTI
     * code for targets that override timeInTargetLanguage
     * to return a C-incompatible time type.
     *
     * @param v A time AST node
     * @return An RTI-compatible (ie. C target) time string
     */
    protected def getRTITime(Delay d) {  
        var TimeValue time 
        if (d.parameter !== null) {
            return d.toText
        }
        
        time = new TimeValue(d.interval, d.unit)
        
        if (time.unit != TimeUnit.NONE) {
            return time.unit.name() + '(' + time.time + ')'
        } else {
            return time.time.toString()
        }
    }
    
    /** Analyze the resource (the .lf file) that is being parsed
     *  to determine whether code is being mapped to single or to
     *  multiple target machines. If it is being mapped to multiple
     *  machines, then set the 'federates' list, the 'federateIDs'
     *  map, and the 'federationRTIHost' and 'federationRTIPort'
     *  variables.
     * 
     *  In addition, analyze the connections between federates.
     *  Ensure that every cycle has a non-zero delay (microstep
     *  delays will not be sufficient). Construct the dependency
     *  graph between federates. And replace connections between
     *  federates with a pair of reactions, one triggered by
     *  the sender's output port, and the other triggered by
     *  an action.
     * 
     *  This class is target independent, so the target code
     *  generator still has quite a bit of work to do.
     *  It needs to provide the body of the sending and
     *  receiving reactions. It also needs to provide the
     *  runtime infrastructure that uses the dependency
     *  information between federates. See the C target
     *  for a reference implementation.
     */
    private def analyzeFederates(Resource resource) {
        // Next, if there actually are federates, analyze the topology
        // interconnecting them and replace the connections between them
        // with an action and two reactions.
        val mainDefn = this.mainDef?.reactorClass.toDefinition
        
        if (this.mainDef === null || !mainDefn.isFederated) {
            // Ensure federates is never empty.
            var federateInstance = new FederateInstance(null, 0, this)
            federates.add(federateInstance)
            federateByName.put("", federateInstance)
            federateByID.put(0, federateInstance)
        } else {
            // The Lingua Franca program is federated
            isFederated = true
            if (mainDefn.host !== null) {
                // Get the host information, if specified.
                // If not specified, this defaults to 'localhost'
                if (mainDefn.host.addr !== null) {
                    federationRTIProperties.put('host', mainDefn.host.addr)                
                }
                // Get the port information, if specified.
                // If not specified, this defaults to 14045
                if (mainDefn.host.port !== 0) {
                    federationRTIProperties.put('port', mainDefn.host.port)                
                }
                // Get the user information, if specified.
                if (mainDefn.host.user !== null) {
                    federationRTIProperties.put('user', mainDefn.host.user)                
                }
                // Get the directory information, if specified.
                /* FIXME
                if (mainDef.reactorClass.host.dir !== null) {
                    federationRTIProperties.put('dir', mainDef.reactorClass.host.dir)                
                }
                */
            }
            
            // Create a FederateInstance for each top-level reactor.
            for (instantiation : mainDefn.allInstantiations) {
                // Assign an integer ID to the federate.
                var federateID = federates.length
                // Add the federate name to the list of names.
                var federateInstance = new FederateInstance(instantiation, federateID, this)
                federates.add(federateInstance)
                federateByName.put(instantiation.name, federateInstance)
                federateByID.put(federateID, federateInstance)
                
                if (instantiation.host !== null) {
                    federateInstance.host = instantiation.host.addr
                    // The following could be 0.
                    federateInstance.port = instantiation.host.port
                    // The following could be null.
                    federateInstance.user = instantiation.host.user
                    /* FIXME
                    federateInstance.dir = instantiation.host.dir
                    */
                }

                if (federateByReactor === null) {
                    federateByReactor = new LinkedHashMap<String, FederateInstance>()
                }
                for (reactorName : federateInstance.containedReactorNames) {
                    federateByReactor.put(reactorName, federateInstance)
                }
            }
            
            // In a federated execution, we need keepalive to be true,
            // otherwise a federate could exit simply because it hasn't received
            // any messages.
            if (federates.size > 1) {
                config.keepalive = true
            }
            
            // Analyze the connection topology of federates.
            // First, find all the connections between federates.
            // Those that are labeled "physical" create no dependency.
            // Otherwise, there is a dependency. This may have a delay
            // which corresponds to the "lookahead" of HLA.
            // FIXME: If there is no delay, we may have to transmit
            // the microstep, not just the timestamp.
            // FIXME: Now that each top-level reactor is a federate,
            // this is redundant with the connectivity information in
            // ReactorInstanace.
            
            // For each connection between federates, replace it in the
            // AST with an action (which inherits the delay) and two reactions.
            // The action will be physical for physical connections and logical
            // for logical connections.
            var connectionsToRemove = new LinkedList<Connection>()
            for (connection : mainDefn.connections) {
                // FIXME: Connections between federates do not support parallel connections.
                if (connection.leftPorts.length !== 1 || connection.rightPorts.length !== 1) {
                    val message = "FIXME: Parallel connections between federates are not supported yet."
                    reportError(connection, message)
                }
                var leftFederate = federateByReactor.get(connection.leftPorts.get(0).container.name)
                var rightFederate = federateByReactor.get(connection.rightPorts.get(0).container.name)
                if (leftFederate !== rightFederate) {
                    // Connection spans federates.
                    // First, update the dependencies in the FederateInstances.
                    // Exclude physical connections because these do not create real dependencies.
                    if (leftFederate !== rightFederate &&
                        !connection.physical &&
                        (config.coordination !==
                            CoordinationType.DECENTRALIZED)) {
                        var dependsOn = rightFederate.dependsOn.get(leftFederate)
                        if (dependsOn === null) {
                            dependsOn = new LinkedHashSet<Delay>()
                            rightFederate.dependsOn.put(leftFederate, dependsOn)
                        }
                        if (connection.delay !== null) {
                            dependsOn.add(connection.delay)
                        }
                        var sendsTo = leftFederate.sendsTo.get(rightFederate)
                        if (sendsTo === null) {
                            sendsTo = new LinkedHashSet<Delay>()
                            leftFederate.sendsTo.put(rightFederate, sendsTo)
                        }
                        if (connection.delay !== null) {
                            sendsTo.add(connection.delay)
                        }
                        // Check for causality loops between federates.
                        // FIXME: This does not detect cycles involving more than one federate.
                        var reverseDependency = leftFederate.dependsOn.get(rightFederate)
                        if (reverseDependency !== null) {
                            // Check that at least one direction has a delay.
                            if (reverseDependency.size === 0 && dependsOn.size === 0) {
                                // Found a causality loop.
                                val message = "Causality loop found between federates " + leftFederate.name + " and " +
                                    rightFederate.name
                                reportError(connection, message)
                                // This is a fatal error, so throw an exception.
                                throw new Exception(message)
                            }
                        }
                    }

                    // Next, replace the connection in the AST with an action
                    // (which inherits the delay) and two reactions.
                    // The action will be physical if the connection physical and
                    // otherwise will be logical.
                    connection.makeCommunication(leftFederate, rightFederate, this, config.coordination)

                    // To avoid concurrent modification exception, collect a list
                    // of connections to remove.
                    connectionsToRemove.add(connection)
                }
            }
            for (connection : connectionsToRemove) {
                // Remove the original connection for the parent.
                mainDefn.connections.remove(connection)
            }
        }
    }
    
    
    /**
     * Create a string representing the absolute file path of a resource.
     */
    protected def toPath(Resource resource) {
        return resource.getURI.toPath
    }

    /**
     * Create a string representing the absolute file path of a file relative to a file system access object.
     */
    protected def getAbsolutePath(IFileSystemAccess2 fsa, String file) {
        return fsa.getURI(file).toPath
    }
    
    /**
     * Extract the name of a file from a path represented as a string.
     * If the file ends with '.lf', the extension is removed.
     */
    protected def getFilename(String path) {
        var File f = new File(path)
        var name = f.getName()
        if (name.endsWith('.lf')) {
            name = name.substring(0, name.length - 3)
        }
        return name
    }
    
    /**
     * Extract the directory from a path represented as a string.
     */
    protected def getDirectory(String path) {
        var File f = new File(path)
        f.getParent()
    }
    
    /**
     * Analyze the resource (the .lf file) that is being parsed
     * to generate code to set the following variables:
     * directory, filename, mode, sourceFile.
     */
    private def analyzeResource(Resource resource) {
        sourceFile = resource.toPath;
        windowsSourceFile = sourceFile.replace("\\","\\\\");
        
        // Strip the filename of the extension.
        var File f = new File(sourceFile);
        filename = f.getName();
        directory = f.getParent();
       
        if (filename.endsWith('.lf')) {
            filename = filename.substring(0, filename.length - 3)
        }

        if (resource.URI.isPlatform) {
            mode = Mode.INTEGRATED
        } else if (resource.URI.isFile) {
            mode = Mode.STANDALONE
        } else {
            System.err.println(
                "ERROR: Source file protocol is not recognized: " +
                    resource.URI);
        }

        println('******** filename: ' + filename)
        println('******** sourceFile: ' + sourceFile)
        println('******** directory: ' + directory)
        println('******** mode: ' + mode)
    }

    /**
     * Execute a process while forwarding output and error streams.
     *
     * Executing a process directly with `processBuiler.start()` could
     * lead to a deadlock as the subprocess blocks when output or error
     * buffers are full. This method ensures that output and error messages
     * are continuously read and forwards them to the given streams.
     *
     * @param processBuilder The process to be executed.
     * @param outStream The stream to forward the process' output to.
     * @param errStream The stream to forward the process' error messages to.
     * @author{Christian Menard <christian.menard@tu-dresden.de}
     */
    private def runSubprocess(ProcessBuilder processBuilder,
                              List<OutputStream> outStream,
                              List<OutputStream> errStream) {
        val process = processBuilder.start()

        var outThread = new Thread([|
                var buffer = newByteArrayOfSize(64)
                var len = process.getInputStream().read(buffer)
                while(len != -1) {
                    for (os : outStream) {
                        os.write(buffer, 0, len)
                    }
                    len = process.getInputStream().read(buffer)
                }
            ])
        outThread.start()

        var errThread = new Thread([|
                var buffer = newByteArrayOfSize(64)
                var len = process.getErrorStream().read(buffer)
                while(len != -1) {
                    for (es : errStream) {
                        es.write(buffer, 0, len)
                    }
                    len = process.getErrorStream().read(buffer)
                }
            ])
        errThread.start()

        val returnCode = process.waitFor()
        outThread.join()
        errThread.join()

        return returnCode
    }
    
    /**
     * Return true if the target supports generics (i.e., parametric
     * polymorphism), false otherwise.
     */
    abstract def boolean supportsGenerics()
    
    abstract def String getTargetTimeType()

    abstract def String getTargetTagType()

    abstract def String getTargetTagIntervalType()

    abstract def String getTargetUndefinedType()
    
    abstract def String getTargetFixedSizeListType(String baseType, Integer size)

    abstract def String getTargetVariableSizeListType(String baseType);
    
    /**
     * Return the Targets enum for the current target
     */
    abstract def Target getTarget()
    
    /**
     * Return a string representing the specified type in the target language.
     * @param type The type.
     */ 
    def String getTargetType(InferredType type) {
        if (type.isUndefined) {
            return targetUndefinedType
        } else if (type.isTime) {
            if (type.isFixedSizeList) {
                return targetTimeType.getTargetFixedSizeListType(type.listSize)
            } else if (type.isVariableSizeList) {
                return targetTimeType.targetVariableSizeListType
            } else {
                return targetTimeType
            }
        } else if (type.isFixedSizeList) {
            return type.baseType.getTargetFixedSizeListType(type.listSize)
        } else if (type.isVariableSizeList) {
            return type.baseType.targetVariableSizeListType
        }
        return type.toText
    }
    
    protected def getTargetType(Parameter p) {
        return p.inferredType.targetType
    }
    
    protected def getTargetType(StateVar s) {
        return s.inferredType.targetType
    }
    
    protected def getTargetType(Action a) {
        return a.inferredType.targetType
    }
    
    protected def getTargetType(Port p) {
        return p.inferredType.targetType
    }
    
    protected def getTargetType(Type t) {
        InferredType.fromAST(t).targetType
    }

    /**
     * Get textual representation of a time in the target language.
     * 
     * @param t A time AST node
     * @return A time string in the target language
     */
    protected def getTargetTime(Time t) {
        val value = new TimeValue(t.interval, t.unit)
        return value.timeInTargetLanguage
    }

    /**
     * Get textual representation of a value in the target language.
     * 
     * If the value evaluates to 0, it is interpreted as a normal value.
     * 
     * @param v A time AST node
     * @return A time string in the target language
     */
    protected def getTargetValue(Value v) {
        if (v.time !== null) {
            return v.time.targetTime
        }
        return v.toText
    }
    
    /**
     * Get textual representation of a value in the target language.
     * 
     * If the value evaluates to 0, it is interpreted as a time.
     * 
     * @param v A time AST node
     * @return A time string in the target language
     */
    protected def getTargetTime(Value v) {   
        if (v.time !== null) {
            return v.time.targetTime
        } else if (v.isZero) {
            val value = new TimeValue(0, TimeUnit.NONE)
            return value.timeInTargetLanguage
        }
        return v.toText 
    }
    
    protected def getTargetTime(Delay d) {   
        if (d.parameter !== null) {
            return d.toText
        } else {
            return new TimeValue(0, d.unit).timeInTargetLanguage
        }
    }    
    
    /**
     * Write the source code to file.
     * @param code The code to be written.
     * @param path The file to write the code to.
     */
    protected def writeSourceCodeToFile(byte[] code, String path) {
        // Write the generated code to the output file.
        var fOut = new FileOutputStream(
            new File(path), false);
        fOut.write(code)
        fOut.close()
    }

    enum Mode {
        STANDALONE,
        INTEGRATED,
        UNDEFINED
    }

}<|MERGE_RESOLUTION|>--- conflicted
+++ resolved
@@ -396,75 +396,8 @@
         
         var target = resource.findTarget
         if (target.config !== null) {
-<<<<<<< HEAD
-            for (param: target.config.pairs ?: emptyList) {
-
-                switch TargetProperties.get(param.name) {
-                    case BUILD: {
-                        if (param.value.literal !== null) {
-                            config.buildCommands.add(param.value.toText)
-                        } else if (param.value.array !== null) {
-                            for (cmd : param.value.array.elements) {
-                                config.buildCommands.add(cmd.toText)
-                            }
-                        }
-                    }
-                    case BUILD_TYPE:
-                        config.cmakeBuildType = BuildType.create(param.value.toText)
-                    case CLOCK_SYNC:
-                        config.clockSync = ClockSyncMode.create(param.value.toText)
-                    case CLOCK_SYNC_OPTIONS:
-                        for (entry: param.value.keyvalue.pairs) {
-                            targetClockSyncOptions.put(entry.name, entry.value)
-                        }
-                    case CMAKE_INCLUDE:
-                        config.cmakeInclude = param.value.toText
-                    case COMPILER:
-                        config.compiler = param.value.toText
-                    case DOCKER:
-                        for (entry: param.value.keyvalue.pairs) {
-                            // All docker options are strings.
-                            // Tolerate an id (which has no quotation mark).
-                            var value = entry.value.id
-                            if (value === null) {
-                                value = entry.value.literal.withoutQuotes
-                            }
-                            config.docker.put(entry.name.toLowerCase, value)
-                        }
-                    case FAST:
-                        config.fastMode = param.value.toBoolean
-                    case COORDINATION:
-                        config.coordination = CoordinationType.create(param.value.toText)
-                    case FILES:
-                        config.fileNames.addAll(this.collectFiles(param.value))
-                    case PROTOBUFS: 
-                        this.protoFiles.addAll(this.collectFiles(param.value))
-                    case FLAGS: {
-                        config.compilerFlags.clear()
-                        if (!param.value.toText.isEmpty) {
-                            config.compilerFlags.addAll(param.value.toText.split(' '))
-                        }
-                    }
-                    case NO_COMPILE:
-                        config.noCompile = param.value.toBoolean
-                    case NO_RUNTIME_VALIDATION:
-                        config.noRuntimeValidation = param.value.toBoolean
-                    case KEEPALIVE:
-                        config.keepalive = param.value.toBoolean
-                    case LOGGING:
-                        config.logLevel = LogLevel.create(param.value.toText)
-                    case THREADS:
-                        config.threads = param.value.toInteger
-                    case TIMEOUT:
-                        config.timeout = param.value.toTimeValue
-                    case TRACING:
-                        config.tracing = param.value.toBoolean
-                }
-            }
-=======
             // Update the configuration according to the set target properties.
             TargetProperty.update(this.config, target.config.pairs ?: emptyList)
->>>>>>> e825c35c
         }
         
         // Override target properties if specified as command line arguments.
