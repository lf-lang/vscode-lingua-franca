--- conflicted
+++ resolved
@@ -1143,14 +1143,10 @@
     @Deprecated // FIXME This can be taken care of by the target generators if needed. See getTargetInitializer() methods in CppGenerator
     abstract protected def String generateObjectInitializer(List<String> list);
     
-<<<<<<< HEAD
-    protected def String getStateInitializer(StateVar stateVar) {
-=======
     @Deprecated // FIXME This can be taken care of directly in the target generator. 
                 // Here we should only have the general method for producing the list. See getTargetInitializerList(StateVar)
-    protected def String getStateInitializer(StateVar stateVar,
-        CharSequence before, CharSequence separator, CharSequence after) {
->>>>>>> 9a3f5a6e
+    protected def String getStateInitializer(StateVar stateVar) {
+    
         if (stateVar.init === null || stateVar.init.size == 0)
             return ""
         
