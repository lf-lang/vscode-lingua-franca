--- conflicted
+++ resolved
@@ -263,13 +263,8 @@
                 "--plugin=protoc-gen-ts=./node_modules/.bin/protoc-gen-ts",
                 "--js_out=import_style=commonjs,binary:" + outPath,
                 "--ts_out=" + srcGenPath)
-<<<<<<< HEAD
-            protocArgs.addAll(protoFiles.fold(newLinkedList, [list, file | list.add(file); list]))
+            protocArgs.addAll(config.protoFiles.fold(newLinkedList, [list, file | list.add(file); list]))
             val protoc = createCommand("protoc", protocArgs, findCommandEnv("protoc"))
-=======
-            protocArgs.addAll(config.protoFiles.fold(newLinkedList, [list, file | list.add(file); list]))
-            val protoc = createCommand("protoc", protocArgs)
->>>>>>> 310887ec
                 
             if (protoc === null) {
                 return
